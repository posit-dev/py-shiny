--- conflicted
+++ resolved
@@ -129,11 +129,7 @@
       - name: Run End-to-End tests
         timeout-minutes: 20
         run: |
-<<<<<<< HEAD
-          make playwright-shiny ${{ steps.browsers.outputs.browsers }}
-=======
-          make playwright-shiny SUB_FILE=". -vv --numprocesses 4" ${{ steps.browsers.outputs.browsers }}
->>>>>>> bac659a5
+          make playwright-shiny SUB_FILE=". --numprocesses 4" ${{ steps.browsers.outputs.browsers }}
       - uses: actions/upload-artifact@v4
         if: failure()
         with:
@@ -182,11 +178,7 @@
       - name: Run example app tests
         timeout-minutes: 20
         run: |
-<<<<<<< HEAD
-          make playwright-examples ${{ steps.browsers.outputs.browsers }}
-=======
-          make playwright-examples SUB_FILE=". -vv --numprocesses 4" ${{ steps.browsers.outputs.browsers }}
->>>>>>> bac659a5
+          make playwright-examples SUB_FILE=". --numprocesses 4" ${{ steps.browsers.outputs.browsers }}
       - uses: actions/upload-artifact@v4
         if: failure()
         with:
