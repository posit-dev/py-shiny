/* eslint-disable react-hooks/rules-of-hooks */
import {
  Column,
  ColumnDef,
  RowData,
  RowModel,
  SortingState,
  TableOptions,
  flexRender,
  getCoreRowModel,
  getSortedRowModel,
  useReactTable,
} from "@tanstack/react-table";
import { Virtualizer, useVirtualizer } from "@tanstack/react-virtual";
import React, {
  FC,
  ReactElement,
  StrictMode,
  useCallback,
  useEffect,
  useLayoutEffect,
  useMemo,
  useRef,
  useState,
} from "react";
import { Root, createRoot } from "react-dom/client";
import { ErrorsMessageValue } from "rstudio-shiny/srcts/types/src/shiny/shinyapp";
import { useImmer } from "use-immer";
import { TableBodyCell } from "./cell";
import { getCellEditMapObj, useCellEditMap } from "./cell-edit-map";
import { findFirstItemInView, getStyle } from "./dom-utils";
<<<<<<< HEAD
import { Filter, useFilter } from "./filter";
import type { CellSelection, SelectionModesProp } from "./selection";
=======
import { Filter, useFilters } from "./filter";
import type { BrowserCellSelection, SelectionModesProp } from "./selection";
>>>>>>> 340858af
import {
  SelectionModes,
  initRowSelectionModes,
  useSelection,
} from "./selection";
import { useSort } from "./sort";
import { SortArrow } from "./sort-arrows";
import css from "./styles.scss";
import { useTabindexGroup } from "./tabindex-group";
import { useSummary } from "./table-summary";
import { EditModeEnum, PandasData, PatchInfo, TypeHint } from "./types";

// TODO-barret set selected cell as input! (Might be a followup?)

// TODO-barret; Type support
// export interface PandasData<TIndex> {
//   columns: ReadonlyArray<string>;
//   // index: ReadonlyArray<TIndex>;
//   data: unknown[][];
//   typeHints?: ReadonlyArray<TypeHint>;
//   options: DataGridOptions;
// }

declare module "@tanstack/table-core" {
  interface ColumnMeta<TData extends RowData, TValue> {
    colIndex: number;
    typeHint: TypeHint | undefined;
    isHtmlColumn: boolean;
  }
  // interface TableMeta<TData extends RowData> {
  //   updateCellsData: (cellInfos: UpdateCellData[]) => void;
  // }
}

// // TODO-barret-future; Use window.setSelectionRange() and this method to reselect text when scrolling out of view
// const useSelectedText = () => {
//   const [text, setText] = useState("");
//   const select = () => {
//     const selected = window.getSelection() as Selection;
//     setText(selected.toString());
//   };
//   return [select, text] as const;
// };

//

// TODO: Right-align numeric columns, maybe change font
// TODO: Explicit column widths
// TODO: Filtering
// TODO: Editing
// TODO: Pagination
// TODO: Range selection + copying
// TODO: Find
// TODO: Server-side mode (don't pull all data to client at once)
// TODO: Localization of summary
// TODO: Accessibility review
// TODO: Drag to resize columns
// TODO: Drag to resize table/grid
// TODO: Row numbers

type ShinyDataGridServerInfo<TIndex> = {
  payload: PandasData<TIndex>;
  patchInfo: PatchInfo;
  selectionModes: SelectionModesProp;
};

interface ShinyDataGridProps<TIndex> {
  id: string | null;
  gridInfo: ShinyDataGridServerInfo<TIndex>;
  bgcolor?: string;
}

const ShinyDataGrid: FC<ShinyDataGridProps<unknown>> = ({
  id,
  gridInfo: { payload, patchInfo, selectionModes: selectionModesProp },
  bgcolor,
}) => {
  const {
    columns,
    typeHints,
    data: rowData,
    options: payloadOptions,
  } = payload;
  const { width, height, fill, filters: withFilters } = payloadOptions;

  const containerRef = useRef<HTMLDivElement>(null);
  const theadRef = useRef<HTMLTableSectionElement>(null);
  const tbodyRef = useRef<HTMLTableSectionElement>(null);

  const { cellEditMap, setCellEditMapAtLoc } = useCellEditMap();

  const editCellsIsAllowed = payloadOptions["editable"] === true;

  const coldefs = useMemo<ColumnDef<unknown[], unknown>[]>(
    () =>
      columns.map((colname, colIndex) => {
        const typeHint = typeHints?.[colIndex];

        const isHtmlColumn = typeHint?.type === "html";
        const enableSorting = isHtmlColumn ? false : undefined;

        return {
          accessorFn: (row, index) => {
            return row[colIndex];
          },
          // TODO: delegate this decision to something in filter.tsx
          filterFn:
            typeHint?.type === "numeric" ? "inNumberRange" : "includesString",
          header: colname,
          meta: {
            colIndex,
            isHtmlColumn,
            typeHint,
          },
          cell: ({ getValue }) => {
            return getValue() as string;
          },
          enableSorting,
        };
      }),
    [columns, typeHints]
  );

  // TODO-barret-future; Possible pagination helper
  // function useSkipper() {
  //   const shouldSkipRef = React.useRef(true);
  //   const shouldSkip = shouldSkipRef.current;

  //   // Wrap a function with this to skip a pagination reset temporarily
  //   const skip = React.useCallback(() => {
  //     shouldSkipRef.current = false;
  //   }, []);

  //   React.useEffect(() => {
  //     shouldSkipRef.current = true;
  //   });

  //   return [shouldSkip, skip] as const;
  // }
  // const [autoResetPageIndex, skipAutoResetPageIndex] = useSkipper();

  const dataOriginal = useMemo(() => rowData, [rowData]);
  const [dataState, setData] = useImmer(rowData);

  const { sorting, sortState, sortingTableOptions } = useSort();

  const { columnFilters, columnFiltersState, filtersTableOptions } =
    useFilters<unknown[]>(withFilters);

  const options: TableOptions<unknown[]> = {
    data: dataState,
    columns: coldefs,
    state: {
      ...sortState,
      ...columnFiltersState,
    },
    getCoreRowModel: getCoreRowModel(),
    ...sortingTableOptions,
    ...filtersTableOptions,
    // debugAll: true,
    // Provide our updateCellsData function to our table meta
    // autoResetPageIndex,
    // meta: {
    //   updateCellsData: (cellInfos: UpdateCellData[]) => {},
    // },
  };
  const table = useReactTable(options);

  const rowVirtualizer = useVirtualizer({
    count: table.getFilteredRowModel().rows.length,
    getScrollElement: () => containerRef.current,
    estimateSize: () => 31,
    paddingStart: theadRef.current?.clientHeight ?? 0,
    // In response to https://github.com/posit-dev/py-shiny/pull/538/files#r1228352446
    // (the default scrollingDelay is 150)
    scrollingDelay: 10,
  });

  // Reset scroll when dataset changes
  useLayoutEffect(() => {
    rowVirtualizer.scrollToOffset(0);
  }, [payload, rowVirtualizer]);

  const totalSize = rowVirtualizer.getTotalSize();
  const virtualRows = rowVirtualizer.getVirtualItems();

  // paddingTop and paddingBottom are to force the <tbody> to add up to the correct
  // virtual height.
  // paddingTop must subtract out the thead height, since thead is inside the scroll
  // container but not virtualized.
  const paddingTop =
    (virtualRows.length > 0 ? virtualRows?.[0]?.start || 0 : 0) -
      (theadRef.current?.clientHeight ?? 0) ?? 0;
  const paddingBottom =
    virtualRows.length > 0
      ? totalSize - (virtualRows?.[virtualRows.length - 1]?.end || 0)
      : 0;

  const summary = useSummary(
    payloadOptions["summary"],
    containerRef?.current,
    virtualRows,
    theadRef.current,
    rowVirtualizer.options.count
  );

  const tableStyle = payloadOptions["style"] ?? "grid";
  const containerClass =
    tableStyle === "grid" ? "shiny-data-grid-grid" : "shiny-data-grid-table";
  const tableClass = tableStyle === "table" ? "table table-sm" : null;

  // ### Row selection ###############################################################

  const rowSelectionModes = initRowSelectionModes(selectionModesProp);

  const canSelect = !rowSelectionModes.is_none();
  const canMultiRowSelect =
    rowSelectionModes.row !== SelectionModes._rowEnum.NONE;

  const rowSelection = useSelection<string, HTMLTableRowElement>(
    rowSelectionModes,
    (el) => el.dataset.key!,
    (key, offset) => {
      const rowModel = table.getSortedRowModel();
      let index = rowModel.rows.findIndex((row) => row.id === key);
      if (index < 0) {
        return null;
      }
      index += offset;
      if (index < 0 || index >= rowModel.rows.length) {
        return null;
      }
      const targetKey = rowModel.rows[index].id;
      rowVirtualizer.scrollToIndex(index);
      setTimeout(() => {
        const targetEl = containerRef.current?.querySelector(
          `[data-key='${targetKey}']`
        ) as HTMLElement | null;
        targetEl?.focus();
      }, 0);
      return targetKey;
    },
    (fromKey, toKey) =>
      findKeysBetween(table.getSortedRowModel(), fromKey, toKey)
  );

  useEffect(() => {
    const handleMessage = (
      event: CustomEvent<{ cellSelection: CellSelection }>
    ) => {
      // We convert "None" to an empty tuple on the python side
      // so an empty array indicates that selection should be cleared.

      const cellSelection = event.detail.cellSelection;

      if (cellSelection.type === "none") {
        rowSelection.clear();
        return;
        // } else if (cellSelection.type === "all") {
        //   rowSelection.setMultiple(rowData.map((_, i) => String(i)));
        //   return;
      } else if (cellSelection.type === "row") {
        rowSelection.setMultiple(cellSelection.rows.map(String));
        return;
      } else {
        console.error("Unhandled cell selection update:", cellSelection);
      }
    };

    if (!id) return;

    const element = document.getElementById(id);
    if (!element) return;

    element.addEventListener(
      "updateCellSelection",
      handleMessage as EventListener
    );

    return () => {
      element.removeEventListener(
        "updateCellSelection",
        handleMessage as EventListener
      );
    };
  }, [id, rowSelection, rowData]);

  useEffect(() => {
    if (!id) return;
    const shinyId = `${id}_cell_selection`;
    let shinyValue: CellSelection | null = null;
    if (rowSelectionModes.is_none()) {
      shinyValue = null;
    } else if (rowSelectionModes.row !== SelectionModes._rowEnum.NONE) {
      const rowSelectionKeys = rowSelection.keys().toList();
      const rowsById = table.getSortedRowModel().rowsById;
      shinyValue = {
        type: "row",
        rows: rowSelectionKeys.map((key) => rowsById[key].index).sort(),
      };
    } else {
      console.error("Unhandled row selection mode:", rowSelectionModes);
    }
    Shiny.setInputValue!(shinyId, shinyValue);
  }, [id, rowSelection, rowSelectionModes, table, table.getSortedRowModel]);

  useEffect(() => {
    if (!id) return;
    const shinyId = `${id}_column_sort`;
    Shiny.setInputValue!(shinyId, sorting);
  }, [id, sorting]);
  useEffect(() => {
    if (!id) return;
    const shinyId = `${id}_column_filter`;
    Shiny.setInputValue!(shinyId, columnFilters);
  }, [id, columnFilters]);
  useEffect(() => {
    if (!id) return;
    const shinyId = `${id}_data_view_indicies`;

    // Already prefiltered rows!
    const shinyValue: RowModel<unknown[]> = table.getSortedRowModel();

    const rowIndices = table.getSortedRowModel().rows.map((row) => row.index);
    Shiny.setInputValue!(shinyId, rowIndices);
  }, [
    id,
    table,
    // Update with either sorting or columnFilters update!
    sorting,
    columnFilters,
  ]);

  // ### End row selection ############################################################

  // ### Editable cells ###############################################################
  // type TKey = DOMStringMap[string]: string
  type TKey = typeof HTMLTableRowElement.prototype.dataset.key;
  type TElement = HTMLTableRowElement;

  if (editCellsIsAllowed && canSelect) {
    // TODO-barret; maybe listen for a double click?
    // Is is possible to rerender on double click independent of the row selection?
    console.error(
      "Should not have editable and row selection at the same time"
    );
  }

  // ### End editable cells ###########################################################

  //

  //

  //
  const tbodyTabItems = React.useCallback(
    () => tbodyRef.current!.querySelectorAll("[tabindex='-1']"),
    // eslint-disable-next-line react-hooks/exhaustive-deps
    [tbodyRef.current]
  );
  const tbodyTabGroup = useTabindexGroup(containerRef.current, tbodyTabItems, {
    top: theadRef.current?.clientHeight ?? 0,
  });

  // Reset sorting and selection whenever dataset changes. (Should we do this?)
  // NOTE-2024-02-21-barret; Maybe only reset sorting if the column information changes?
  useEffect(() => {
    return () => {
      table.resetSorting();
      rowSelection.clear();
    };
    // eslint-disable-next-line react-hooks/exhaustive-deps
  }, [payload]);

  const headerRowCount = table.getHeaderGroups().length;

  // Assume we're scrolling until proven otherwise
  let scrollingClass = rowData.length > 0 ? "scrolling" : "";
  const scrollHeight = containerRef.current?.scrollHeight;
  const clientHeight = containerRef.current?.clientHeight;
  if (scrollHeight && clientHeight && scrollHeight <= clientHeight) {
    scrollingClass = "";
  }

  const makeHeaderKeyDown =
    (column: Column<unknown[], unknown>) => (event: React.KeyboardEvent) => {
      if (event.key === " " || event.key === "Enter") {
        column.toggleSorting(undefined, event.shiftKey);
      }
    };

  const measureEl = useVirtualizerMeasureWorkaround(rowVirtualizer);

  let className = `shiny-data-grid ${containerClass} ${scrollingClass}`;
  if (fill) {
    className += " html-fill-item";
  }

  return (
    <>
      <div
        className={className}
        ref={containerRef}
        style={{ width, height, overflow: "auto" }}
      >
        <table
          className={tableClass + (withFilters ? " filtering" : "")}
          aria-rowcount={dataState.length}
          aria-multiselectable={canMultiRowSelect}
          style={{
            width: width === null || width === "auto" ? undefined : "100%",
          }}
        >
          <thead ref={theadRef} style={{ backgroundColor: bgcolor }}>
            {table.getHeaderGroups().map((headerGroup, i) => (
              <tr key={headerGroup.id} aria-rowindex={i + 1}>
                {headerGroup.headers.map((header) => {
                  const headerContent = header.isPlaceholder ? undefined : (
                    <div
                      style={{
                        cursor: header.column.getCanSort()
                          ? "pointer"
                          : undefined,
                        userSelect: header.column.getCanSort()
                          ? "none"
                          : undefined,
                      }}
                    >
                      {flexRender(
                        header.column.columnDef.header,
                        header.getContext()
                      )}
                      <SortArrow direction={header.column.getIsSorted()} />
                    </div>
                  );

                  return (
                    <th
                      key={header.id}
                      colSpan={header.colSpan}
                      style={{ width: header.getSize() }}
                      scope="col"
                      tabIndex={0}
                      onClick={header.column.getToggleSortingHandler()}
                      onKeyDown={makeHeaderKeyDown(header.column)}
                    >
                      {headerContent}
                    </th>
                  );
                })}
              </tr>
            ))}
            {withFilters && (
              <tr className="filters">
                {table.getFlatHeaders().map((header) => {
                  return (
                    <th key={`filter-${header.id}`}>
                      <Filter header={header} />
                    </th>
                  );
                })}
              </tr>
            )}
          </thead>
          <tbody
            ref={tbodyRef}
            tabIndex={tbodyTabGroup.containerTabIndex}
            {...tbodyTabGroup.containerHandlers}
          >
            {paddingTop > 0 && <tr style={{ height: `${paddingTop}px` }}></tr>}
            {virtualRows.map((virtualRow) => {
              const row = table.getRowModel().rows[virtualRow.index];
              return (
                row && (
                  <tr
                    key={virtualRow.key}
                    data-index={virtualRow.index}
                    aria-rowindex={virtualRow.index + headerRowCount}
                    data-key={row.id}
                    ref={measureEl}
                    aria-selected={rowSelection.has(row.id)}
                    tabIndex={-1}
                    {...rowSelection.itemHandlers()}
                  >
                    {row.getVisibleCells().map((cell) => {
                      // TODO-barret; Only send in the cell data that is needed;
                      const rowIndex = cell.row.index;
                      const columnIndex = cell.column.columnDef.meta!.colIndex;
                      const [cellEditInfo, _key] = getCellEditMapObj(
                        cellEditMap,
                        rowIndex,
                        columnIndex
                      );

                      return (
                        <TableBodyCell
                          key={cell.id}
                          rowId={cell.row.id}
                          containerRef={containerRef}
                          cell={cell}
                          patchInfo={patchInfo}
                          editCellsIsAllowed={editCellsIsAllowed}
                          columns={columns}
                          coldefs={coldefs}
                          rowIndex={rowIndex}
                          columnIndex={columnIndex}
                          getSortedRowModel={table.getSortedRowModel}
                          cellEditInfo={cellEditInfo}
                          setData={setData}
                          setCellEditMapAtLoc={setCellEditMapAtLoc}
                        ></TableBodyCell>
                      );
                    })}
                  </tr>
                )
              );
            })}
            {paddingBottom > 0 && (
              <tr style={{ height: `${paddingBottom}px` }}></tr>
            )}
          </tbody>
        </table>
      </div>
      {summary}
    </>
  );
};

function findKeysBetween<TData>(
  rowModel: RowModel<TData>,
  fromKey: string,
  toKey: string
): readonly string[] {
  let fromIdx = rowModel.rows.findIndex((row) => row.id === fromKey);
  let toIdx = rowModel.rows.findIndex((row) => row.id === toKey);
  if (fromIdx < 0 || toIdx < 0) {
    return [];
  }
  if (fromIdx > toIdx) {
    // Swap order to simplify things
    [fromIdx, toIdx] = [toIdx, fromIdx];
  }
  const keys = [];
  for (let i = fromIdx; i <= toIdx; i++) {
    keys.push(rowModel.rows[i].id);
  }
  return keys;
}

/**
 * Works around a problem where the ref={...} callback is called before the element to
 * be measured is attached to the DOM, which will result in the virtualizer using its
 * estimated size instead of the actual size. This hook will detect when elements that
 * are not yet attached to the DOM are measured, and will retry measuring them in the
 * useEffect.
 * @returns A callback that can be used as a ref for an element that needs to be measured.
 */
function useVirtualizerMeasureWorkaround(
  rowVirtualizer: Virtualizer<HTMLDivElement, Element>
) {
  // Tracks elements that need to be measured, but are not yet attached to the DOM
  const measureTodoQueue = useRef<HTMLElement[]>([]);

  // This is the callback that will be passed back to the caller, intended to be used as
  // a ref for each virtual item's element.
  const measureElementWithRetry = useCallback(
    (el: Element | null) => {
      if (!el) {
        return;
      }

      if (el.isConnected) {
        rowVirtualizer.measureElement(el);
      } else {
        measureTodoQueue.current.push(el as HTMLElement);
      }
    },
    [rowVirtualizer]
  );

  // Once the DOM is updated, try to measure any elements that were not yet attached
  useLayoutEffect(() => {
    if (measureTodoQueue.current.length > 0) {
      const todo = measureTodoQueue.current.splice(0);
      // The next line can mutate measureTodoQueue.current, hence the need to splice out
      // all the items to work on before actually calling measureElement on any of them.
      todo.forEach(rowVirtualizer.measureElement);
    }
  });

  return measureElementWithRetry;
}

class ShinyDataFrameOutputBinding extends Shiny.OutputBinding {
  find(scope: HTMLElement | JQuery<HTMLElement>): JQuery<HTMLElement> {
    return $(scope).find("shiny-data-frame");
  }

  renderValue(el: ShinyDataFrameOutput, data: unknown): void {
    el.renderValue(data);
  }

  renderError(el: ShinyDataFrameOutput, err: ErrorsMessageValue): void {
    el.classList.add("shiny-output-error");
    el.renderError(err);
  }

  clearError(el: ShinyDataFrameOutput): void {
    el.classList.remove("shiny-output-error");
    el.clearError();
  }
}
Shiny.outputBindings.register(
  new ShinyDataFrameOutputBinding(),
  "shinyDataFrame"
);

function getComputedBgColor(el: HTMLElement | null): string | undefined {
  if (!el) {
    // Top of document, can't recurse further
    return undefined;
  }

  const bgColor = getStyle(el, "background-color");

  if (!bgColor) return bgColor;
  const m = bgColor.match(
    /^rgba\(\s*([\d.]+)\s*,\s*([\d.]+)\s*,\s*([\d.]+)\s*,\s*([\d.]+)\s*\)$/
  );

  if (bgColor === "transparent" || (m && parseFloat(m[4]) === 0)) {
    // No background color on this element. See if it has a background image.
    const bgImage = getStyle(el, "background-image");

    if (bgImage && bgImage !== "none") {
      // Failed to detect background color, since it has a background image
      return undefined;
    } else {
      // Recurse
      return getComputedBgColor(el.parentElement);
    }
  }
  return bgColor;
}

const cssTemplate = document.createElement("template");
cssTemplate.innerHTML = `<style>${css}</style>`;

export class ShinyDataFrameOutput extends HTMLElement {
  reactRoot?: Root;
  errorRoot: HTMLSpanElement;

  connectedCallback() {
    // Currently not using shadow DOM since Bootstrap's table styling is pretty nice and
    // I don't have time to duplicate all that right now.
    // this.attachShadow({ mode: "open" });
    // const target = this.shadowRoot!;

    const [target] = [this]; // brackets are to avoid linter

    target.appendChild(cssTemplate.content.cloneNode(true));

    // Need to put error messages in an inline element (<span>) instead of in the
    // reactRoot div, because we want the error messages to appear on the same line as
    // "Error:".
    this.errorRoot = document.createElement("span");
    target.appendChild(this.errorRoot);

    const myDiv = document.createElement("div");
    myDiv.classList.add("html-fill-container", "html-fill-item");
    target.appendChild(myDiv);

    this.reactRoot = createRoot(myDiv);

    // If there is a <script class="data"> element it contains static data.
    // Render it now.
    const dataEl = this.querySelector(
      "script.data"
    ) as HTMLScriptElement | null;
    if (dataEl) {
      const data = JSON.parse(dataEl.innerText);
      this.renderValue(data);
    }
  }

  renderValue(value: ShinyDataGridServerInfo<unknown> | null) {
    this.clearError();

    if (!value) {
      this.reactRoot!.render(null);
      return;
    }

    this.reactRoot!.render(
      <StrictMode>
        <ShinyDataGrid
          id={this.id}
          gridInfo={value}
          bgcolor={getComputedBgColor(this)}
        ></ShinyDataGrid>
      </StrictMode>
    );
  }

  renderError(err: ErrorsMessageValue) {
    this.reactRoot!.render(null);
    this.errorRoot.innerText = err.message;
  }

  clearError() {
    this.reactRoot!.render(null);
    this.errorRoot.innerText = "";
  }
}

customElements.define("shiny-data-frame", ShinyDataFrameOutput);

// This is the shim between Shiny's messaging passing behaviour and React.
// The python code sends a custom message which includes an id, handler
// and obbject and we use that information to dispatch it to the
// react listener.
// It would be better to have something similar to session.send_input_message
// for updating outputs, but that requires changes to ShinyJS.
$(function () {
  Shiny.addCustomMessageHandler("shinyDataFrameMessage", function (message) {
    const evt = new CustomEvent(message.handler, {
      detail: message.obj,
    });
    const el = document.getElementById(message.id);
    el?.dispatchEvent(evt);
  });
});<|MERGE_RESOLUTION|>--- conflicted
+++ resolved
@@ -29,13 +29,8 @@
 import { TableBodyCell } from "./cell";
 import { getCellEditMapObj, useCellEditMap } from "./cell-edit-map";
 import { findFirstItemInView, getStyle } from "./dom-utils";
-<<<<<<< HEAD
-import { Filter, useFilter } from "./filter";
+import { Filter, useFilters } from "./filter";
 import type { CellSelection, SelectionModesProp } from "./selection";
-=======
-import { Filter, useFilters } from "./filter";
-import type { BrowserCellSelection, SelectionModesProp } from "./selection";
->>>>>>> 340858af
 import {
   SelectionModes,
   initRowSelectionModes,
