--- conflicted
+++ resolved
@@ -262,11 +262,8 @@
 }
 
 class ChatContainer extends LightElement {
-<<<<<<< HEAD
-=======
   inputSentinelObserver?: IntersectionObserver;
 
->>>>>>> bc07d2c0
   private get input(): ChatInput {
     return this.querySelector(CHAT_INPUT_TAG) as ChatInput;
   }
