import { LitElement, html } from "lit";
import { unsafeHTML } from "lit-html/directives/unsafe-html.js";
import { property } from "lit/decorators.js";

import ClipboardJS from "clipboard";
import { sanitize } from "dompurify";
import hljs from "highlight.js/lib/common";
import { Renderer, parse } from "marked";

import { createElement } from "./_utils";

type ContentType = "markdown" | "html" | "text";

type Message = {
  content: string;
  role: "user" | "assistant";
  chunk_type: "message_start" | "message_end" | null;
  content_type: ContentType;
};
type ShinyChatMessage = {
  id: string;
  handler: string;
  obj: Message;
};

type requestScrollEvent = {
  cancelIfScrolledUp: boolean;
};

type UpdateUserInput = {
  value?: string;
  placeholder?: string;
};

// https://github.com/microsoft/TypeScript/issues/28357#issuecomment-748550734
declare global {
  interface GlobalEventHandlersEventMap {
    "shiny-chat-input-sent": CustomEvent<Message>;
    "shiny-chat-append-message": CustomEvent<Message>;
    "shiny-chat-append-message-chunk": CustomEvent<Message>;
    "shiny-chat-clear-messages": CustomEvent;
    "shiny-chat-update-user-input": CustomEvent<UpdateUserInput>;
    "shiny-chat-remove-loading-message": CustomEvent;
    "shiny-chat-request-scroll": CustomEvent<requestScrollEvent>;
  }
}

const CHAT_MESSAGE_TAG = "shiny-chat-message";
const CHAT_USER_MESSAGE_TAG = "shiny-user-message";
const CHAT_MESSAGES_TAG = "shiny-chat-messages";
const CHAT_INPUT_TAG = "shiny-chat-input";
const CHAT_CONTAINER_TAG = "shiny-chat-container";

const requestScroll = (el: HTMLElement, cancelIfScrolledUp = false) => {
  el.dispatchEvent(
    new CustomEvent("shiny-chat-request-scroll", {
      detail: { cancelIfScrolledUp },
      bubbles: true,
      composed: true,
    })
  );
};

// For rendering chat output, we use typical Markdown behavior of passing through raw
// HTML (albeit sanitizing afterwards).
//
// For echoing chat input, we escape HTML. This is not for security reasons but just
// because it's confusing if the user is using tag-like syntax to demarcate parts of
// their prompt for other reasons (like <User>/<Assistant> for providing examples to the
// chat model), and those tags simply vanish.
const rendererEscapeHTML = new Renderer();
rendererEscapeHTML.html = (html: string) =>
  html
    .replaceAll("&", "&amp;")
    .replaceAll("<", "&lt;")
    .replaceAll(">", "&gt;")
    .replaceAll('"', "&quot;")
    .replaceAll("'", "&#039;");
const markedEscapeOpts = { renderer: rendererEscapeHTML };

function contentToHTML(
  content: string,
  content_type: ContentType | "semi-markdown"
) {
  if (content_type === "markdown") {
    return unsafeHTML(sanitize(parse(content) as string));
  } else if (content_type === "semi-markdown") {
    return unsafeHTML(sanitize(parse(content, markedEscapeOpts) as string));
  } else if (content_type === "html") {
    return unsafeHTML(sanitize(content));
  } else if (content_type === "text") {
    return content;
  } else {
    throw new Error(`Unknown content type: ${content_type}`);
  }
}

// https://lit.dev/docs/components/shadow-dom/#implementing-createrenderroot
class LightElement extends LitElement {
  createRenderRoot() {
    return this;
  }
}

class ChatMessage extends LightElement {
  @property() content = "...";
  @property() content_type: ContentType = "markdown";
  @property({ type: Boolean, reflect: true }) streaming = false;
  @property({ type: Boolean, reflect: true }) busy = false;

  render(): ReturnType<LitElement["render"]> {
    const content = contentToHTML(this.content, this.content_type);

    // TODO: support custom icons
    const icon =
      '<svg xmlns="http://www.w3.org/2000/svg" fill="currentColor" class="bi bi-robot" viewBox="0 0 16 16"><path d="M6 12.5a.5.5 0 0 1 .5-.5h3a.5.5 0 0 1 0 1h-3a.5.5 0 0 1-.5-.5M3 8.062C3 6.76 4.235 5.765 5.53 5.886a26.6 26.6 0 0 0 4.94 0C11.765 5.765 13 6.76 13 8.062v1.157a.93.93 0 0 1-.765.935c-.845.147-2.34.346-4.235.346s-3.39-.2-4.235-.346A.93.93 0 0 1 3 9.219zm4.542-.827a.25.25 0 0 0-.217.068l-.92.9a25 25 0 0 1-1.871-.183.25.25 0 0 0-.068.495c.55.076 1.232.149 2.02.193a.25.25 0 0 0 .189-.071l.754-.736.847 1.71a.25.25 0 0 0 .404.062l.932-.97a25 25 0 0 0 1.922-.188.25.25 0 0 0-.068-.495c-.538.074-1.207.145-1.98.189a.25.25 0 0 0-.166.076l-.754.785-.842-1.7a.25.25 0 0 0-.182-.135"/><path d="M8.5 1.866a1 1 0 1 0-1 0V3h-2A4.5 4.5 0 0 0 1 7.5V8a1 1 0 0 0-1 1v2a1 1 0 0 0 1 1v1a2 2 0 0 0 2 2h10a2 2 0 0 0 2-2v-1a1 1 0 0 0 1-1V9a1 1 0 0 0-1-1v-.5A4.5 4.5 0 0 0 10.5 3h-2zM14 7.5V13a1 1 0 0 1-1 1H3a1 1 0 0 1-1-1V7.5A3.5 3.5 0 0 1 5.5 4h5A3.5 3.5 0 0 1 14 7.5"/></svg>';

    return html`
      <div class="message-icon">${unsafeHTML(icon)}</div>
      <div class="message-content">${content}</div>
    `;
  }

  updated(changedProperties: Map<string, unknown>): void {
    if (changedProperties.has("content")) {
      this.#highlightAndCodeCopy();
      // It's important that the scroll request happens at this point in time, since
      // otherwise, the content may not be fully rendered yet
      requestScroll(this, this.streaming);
    }
  }

  // Highlight code blocks after the element is rendered
  #highlightAndCodeCopy(): void {
    const el = this.querySelector("pre code");
    if (!el) return;
    this.querySelectorAll<HTMLElement>("pre code").forEach((el) => {
      // Highlight the code
      hljs.highlightElement(el);
      // Add a button to the code block to copy to clipboard
      const btn = createElement("button", {
        class: "code-copy-button",
        title: "Copy to clipboard",
      });
      btn.innerHTML = '<i class="bi"></i>';
      el.prepend(btn);
      // Add the clipboard functionality
      const clipboard = new ClipboardJS(btn, { target: () => el });
      clipboard.on("success", function (e: ClipboardJS.Event) {
        btn.classList.add("code-copy-button-checked");
        setTimeout(
          () => btn.classList.remove("code-copy-button-checked"),
          2000
        );
        e.clearSelection();
      });
    });
  }
}

class ChatUserMessage extends LightElement {
  @property() content = "...";

  render(): ReturnType<LitElement["render"]> {
    return contentToHTML(this.content, "semi-markdown");
  }
}

class ChatMessages extends LightElement {
  render(): ReturnType<LitElement["render"]> {
    return html``;
  }
}

class ChatInput extends LightElement {
  @property() placeholder = "Enter a message...";
  @property({ type: Boolean, reflect: true }) disabled = false;

  private get textarea(): HTMLTextAreaElement {
    return this.querySelector("textarea") as HTMLTextAreaElement;
  }

  private get value(): string {
    return this.textarea.value;
  }

  private get valueIsEmpty(): boolean {
    return this.value.trim().length === 0;
  }

  private get button(): HTMLButtonElement {
    return this.querySelector("button") as HTMLButtonElement;
  }

  render(): ReturnType<LitElement["render"]> {
    const icon =
      '<svg xmlns="http://www.w3.org/2000/svg" width="24" height="24" fill="currentColor" class="bi bi-arrow-up-circle-fill" viewBox="0 0 16 16"><path d="M16 8A8 8 0 1 0 0 8a8 8 0 0 0 16 0m-7.5 3.5a.5.5 0 0 1-1 0V5.707L5.354 7.854a.5.5 0 1 1-.708-.708l3-3a.5.5 0 0 1 .708 0l3 3a.5.5 0 0 1-.708.708L8.5 5.707z"/></svg>';

    return html`
      <textarea
        id="${this.id}"
        class="form-control textarea-autoresize"
        rows="1"
        placeholder="${this.placeholder}"
        @keydown=${this.#onKeyDown}
        @input=${this.#onInput}
        data-shiny-no-bind-input
      ></textarea>
      <button
        type="button"
        title="Send message"
        aria-label="Send message"
        @click=${this.#sendInput}
      >
        ${unsafeHTML(icon)}
      </button>
    `;
  }

  // Pressing enter sends the message (if not empty)
  #onKeyDown(e: KeyboardEvent): void {
    const isEnter = e.code === "Enter" && !e.shiftKey;
    if (isEnter && !this.valueIsEmpty) {
      e.preventDefault();
      this.#sendInput();
    }
  }

  #onInput(): void {
    this.button.disabled = this.disabled
      ? true
      : this.value.trim().length === 0;
  }

  // Determine whether the button should be enabled/disabled on first render
  protected firstUpdated(): void {
    this.#onInput();
  }

  #sendInput(): void {
    if (this.valueIsEmpty) return;
    if (this.disabled) return;

    Shiny.setInputValue!(this.id, this.value, { priority: "event" });

    // Emit event so parent element knows to insert the message
    const sentEvent = new CustomEvent("shiny-chat-input-sent", {
      detail: { content: this.value, role: "user" },
      bubbles: true,
      composed: true,
    });
    this.dispatchEvent(sentEvent);

    this.setInputValue("");

    this.textarea.focus();
  }

  setInputValue(value: string): void {
    this.textarea.value = value;
    this.disabled = value.trim().length === 0;

    // Simulate an input event (to trigger the textarea autoresize)
    const inputEvent = new Event("input", { bubbles: true, cancelable: true });
    this.textarea.dispatchEvent(inputEvent);
  }
}

class ChatContainer extends LightElement {
  @property() placeholder = "Enter a message...";

  private get input(): ChatInput {
    return this.querySelector(CHAT_INPUT_TAG) as ChatInput;
  }

  private get messages(): ChatMessages {
    return this.querySelector(CHAT_MESSAGES_TAG) as ChatMessages;
  }

  private get lastMessage(): ChatMessage | null {
    const last = this.messages.lastElementChild;
    return last ? (last as ChatMessage) : null;
  }

  private resizeObserver!: ResizeObserver;

  render(): ReturnType<LitElement["render"]> {
    const input_id = this.id + "_user_input";
    return html`
      <shiny-chat-messages></shiny-chat-messages>
      <shiny-chat-input
        id=${input_id}
        placeholder=${this.placeholder}
      ></shiny-chat-input>
    `;
  }

  firstUpdated(): void {
    // Don't attach event listeners until child elements are rendered
    if (!this.messages) return;

    this.addEventListener("shiny-chat-input-sent", this.#onInputSent);
    this.addEventListener("shiny-chat-append-message", this.#onAppend);
    this.addEventListener(
      "shiny-chat-append-message-chunk",
      this.#onAppendChunk
    );
    this.addEventListener("shiny-chat-clear-messages", this.#onClear);
    this.addEventListener(
      "shiny-chat-update-user-input",
      this.#onUpdateUserInput
    );
    this.addEventListener(
      "shiny-chat-remove-loading-message",
      this.#onRemoveLoadingMessage
    );
    this.addEventListener("shiny-chat-request-scroll", this.#onRequestScroll);

    this.resizeObserver = new ResizeObserver(() => requestScroll(this, true));
    this.resizeObserver.observe(this);
  }

  disconnectedCallback(): void {
    super.disconnectedCallback();

    this.removeEventListener("shiny-chat-input-sent", this.#onInputSent);
    this.removeEventListener("shiny-chat-append-message", this.#onAppend);
    this.removeEventListener(
      "shiny-chat-append-message-chunk",
      this.#onAppendChunk
    );
    this.removeEventListener("shiny-chat-clear-messages", this.#onClear);
    this.removeEventListener(
      "shiny-chat-update-user-input",
      this.#onUpdateUserInput
    );
    this.removeEventListener(
      "shiny-chat-remove-loading-message",
      this.#onRemoveLoadingMessage
    );
    this.removeEventListener(
      "shiny-chat-request-scroll",
      this.#onRequestScroll
    );

    this.resizeObserver.disconnect();
  }

  // When user submits input, append it to the chat, and add a loading message
  #onInputSent(event: CustomEvent<Message>): void {
    this.#appendMessage(event.detail);
    this.#addLoadingMessage();
  }

  // Handle an append message event from server
  #onAppend(event: CustomEvent<Message>): void {
    this.#appendMessage(event.detail);
  }

  #appendMessage(message: Message, finalize = true): void {
    this.#removeLoadingMessage();

    const TAG_NAME =
      message.role === "user" ? CHAT_USER_MESSAGE_TAG : CHAT_MESSAGE_TAG;
    const msg = createElement(TAG_NAME, message);
    this.messages.appendChild(msg);

    if (finalize) {
      this.#finalizeMessage();
    }
  }

  #addLoadingMessage(): void {
    const loading_message = {
      content: "",
      role: "assistant",
      id: `${this.id}-loading-message`,
      busy: "",
    };
    const message = createElement(CHAT_MESSAGE_TAG, loading_message);
    this.messages.appendChild(message);
  }

  #removeLoadingMessage(): void {
    const id = `${this.id}-loading-message`;
    const message = this.messages.querySelector(`#${id}`);
    if (message) message.remove();
  }

  #onAppendChunk(event: CustomEvent<Message>): void {
    this.#appendMessageChunk(event.detail);
  }

  #appendMessageChunk(message: Message): void {
    if (message.chunk_type === "message_start") {
      this.#appendMessage(message, false);
    }

    const lastMessage = this.lastMessage;
    if (!lastMessage) throw new Error("No messages found in the chat output");

<<<<<<< HEAD
    if (message.chunk_type === "message_start") {
      lastMessage.setAttribute("streaming", "");
      lastMessage.setAttribute("busy", "");
    } else if (message.chunk_type === "message_end") {
=======
    if (message.chunk_type === "message_end") {
      lastMessage.removeAttribute("is_streaming");
      lastMessage.setAttribute("content", message.content);
>>>>>>> 8e685241
      this.#finalizeMessage();
    } else {
      lastMessage.setAttribute("content", message.content);
    }
  }

  #onClear(): void {
    this.messages.innerHTML = "";
  }

  #onUpdateUserInput(event: CustomEvent<UpdateUserInput>): void {
    const { value, placeholder } = event.detail;
    if (value !== undefined) {
      this.input.setInputValue(value);
    }
    if (placeholder !== undefined) {
      this.input.placeholder = placeholder;
    }
  }

  #onRemoveLoadingMessage(): void {
    this.#removeLoadingMessage();
    this.#finalizeMessage();
  }

  #finalizeMessage(): void {
    this.input.disabled = false;
    this.lastMessage?.removeAttribute("busy");
    this.lastMessage?.removeAttribute("streaming");
  }

  #onRequestScroll(event: CustomEvent<requestScrollEvent>): void {
    // When streaming or resizing, only scroll if the user near the bottom
    const { cancelIfScrolledUp } = event.detail;
    if (cancelIfScrolledUp) {
      if (this.scrollTop + this.clientHeight < this.scrollHeight - 100) {
        return;
      }
    }

    // Smooth scroll to the bottom if we're not streaming or resizing
    this.scroll({
      top: this.scrollHeight,
      behavior: cancelIfScrolledUp ? "auto" : "smooth",
    });
  }
}

// ------- Register custom elements and shiny bindings ---------

customElements.define(CHAT_MESSAGE_TAG, ChatMessage);
customElements.define(CHAT_USER_MESSAGE_TAG, ChatUserMessage);
customElements.define(CHAT_MESSAGES_TAG, ChatMessages);
customElements.define(CHAT_INPUT_TAG, ChatInput);
customElements.define(CHAT_CONTAINER_TAG, ChatContainer);

$(function () {
  Shiny.addCustomMessageHandler(
    "shinyChatMessage",
    function (message: ShinyChatMessage) {
      const evt = new CustomEvent(message.handler, {
        detail: message.obj,
      });
      const el = document.getElementById(message.id);
      el?.dispatchEvent(evt);
    }
  );
});<|MERGE_RESOLUTION|>--- conflicted
+++ resolved
@@ -399,19 +399,16 @@
     const lastMessage = this.lastMessage;
     if (!lastMessage) throw new Error("No messages found in the chat output");
 
-<<<<<<< HEAD
     if (message.chunk_type === "message_start") {
       lastMessage.setAttribute("streaming", "");
       lastMessage.setAttribute("busy", "");
-    } else if (message.chunk_type === "message_end") {
-=======
+      return;
+    }
+
+    lastMessage.setAttribute("content", message.content);
+
     if (message.chunk_type === "message_end") {
-      lastMessage.removeAttribute("is_streaming");
-      lastMessage.setAttribute("content", message.content);
->>>>>>> 8e685241
       this.#finalizeMessage();
-    } else {
-      lastMessage.setAttribute("content", message.content);
     }
   }
 
