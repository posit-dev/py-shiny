import { LitElement, html } from "lit";
import { unsafeHTML } from "lit-html/directives/unsafe-html.js";
import { property } from "lit/decorators.js";

import ClipboardJS from "clipboard";
import { sanitize } from "dompurify";
import hljs from "highlight.js/lib/common";
import { Renderer, parse } from "marked";

import { createElement } from "./_utils";

type ContentType = "markdown" | "html" | "text";

type Message = {
  content: string;
  role: "user" | "assistant";
  chunk_type: "message_start" | "message_end" | null;
  content_type: ContentType;
  operation: "append" | null;
};
type ShinyChatMessage = {
  id: string;
  handler: string;
  obj: Message;
};

type requestScrollEvent = {
  cancelIfScrolledUp: boolean;
};

type UpdateUserInput = {
  value?: string;
  placeholder?: string;
};

// https://github.com/microsoft/TypeScript/issues/28357#issuecomment-748550734
declare global {
  interface GlobalEventHandlersEventMap {
    "shiny-chat-input-sent": CustomEvent<Message>;
    "shiny-chat-append-message": CustomEvent<Message>;
    "shiny-chat-append-message-chunk": CustomEvent<Message>;
    "shiny-chat-clear-messages": CustomEvent;
    "shiny-chat-update-user-input": CustomEvent<UpdateUserInput>;
    "shiny-chat-remove-loading-message": CustomEvent;
    "shiny-chat-request-scroll": CustomEvent<requestScrollEvent>;
  }
}

const CHAT_MESSAGE_TAG = "shiny-chat-message";
const CHAT_USER_MESSAGE_TAG = "shiny-user-message";
const CHAT_MESSAGES_TAG = "shiny-chat-messages";
const CHAT_INPUT_TAG = "shiny-chat-input";
const CHAT_CONTAINER_TAG = "shiny-chat-container";

const ICONS = {
  robot:
    '<svg fill="currentColor" class="bi bi-robot" viewBox="0 0 16 16" xmlns="http://www.w3.org/2000/svg"><path d="M6 12.5a.5.5 0 0 1 .5-.5h3a.5.5 0 0 1 0 1h-3a.5.5 0 0 1-.5-.5M3 8.062C3 6.76 4.235 5.765 5.53 5.886a26.6 26.6 0 0 0 4.94 0C11.765 5.765 13 6.76 13 8.062v1.157a.93.93 0 0 1-.765.935c-.845.147-2.34.346-4.235.346s-3.39-.2-4.235-.346A.93.93 0 0 1 3 9.219zm4.542-.827a.25.25 0 0 0-.217.068l-.92.9a25 25 0 0 1-1.871-.183.25.25 0 0 0-.068.495c.55.076 1.232.149 2.02.193a.25.25 0 0 0 .189-.071l.754-.736.847 1.71a.25.25 0 0 0 .404.062l.932-.97a25 25 0 0 0 1.922-.188.25.25 0 0 0-.068-.495c-.538.074-1.207.145-1.98.189a.25.25 0 0 0-.166.076l-.754.785-.842-1.7a.25.25 0 0 0-.182-.135"/><path d="M8.5 1.866a1 1 0 1 0-1 0V3h-2A4.5 4.5 0 0 0 1 7.5V8a1 1 0 0 0-1 1v2a1 1 0 0 0 1 1v1a2 2 0 0 0 2 2h10a2 2 0 0 0 2-2v-1a1 1 0 0 0 1-1V9a1 1 0 0 0-1-1v-.5A4.5 4.5 0 0 0 10.5 3h-2zM14 7.5V13a1 1 0 0 1-1 1H3a1 1 0 0 1-1-1V7.5A3.5 3.5 0 0 1 5.5 4h5A3.5 3.5 0 0 1 14 7.5"/></svg>',
  // https://github.com/n3r4zzurr0/svg-spinners/blob/main/svg-css/3-dots-fade.svg
  dots_fade:
    '<svg width="24" height="24" fill="currentColor" viewBox="0 0 24 24" xmlns="http://www.w3.org/2000/svg"><style>.spinner_S1WN{animation:spinner_MGfb .8s linear infinite;animation-delay:-.8s}.spinner_Km9P{animation-delay:-.65s}.spinner_JApP{animation-delay:-.5s}@keyframes spinner_MGfb{93.75%,100%{opacity:.2}}</style><circle class="spinner_S1WN" cx="4" cy="12" r="3"/><circle class="spinner_S1WN spinner_Km9P" cx="12" cy="12" r="3"/><circle class="spinner_S1WN spinner_JApP" cx="20" cy="12" r="3"/></svg>',
  dot: '<svg width="12" height="12" xmlns="http://www.w3.org/2000/svg" class="chat-streaming-dot" style="margin-left:.25em;margin-top:-.25em"><circle cx="6" cy="6" r="6"/></svg>',
};

function createSVGIcon(icon: string): HTMLElement {
  const parser = new DOMParser();
  const svgDoc = parser.parseFromString(icon, "image/svg+xml");
  return svgDoc.documentElement;
}

const SVG_DOT = createSVGIcon(ICONS.dot);

const requestScroll = (el: HTMLElement, cancelIfScrolledUp = false) => {
  el.dispatchEvent(
    new CustomEvent("shiny-chat-request-scroll", {
      detail: { cancelIfScrolledUp },
      bubbles: true,
      composed: true,
    })
  );
};

// For rendering chat output, we use typical Markdown behavior of passing through raw
// HTML (albeit sanitizing afterwards).
//
// For echoing chat input, we escape HTML. This is not for security reasons but just
// because it's confusing if the user is using tag-like syntax to demarcate parts of
// their prompt for other reasons (like <User>/<Assistant> for providing examples to the
// chat model), and those tags simply vanish.
const rendererEscapeHTML = new Renderer();
rendererEscapeHTML.html = (html: string) =>
  html
    .replaceAll("&", "&amp;")
    .replaceAll("<", "&lt;")
    .replaceAll(">", "&gt;")
    .replaceAll('"', "&quot;")
    .replaceAll("'", "&#039;");
const markedEscapeOpts = { renderer: rendererEscapeHTML };

function contentToHTML(
  content: string,
  content_type: ContentType | "semi-markdown"
) {
  if (content_type === "markdown") {
    return unsafeHTML(sanitize(parse(content) as string));
  } else if (content_type === "semi-markdown") {
    return unsafeHTML(sanitize(parse(content, markedEscapeOpts) as string));
  } else if (content_type === "html") {
    return unsafeHTML(sanitize(content));
  } else if (content_type === "text") {
    return content;
  } else {
    throw new Error(`Unknown content type: ${content_type}`);
  }
}

// https://lit.dev/docs/components/shadow-dom/#implementing-createrenderroot
class LightElement extends LitElement {
  createRenderRoot() {
    return this;
  }
}

class ChatMessage extends LightElement {
  @property() content = "";
  @property() content_type: ContentType = "markdown";
  @property({ type: Boolean, reflect: true }) streaming = false;

  render(): ReturnType<LitElement["render"]> {
    const content = contentToHTML(this.content, this.content_type);

    const noContent = this.content.trim().length === 0;
    const icon = noContent ? ICONS.dots_fade : ICONS.robot;

    return html`
      <div class="message-icon">${unsafeHTML(icon)}</div>
      <div class="message-content">${content}</div>
    `;
  }

  updated(changedProperties: Map<string, unknown>): void {
    if (changedProperties.has("content")) {
      this.#highlightAndCodeCopy();
      if (this.streaming) this.#appendStreamingDot();
      // It's important that the scroll request happens at this point in time, since
      // otherwise, the content may not be fully rendered yet
      requestScroll(this, this.streaming);
    }
    if (changedProperties.has("streaming")) {
      this.streaming ? this.#appendStreamingDot() : this.#removeStreamingDot();
    }
  }

  #appendStreamingDot(): void {
    const content = this.querySelector(".message-content") as HTMLElement;
    content.lastElementChild?.appendChild(SVG_DOT);
  }

  #removeStreamingDot(): void {
    this.querySelector(".message-content svg.chat-streaming-dot")?.remove();
  }

  // Highlight code blocks after the element is rendered
  #highlightAndCodeCopy(): void {
    const el = this.querySelector("pre code");
    if (!el) return;
    this.querySelectorAll<HTMLElement>("pre code").forEach((el) => {
      // Highlight the code
      hljs.highlightElement(el);
      // Add a button to the code block to copy to clipboard
      const btn = createElement("button", {
        class: "code-copy-button",
        title: "Copy to clipboard",
      });
      btn.innerHTML = '<i class="bi"></i>';
      el.prepend(btn);
      // Add the clipboard functionality
      const clipboard = new ClipboardJS(btn, { target: () => el });
      clipboard.on("success", function (e: ClipboardJS.Event) {
        btn.classList.add("code-copy-button-checked");
        setTimeout(
          () => btn.classList.remove("code-copy-button-checked"),
          2000
        );
        e.clearSelection();
      });
    });
  }
}

class ChatUserMessage extends LightElement {
  @property() content = "...";

  render(): ReturnType<LitElement["render"]> {
    return contentToHTML(this.content, "semi-markdown");
  }
}

class ChatMessages extends LightElement {
  render(): ReturnType<LitElement["render"]> {
    return html``;
  }
}

class ChatInput extends LightElement {
  @property() placeholder = "Enter a message...";
  @property({ type: Boolean, reflect: true }) disabled = false;

  private get textarea(): HTMLTextAreaElement {
    return this.querySelector("textarea") as HTMLTextAreaElement;
  }

  private get value(): string {
    return this.textarea.value;
  }

  private get valueIsEmpty(): boolean {
    return this.value.trim().length === 0;
  }

  private get button(): HTMLButtonElement {
    return this.querySelector("button") as HTMLButtonElement;
  }

  render(): ReturnType<LitElement["render"]> {
    const icon =
      '<svg xmlns="http://www.w3.org/2000/svg" width="24" height="24" fill="currentColor" class="bi bi-arrow-up-circle-fill" viewBox="0 0 16 16"><path d="M16 8A8 8 0 1 0 0 8a8 8 0 0 0 16 0m-7.5 3.5a.5.5 0 0 1-1 0V5.707L5.354 7.854a.5.5 0 1 1-.708-.708l3-3a.5.5 0 0 1 .708 0l3 3a.5.5 0 0 1-.708.708L8.5 5.707z"/></svg>';

    return html`
      <textarea
        id="${this.id}"
        class="form-control textarea-autoresize"
        rows="1"
        placeholder="${this.placeholder}"
        @keydown=${this.#onKeyDown}
        @input=${this.#onInput}
        data-shiny-no-bind-input
      ></textarea>
      <button
        type="button"
        title="Send message"
        aria-label="Send message"
        @click=${this.#sendInput}
      >
        ${unsafeHTML(icon)}
      </button>
    `;
  }

  // Pressing enter sends the message (if not empty)
  #onKeyDown(e: KeyboardEvent): void {
    const isEnter = e.code === "Enter" && !e.shiftKey;
    if (isEnter && !this.valueIsEmpty) {
      e.preventDefault();
      this.#sendInput();
    }
  }

  #onInput(): void {
    this.button.disabled = this.disabled
      ? true
      : this.value.trim().length === 0;
  }

  // Determine whether the button should be enabled/disabled on first render
  protected firstUpdated(): void {
    this.#onInput();
  }

  #sendInput(): void {
    if (this.valueIsEmpty) return;
    if (this.disabled) return;

    Shiny.setInputValue!(this.id, this.value, { priority: "event" });

    // Emit event so parent element knows to insert the message
    const sentEvent = new CustomEvent("shiny-chat-input-sent", {
      detail: { content: this.value, role: "user" },
      bubbles: true,
      composed: true,
    });
    this.dispatchEvent(sentEvent);

    this.setInputValue("");

    this.textarea.focus();
  }

  setInputValue(value: string): void {
    this.textarea.value = value;
    this.disabled = value.trim().length === 0;

    // Simulate an input event (to trigger the textarea autoresize)
    const inputEvent = new Event("input", { bubbles: true, cancelable: true });
    this.textarea.dispatchEvent(inputEvent);
  }
}

class ChatContainer extends LightElement {
  @property() placeholder = "Enter a message...";

  private get input(): ChatInput {
    return this.querySelector(CHAT_INPUT_TAG) as ChatInput;
  }

  private get messages(): ChatMessages {
    return this.querySelector(CHAT_MESSAGES_TAG) as ChatMessages;
  }

  private get lastMessage(): ChatMessage | null {
    const last = this.messages.lastElementChild;
    return last ? (last as ChatMessage) : null;
  }

  private resizeObserver!: ResizeObserver;

  render(): ReturnType<LitElement["render"]> {
    const input_id = this.id + "_user_input";
    return html`
      <shiny-chat-messages></shiny-chat-messages>
      <shiny-chat-input
        id=${input_id}
        placeholder=${this.placeholder}
      ></shiny-chat-input>
    `;
  }

  firstUpdated(): void {
    // Don't attach event listeners until child elements are rendered
    if (!this.messages) return;

    this.addEventListener("shiny-chat-input-sent", this.#onInputSent);
    this.addEventListener("shiny-chat-append-message", this.#onAppend);
    this.addEventListener(
      "shiny-chat-append-message-chunk",
      this.#onAppendChunk
    );
    this.addEventListener("shiny-chat-clear-messages", this.#onClear);
    this.addEventListener(
      "shiny-chat-update-user-input",
      this.#onUpdateUserInput
    );
    this.addEventListener(
      "shiny-chat-remove-loading-message",
      this.#onRemoveLoadingMessage
    );
    this.addEventListener("shiny-chat-request-scroll", this.#onRequestScroll);

    this.resizeObserver = new ResizeObserver(() => requestScroll(this, true));
    this.resizeObserver.observe(this);
  }

  disconnectedCallback(): void {
    super.disconnectedCallback();

    this.removeEventListener("shiny-chat-input-sent", this.#onInputSent);
    this.removeEventListener("shiny-chat-append-message", this.#onAppend);
    this.removeEventListener(
      "shiny-chat-append-message-chunk",
      this.#onAppendChunk
    );
    this.removeEventListener("shiny-chat-clear-messages", this.#onClear);
    this.removeEventListener(
      "shiny-chat-update-user-input",
      this.#onUpdateUserInput
    );
    this.removeEventListener(
      "shiny-chat-remove-loading-message",
      this.#onRemoveLoadingMessage
    );
    this.removeEventListener(
      "shiny-chat-request-scroll",
      this.#onRequestScroll
    );

    this.resizeObserver.disconnect();
  }

  // When user submits input, append it to the chat, and add a loading message
  #onInputSent(event: CustomEvent<Message>): void {
    this.#appendMessage(event.detail);
    this.#addLoadingMessage();
  }

  // Handle an append message event from server
  #onAppend(event: CustomEvent<Message>): void {
    this.#appendMessage(event.detail);
  }

  #appendMessage(message: Message, finalize = true, streaming = false): void {
    this.#removeLoadingMessage();

    const TAG_NAME =
      message.role === "user" ? CHAT_USER_MESSAGE_TAG : CHAT_MESSAGE_TAG;
    const msg = createElement(TAG_NAME, message);
    if (streaming) {
      msg.setAttribute("is_streaming", "");
    }
    this.messages.appendChild(msg);

    if (finalize) {
      this.#finalizeMessage();
    }
  }

  // Loading message is just an empty message
  #addLoadingMessage(): void {
    const loading_message = {
      content: "",
      role: "assistant",
    };
    const message = createElement(CHAT_MESSAGE_TAG, loading_message);
    this.messages.appendChild(message);
  }

  #removeLoadingMessage(): void {
    const content = this.lastMessage?.content;
    if (!content) this.lastMessage?.remove();
  }

  #onAppendChunk(event: CustomEvent<Message>): void {
    this.#appendMessageChunk(event.detail);
  }

  #appendMessageChunk(message: Message): void {
    if (message.chunk_type === "message_start") {
      this.#appendMessage(message, false);
    }

    const lastMessage = this.lastMessage;
    if (!lastMessage) throw new Error("No messages found in the chat output");

<<<<<<< HEAD
    const content =
      message.operation === "append"
        ? lastMessage.getAttribute("content") + message.content
        : message.content;

    lastMessage.setAttribute("content", content);
    if (message.chunk_type === "message_end") {
      lastMessage.removeAttribute("is_streaming");
      this.#finalizeMessage();
    }
=======
    if (message.chunk_type === "message_start") {
      lastMessage.setAttribute("streaming", "");
      return;
    }

    lastMessage.setAttribute("content", message.content);

    if (message.chunk_type === "message_end") {
      this.lastMessage?.removeAttribute("streaming");
      this.#finalizeMessage();
    }
>>>>>>> da0ce2e4
  }

  #onClear(): void {
    this.messages.innerHTML = "";
  }

  #onUpdateUserInput(event: CustomEvent<UpdateUserInput>): void {
    const { value, placeholder } = event.detail;
    if (value !== undefined) {
      this.input.setInputValue(value);
    }
    if (placeholder !== undefined) {
      this.input.placeholder = placeholder;
    }
  }

  #onRemoveLoadingMessage(): void {
    this.#removeLoadingMessage();
    this.#finalizeMessage();
  }

  #finalizeMessage(): void {
    this.input.disabled = false;
  }

  #onRequestScroll(event: CustomEvent<requestScrollEvent>): void {
    // When streaming or resizing, only scroll if the user near the bottom
    const { cancelIfScrolledUp } = event.detail;
    if (cancelIfScrolledUp) {
      if (this.scrollTop + this.clientHeight < this.scrollHeight - 100) {
        return;
      }
    }

    // Smooth scroll to the bottom if we're not streaming or resizing
    this.scroll({
      top: this.scrollHeight,
      behavior: cancelIfScrolledUp ? "auto" : "smooth",
    });
  }
}

// ------- Register custom elements and shiny bindings ---------

customElements.define(CHAT_MESSAGE_TAG, ChatMessage);
customElements.define(CHAT_USER_MESSAGE_TAG, ChatUserMessage);
customElements.define(CHAT_MESSAGES_TAG, ChatMessages);
customElements.define(CHAT_INPUT_TAG, ChatInput);
customElements.define(CHAT_CONTAINER_TAG, ChatContainer);

$(function () {
  Shiny.addCustomMessageHandler(
    "shinyChatMessage",
    function (message: ShinyChatMessage) {
      const evt = new CustomEvent(message.handler, {
        detail: message.obj,
      });
      const el = document.getElementById(message.id);
      el?.dispatchEvent(evt);
    }
  );
});<|MERGE_RESOLUTION|>--- conflicted
+++ resolved
@@ -429,30 +429,22 @@
     const lastMessage = this.lastMessage;
     if (!lastMessage) throw new Error("No messages found in the chat output");
 
-<<<<<<< HEAD
+    if (message.chunk_type === "message_start") {
+      lastMessage.setAttribute("streaming", "");
+      return;
+    }
+
     const content =
       message.operation === "append"
         ? lastMessage.getAttribute("content") + message.content
         : message.content;
 
     lastMessage.setAttribute("content", content);
-    if (message.chunk_type === "message_end") {
-      lastMessage.removeAttribute("is_streaming");
-      this.#finalizeMessage();
-    }
-=======
-    if (message.chunk_type === "message_start") {
-      lastMessage.setAttribute("streaming", "");
-      return;
-    }
-
-    lastMessage.setAttribute("content", message.content);
 
     if (message.chunk_type === "message_end") {
       this.lastMessage?.removeAttribute("streaming");
       this.#finalizeMessage();
     }
->>>>>>> da0ce2e4
   }
 
   #onClear(): void {
