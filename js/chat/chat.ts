import { LitElement, html } from "lit";
import { unsafeHTML } from "lit-html/directives/unsafe-html.js";
import { property } from "lit/decorators.js";

import {
  LightElement,
  createElement,
  showShinyClientMessage,
} from "../utils/_utils";

type ContentType = "markdown" | "html" | "text";

type Message = {
  content: string;
  role: "user" | "assistant";
  chunk_type: "message_start" | "message_end" | null;
  content_type: ContentType;
  icon?: string;
  operation: "append" | null;
};

type ShinyChatMessage = {
  id: string;
  handler: string;
  obj: Message;
};

type UpdateUserInput = {
  value?: string;
  placeholder?: string;
  submit?: false;
  focus?: false;
};

type StatusMessage = {
  content: string;
  content_type: Exclude<ContentType, "markdown">;
  type: "dynamic" | "static";
};

// https://github.com/microsoft/TypeScript/issues/28357#issuecomment-748550734
declare global {
  interface GlobalEventHandlersEventMap {
    "shiny-chat-input-sent": CustomEvent<Message>;
    "shiny-chat-append-message": CustomEvent<Message>;
    "shiny-chat-append-message-chunk": CustomEvent<Message>;
    "shiny-chat-clear-messages": CustomEvent;
    "shiny-chat-update-user-input": CustomEvent<UpdateUserInput>;
    "shiny-chat-remove-loading-message": CustomEvent;
    "shiny-chat-append-status-message": CustomEvent<StatusMessage>;
  }
}

const CHAT_MESSAGE_TAG = "shiny-chat-message";
const CHAT_USER_MESSAGE_TAG = "shiny-user-message";
const CHAT_STATUS_MESSAGE_TAG = "shiny-status-message";
const CHAT_MESSAGES_TAG = "shiny-chat-messages";
const CHAT_INPUT_TAG = "shiny-chat-input";
const CHAT_CONTAINER_TAG = "shiny-chat-container";

const ICONS = {
  robot:
    '<svg fill="currentColor" class="bi bi-robot" viewBox="0 0 16 16" xmlns="http://www.w3.org/2000/svg"><path d="M6 12.5a.5.5 0 0 1 .5-.5h3a.5.5 0 0 1 0 1h-3a.5.5 0 0 1-.5-.5M3 8.062C3 6.76 4.235 5.765 5.53 5.886a26.6 26.6 0 0 0 4.94 0C11.765 5.765 13 6.76 13 8.062v1.157a.93.93 0 0 1-.765.935c-.845.147-2.34.346-4.235.346s-3.39-.2-4.235-.346A.93.93 0 0 1 3 9.219zm4.542-.827a.25.25 0 0 0-.217.068l-.92.9a25 25 0 0 1-1.871-.183.25.25 0 0 0-.068.495c.55.076 1.232.149 2.02.193a.25.25 0 0 0 .189-.071l.754-.736.847 1.71a.25.25 0 0 0 .404.062l.932-.97a25 25 0 0 0 1.922-.188.25.25 0 0 0-.068-.495c-.538.074-1.207.145-1.98.189a.25.25 0 0 0-.166.076l-.754.785-.842-1.7a.25.25 0 0 0-.182-.135"/><path d="M8.5 1.866a1 1 0 1 0-1 0V3h-2A4.5 4.5 0 0 0 1 7.5V8a1 1 0 0 0-1 1v2a1 1 0 0 0 1 1v1a2 2 0 0 0 2 2h10a2 2 0 0 0 2-2v-1a1 1 0 0 0 1-1V9a1 1 0 0 0-1-1v-.5A4.5 4.5 0 0 0 10.5 3h-2zM14 7.5V13a1 1 0 0 1-1 1H3a1 1 0 0 1-1-1V7.5A3.5 3.5 0 0 1 5.5 4h5A3.5 3.5 0 0 1 14 7.5"/></svg>',
  // https://github.com/n3r4zzurr0/svg-spinners/blob/main/svg-css/3-dots-fade.svg
  dots_fade:
    '<svg width="24" height="24" fill="currentColor" viewBox="0 0 24 24" xmlns="http://www.w3.org/2000/svg"><style>.spinner_S1WN{animation:spinner_MGfb .8s linear infinite;animation-delay:-.8s}.spinner_Km9P{animation-delay:-.65s}.spinner_JApP{animation-delay:-.5s}@keyframes spinner_MGfb{93.75%,100%{opacity:.2}}</style><circle class="spinner_S1WN" cx="4" cy="12" r="3"/><circle class="spinner_S1WN spinner_Km9P" cx="12" cy="12" r="3"/><circle class="spinner_S1WN spinner_JApP" cx="20" cy="12" r="3"/></svg>',
};

class ChatMessage extends LightElement {
  @property() content = "...";
  @property() content_type: ContentType = "markdown";
  @property({ type: Boolean, reflect: true }) streaming = false;
  @property() icon = "";

  render() {
    // Show dots until we have content
    const isEmpty = this.content.trim().length === 0;
    const icon = isEmpty ? ICONS.dots_fade : this.icon || ICONS.robot;

    return html`
      <div class="message-icon">${unsafeHTML(icon)}</div>
      <shiny-markdown-stream
        content=${this.content}
        content-type=${this.content_type}
        ?streaming=${this.streaming}
        auto-scroll
        .onContentChange=${this.#onContentChange.bind(this)}
        .onStreamEnd=${this.#makeSuggestionsAccessible.bind(this)}
      ></shiny-markdown-stream>
    `;
  }

  #onContentChange(): void {
    if (!this.streaming) this.#makeSuggestionsAccessible();
  }

  #makeSuggestionsAccessible(): void {
    this.querySelectorAll(".suggestion,[data-suggestion]").forEach((el) => {
      if (!(el instanceof HTMLElement)) return;
      if (el.hasAttribute("tabindex")) return;

      el.setAttribute("tabindex", "0");
      el.setAttribute("role", "button");

      const suggestion = el.dataset.suggestion || el.textContent;
      el.setAttribute("aria-label", `Use chat suggestion: ${suggestion}`);
    });
  }
}

class ChatUserMessage extends LightElement {
  @property() content = "...";

  render() {
    return html`
      <shiny-markdown-stream
        content=${this.content}
        content-type="semi-markdown"
      ></shiny-markdown-stream>
    `;
  }
}

class ChatStatusMessage extends LightElement {
  @property() content = "";
  @property() content_type: Exclude<ContentType, "markdown"> = "text";
  @property() type: "dynamic" | "static" = "static";

  render() {
    const content =
      this.content_type === "html" ? unsafeHTML(this.content) : this.content;
    return html`${content}`;
  }

  updated(changedProperties: Map<string, unknown>) {
    super.updated(changedProperties);
    if (
      changedProperties.has("content") ||
      changedProperties.has("content_type")
    ) {
      this.#scrollIntoView();
    }
  }

  #scrollIntoView() {
    this.scrollIntoView({ behavior: "smooth", block: "end" });
  }
}

class ChatMessages extends LightElement {
  render() {
    return html``;
  }
}

interface ChatInputSetInputOptions {
  submit?: boolean;
  focus?: boolean;
}

class ChatInput extends LightElement {
  private _disabled = false;

  @property() placeholder = "Enter a message...";
  // disabled is reflected manually because `reflect: true` doesn't work with LightElement
  @property({ type: Boolean })
  get disabled() {
    return this._disabled;
  }

  set disabled(value: boolean) {
    const oldValue = this._disabled;
    if (value === oldValue) {
      return;
    }

    this._disabled = value;
    value
      ? this.setAttribute("disabled", "")
      : this.removeAttribute("disabled");

    this.requestUpdate("disabled", oldValue);
    this.#onInput();
  }

  attributeChangedCallback(
    name: string,
    _old: string | null,
    value: string | null
  ) {
    super.attributeChangedCallback(name, _old, value);
    if (name === "disabled") {
      this.disabled = value !== null;
    }
  }

  private get textarea(): HTMLTextAreaElement {
    return this.querySelector("textarea") as HTMLTextAreaElement;
  }

  private get value(): string {
    return this.textarea.value;
  }

  private get valueIsEmpty(): boolean {
    return this.value.trim().length === 0;
  }

  private get button(): HTMLButtonElement {
    return this.querySelector("button") as HTMLButtonElement;
  }

  render() {
    const icon =
      '<svg xmlns="http://www.w3.org/2000/svg" width="24" height="24" fill="currentColor" class="bi bi-arrow-up-circle-fill" viewBox="0 0 16 16"><path d="M16 8A8 8 0 1 0 0 8a8 8 0 0 0 16 0m-7.5 3.5a.5.5 0 0 1-1 0V5.707L5.354 7.854a.5.5 0 1 1-.708-.708l3-3a.5.5 0 0 1 .708 0l3 3a.5.5 0 0 1-.708.708L8.5 5.707z"/></svg>';

    return html`
      <textarea
        id="${this.id}"
        class="form-control textarea-autoresize"
        rows="1"
        placeholder="${this.placeholder}"
        @keydown=${this.#onKeyDown}
        @input=${this.#onInput}
        data-shiny-no-bind-input
      ></textarea>
      <button
        type="button"
        title="Send message"
        aria-label="Send message"
        @click=${this.#sendInput}
      >
        ${unsafeHTML(icon)}
      </button>
    `;
  }

  // Pressing enter sends the message (if not empty)
  #onKeyDown(e: KeyboardEvent): void {
    const isEnter = e.code === "Enter" && !e.shiftKey;
    if (isEnter && !this.valueIsEmpty) {
      e.preventDefault();
      this.#sendInput();
    }
  }

  #onInput(): void {
    this.button.disabled = this.disabled
      ? true
      : this.value.trim().length === 0;
  }

  // Determine whether the button should be enabled/disabled on first render
  protected firstUpdated(): void {
    this.#onInput();
  }

  #sendInput(focus = true): void {
    if (this.valueIsEmpty) return;
    if (this.disabled) return;

    Shiny.setInputValue!(this.id, this.value, { priority: "event" });

    // Emit event so parent element knows to insert the message
    const sentEvent = new CustomEvent("shiny-chat-input-sent", {
      detail: { content: this.value, role: "user" },
      bubbles: true,
      composed: true,
    });
    this.dispatchEvent(sentEvent);

    this.setInputValue("");
    this.disabled = true;

    if (focus) this.textarea.focus();
  }

  setInputValue(
    value: string,
    { submit = false, focus = false }: ChatInputSetInputOptions = {}
  ): void {
    // Store previous value to restore post-submit (if submitting)
    const oldValue = this.textarea.value;

    this.textarea.value = value;

    // Simulate an input event (to trigger the textarea autoresize)
    const inputEvent = new Event("input", { bubbles: true, cancelable: true });
    this.textarea.dispatchEvent(inputEvent);

    if (submit) {
      this.#sendInput(false);
      if (oldValue) this.setInputValue(oldValue);
    }

    if (focus) {
      this.textarea.focus();
    }
  }
}

class ChatContainer extends LightElement {
<<<<<<< HEAD
=======
  @property({ attribute: "icon-assistant" }) iconAssistant = "";
  inputSentinelObserver?: IntersectionObserver;

>>>>>>> 214dff4f
  private get input(): ChatInput {
    return this.querySelector(CHAT_INPUT_TAG) as ChatInput;
  }

  private get messages(): ChatMessages {
    return this.querySelector(CHAT_MESSAGES_TAG) as ChatMessages;
  }

  private get lastMessage(): ChatMessage | null {
    const last = this.messages.querySelector("shiny-chat-message:last-child");
    return last ? (last as ChatMessage) : null;
  }

  render() {
    return html``;
  }

  connectedCallback(): void {
    super.connectedCallback();

    // We use a sentinel element that we place just above the shiny-chat-input. When it
    // moves off-screen we know that the text area input is now floating, add shadow.
    let sentinel = this.querySelector<HTMLElement>("div");
    if (!sentinel) {
      sentinel = createElement("div", {
        style: "width: 100%; height: 0;",
      }) as HTMLElement;
      this.input.insertAdjacentElement("afterend", sentinel);
    }

    this.inputSentinelObserver = new IntersectionObserver(
      (entries) => {
        const inputTextarea = this.input.querySelector("textarea");
        if (!inputTextarea) return;
        const addShadow = entries[0]?.intersectionRatio === 0;
        inputTextarea.classList.toggle("shadow", addShadow);
      },
      {
        threshold: [0, 1],
        rootMargin: "0px",
      }
    );

    this.inputSentinelObserver.observe(sentinel);
  }

  firstUpdated(): void {
    // Don't attach event listeners until child elements are rendered
    if (!this.messages) return;

    this.addEventListener("shiny-chat-input-sent", this.#onInputSent);
    this.addEventListener("shiny-chat-append-message", this.#onAppend);
    this.addEventListener(
      "shiny-chat-append-message-chunk",
      this.#onAppendChunk
    );
    this.addEventListener(
      "shiny-chat-append-status-message",
      this.#onAppendStatus
    );
    this.addEventListener("shiny-chat-clear-messages", this.#onClear);
    this.addEventListener(
      "shiny-chat-update-user-input",
      this.#onUpdateUserInput
    );
    this.addEventListener(
      "shiny-chat-remove-loading-message",
      this.#onRemoveLoadingMessage
    );
    this.addEventListener("click", this.#onInputSuggestionClick);
    this.addEventListener("keydown", this.#onInputSuggestionKeydown);
  }

  disconnectedCallback(): void {
    super.disconnectedCallback();

    this.inputSentinelObserver?.disconnect();
    this.inputSentinelObserver = undefined;

    this.removeEventListener("shiny-chat-input-sent", this.#onInputSent);
    this.removeEventListener("shiny-chat-append-message", this.#onAppend);
    this.removeEventListener(
      "shiny-chat-append-message-chunk",
      this.#onAppendChunk
    );
    this.removeEventListener(
      "shiny-chat-append-status-message",
      this.#onAppendStatus
    );
    this.removeEventListener("shiny-chat-clear-messages", this.#onClear);
    this.removeEventListener(
      "shiny-chat-update-user-input",
      this.#onUpdateUserInput
    );
    this.removeEventListener(
      "shiny-chat-remove-loading-message",
      this.#onRemoveLoadingMessage
    );
    this.removeEventListener("click", this.#onInputSuggestionClick);
    this.removeEventListener("keydown", this.#onInputSuggestionKeydown);
  }

  // When user submits input, append it to the chat, and add a loading message
  #onInputSent(event: CustomEvent<Message>): void {
    this.#appendMessage(event.detail);
    this.#addLoadingMessage();
  }

  // Handle an append message event from server
  #onAppend(event: CustomEvent<Message>): void {
    this.#appendMessage(event.detail);
  }

  #initMessage(): void {
    this.#removeLoadingMessage();
    if (!this.input.disabled) {
      this.input.disabled = true;
    }
  }

  #appendMessage(message: Message, finalize = true): void {
    this.#initMessage();

    const TAG_NAME =
      message.role === "user" ? CHAT_USER_MESSAGE_TAG : CHAT_MESSAGE_TAG;

    if (this.iconAssistant) {
      message.icon = message.icon || this.iconAssistant;
    }

    const msg = createElement(TAG_NAME, message);
    this.messages.appendChild(msg);

    if (finalize) {
      this.#finalizeMessage();
    }
  }

  // Loading message is just an empty message
  #addLoadingMessage(): void {
    const loading_message = {
      content: "",
      role: "assistant",
    };
    const message = createElement(CHAT_MESSAGE_TAG, loading_message);
    this.messages.appendChild(message);
  }

  #removeLoadingMessage(): void {
    const content = this.lastMessage?.content;
    if (!content) this.lastMessage?.remove();
  }

  #onAppendChunk(event: CustomEvent<Message>): void {
    this.#appendMessageChunk(event.detail);
  }

  #appendMessageChunk(message: Message): void {
    if (message.chunk_type === "message_start") {
      this.#appendMessage(message, false);
    }

    const lastMessage = this.lastMessage;
    if (!lastMessage) throw new Error("No messages found in the chat output");

    if (message.chunk_type === "message_start") {
      lastMessage.setAttribute("streaming", "");
      return;
    }

    const content =
      message.operation === "append"
        ? lastMessage.getAttribute("content") + message.content
        : message.content;

    lastMessage.setAttribute("content", content);

    if (message.chunk_type === "message_end") {
      this.lastMessage?.removeAttribute("streaming");
      this.#finalizeMessage();
    }
  }

  #onAppendStatus(event: CustomEvent<StatusMessage>): void {
    if (event.detail.type === "dynamic") {
      if (this.messages.lastChild instanceof ChatStatusMessage) {
        if (this.messages.lastChild.type == "dynamic") {
          // Update previous status message if last message was a status item
          this.messages.lastChild.setAttribute("content", event.detail.content);
          this.messages.lastChild.setAttribute(
            "content_type",
            event.detail.content_type
          );
          return;
        }
      }
    }

    const status = createElement(CHAT_STATUS_MESSAGE_TAG, event.detail);
    this.messages.appendChild(status);
  }

  #onClear(): void {
    this.messages.innerHTML = "";
  }

  #onUpdateUserInput(event: CustomEvent<UpdateUserInput>): void {
    const { value, placeholder, submit, focus } = event.detail;
    if (value !== undefined) {
      this.input.setInputValue(value, { submit, focus });
    }
    if (placeholder !== undefined) {
      this.input.placeholder = placeholder;
    }
  }

  #onInputSuggestionClick(e: MouseEvent): void {
    this.#onInputSuggestionEvent(e);
  }

  #onInputSuggestionKeydown(e: KeyboardEvent): void {
    const isEnterOrSpace = e.key === "Enter" || e.key === " ";
    if (!isEnterOrSpace) return;

    this.#onInputSuggestionEvent(e);
  }

  #onInputSuggestionEvent(e: MouseEvent | KeyboardEvent): void {
    const { suggestion, submit } = this.#getSuggestion(e.target);
    if (!suggestion) return;

    e.preventDefault();
    // Cmd/Ctrl + (event) = force submitting
    // Alt/Opt  + (event) = force setting without submitting
    const shouldSubmit =
      e.metaKey || e.ctrlKey ? true : e.altKey ? false : submit;

    this.input.setInputValue(suggestion, {
      submit: shouldSubmit,
      focus: !shouldSubmit,
    });
  }

  #getSuggestion(x: EventTarget | null): {
    suggestion?: string;
    submit?: boolean;
  } {
    if (!(x instanceof HTMLElement)) return {};

    const el = x.closest(".suggestion, [data-suggestion]");
    if (!(el instanceof HTMLElement)) return {};

    const isSuggestion =
      el.classList.contains("suggestion") ||
      el.dataset.suggestion !== undefined;
    if (!isSuggestion) return {};

    const suggestion = el.dataset.suggestion || el.textContent;

    return {
      suggestion: suggestion || undefined,
      submit:
        el.classList.contains("submit") ||
        el.dataset.suggestionSubmit === "" ||
        el.dataset.suggestionSubmit === "true",
    };
  }

  #onRemoveLoadingMessage(): void {
    this.#removeLoadingMessage();
    this.#finalizeMessage();
  }

  #finalizeMessage(): void {
    this.input.disabled = false;
  }
}

// ------- Register custom elements and shiny bindings ---------

customElements.define(CHAT_MESSAGE_TAG, ChatMessage);
customElements.define(CHAT_USER_MESSAGE_TAG, ChatUserMessage);
customElements.define(CHAT_STATUS_MESSAGE_TAG, ChatStatusMessage);
customElements.define(CHAT_MESSAGES_TAG, ChatMessages);
customElements.define(CHAT_INPUT_TAG, ChatInput);
customElements.define(CHAT_CONTAINER_TAG, ChatContainer);

$(function () {
  Shiny.addCustomMessageHandler(
    "shinyChatMessage",
    function (message: ShinyChatMessage) {
      const evt = new CustomEvent(message.handler, {
        detail: message.obj,
      });

      const el = document.getElementById(message.id);

      if (!el) {
        showShinyClientMessage({
          status: "error",
          message: `Unable to handle Chat() message since element with id
          ${message.id} wasn't found. Do you need to call .ui() (Express) or need a
          chat_ui('${message.id}') in the UI (Core)?
        `,
        });
        return;
      }

      el.dispatchEvent(evt);
    }
  );
});<|MERGE_RESOLUTION|>--- conflicted
+++ resolved
@@ -300,12 +300,9 @@
 }
 
 class ChatContainer extends LightElement {
-<<<<<<< HEAD
-=======
   @property({ attribute: "icon-assistant" }) iconAssistant = "";
   inputSentinelObserver?: IntersectionObserver;
 
->>>>>>> 214dff4f
   private get input(): ChatInput {
     return this.querySelector(CHAT_INPUT_TAG) as ChatInput;
   }
