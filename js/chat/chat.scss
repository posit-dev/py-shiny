@use "highlight_styles" as highlight_styles;

shiny-chat-container {
  --shiny-chat-border: var(--bs-border-width, 1px) solid var(--bs-border-color, #e9ecef);
  --shiny-chat-user-message-bg: RGBA(var(--bs-primary-rgb, 0, 123, 194), 0.06);

  display: flex;
  flex-direction: column;
  margin: 0 auto;
  gap: 1rem;
  overflow: auto;
  padding: 0.25rem;

  p:last-child {
    margin-bottom: 0;
  }
}

shiny-chat-messages {
  display: flex;
  flex-direction: column;
  gap: 2rem;
}

shiny-chat-message {
  display: grid;
  grid-template-columns: auto minmax(0, 1fr);
  gap: 1rem;
  > * {
    height: fit-content;
  }
  .message-icon {
    border-radius: 50%;
    border: var(--shiny-chat-border);
    > * {
      margin: 0.5rem;
      height: 20px;
      width: 20px;
    }
  }
  /* Vertically center the 2nd column (message content) */
  .message-content {
    align-self: center;
  }
}

<<<<<<< HEAD
  shiny-user-message,
  shiny-chat-message {
    &[content_type="text"] {
      white-space: pre;
      overflow-x: auto;
    }
  }

  shiny-chat-input {
    margin-top: auto;
    position: sticky;
    background-color: var(--bs-body-bg, white);
    bottom: 0;
    textarea {
      --bs-border-radius: 26px;
      resize: none;
      padding-right: 36px !important;
      max-height: 175px;
      &::placeholder {
        color: var(--bs-gray-600, #707782) !important;
      }
=======
/* Align the user message to the right */
shiny-user-message {
  align-self: flex-end;
  padding: 0.75rem 1rem;
  border-radius: 10px;
  background-color: var(--shiny-chat-user-message-bg);
  max-width: 100%;
}

shiny-chat-input {
  margin-top: auto;
  position: sticky;
  background-color: var(--bs-body-bg, white);
  bottom: 0;
  textarea {
    --bs-border-radius: 26px;
    resize: none;
    padding-right: 36px !important;
    max-height: 175px;
    &::placeholder {
      color: var(--bs-gray-600, #707782) !important;
>>>>>>> e60dad50
    }
  }
  button {
    position: absolute;
    bottom: 7px;
    right: 8px;
    background-color: transparent;
    color: var(--bs-primary, #007bc2);
    transition: color 0.25s ease-in-out;
    border: none;
    padding: 0;
    cursor: pointer;
    line-height: 16px;
    border-radius: 50%;
    &:disabled {
      cursor: not-allowed;
      color: var(--bs-gray-500, #8d959e);
    }
  }
}

/*
  Disable the page-level pulse when the chat input is disabled
  (i.e., when a response is being generated and brought into the chat)
*/
.shiny-busy:has(shiny-chat-input[disabled])::after {
  display: none;
}

/* Code highlighting (for both light and dark mode) */
@include highlight_styles.atom_one_light;
[data-bs-theme="dark"] {
  @include highlight_styles.atom_one_dark;
}

/*
  Styling for the code-copy button (inspired by Quarto's code-copy feature)
*/
pre:has(.code-copy-button) {
  position: relative;
}

.code-copy-button {
  position: absolute;
  top: 0;
  right: 0;
  border: 0;
  margin-top: 5px;
  margin-right: 5px;
  background-color: transparent;

  > .bi {
    display: flex;
    gap: 0.25em;

    &::after {
      content: "";
      display: block;
      height: 1rem;
      width: 1rem;
      mask-image: url('data:image/svg+xml,<svg xmlns="http://www.w3.org/2000/svg" width="16" height="16" fill="currentColor" viewBox="0 0 16 16"><path d="M4 1.5H3a2 2 0 0 0-2 2V14a2 2 0 0 0 2 2h10a2 2 0 0 0 2-2V3.5a2 2 0 0 0-2-2h-1v1h1a1 1 0 0 1 1 1V14a1 1 0 0 1-1 1H3a1 1 0 0 1-1-1V3.5a1 1 0 0 1 1-1h1v-1z"/><path d="M9.5 1a.5.5 0 0 1 .5.5v1a.5.5 0 0 1-.5.5h-3a.5.5 0 0 1-.5-.5v-1a.5.5 0 0 1 .5-.5h3zm-3-1A1.5 1.5 0 0 0 5 1.5v1A1.5 1.5 0 0 0 6.5 4h3A1.5 1.5 0 0 0 11 2.5v-1A1.5 1.5 0 0 0 9.5 0h-3z"/></svg>');
      background-color: var(--bs-body-color, #222);
    }
  }
}

.code-copy-button-checked {
  > .bi::before {
    content: "Copied!";
    font-size: 0.75em;
    vertical-align: 0.25em;
  }

  > .bi::after {
    mask-image: url('data:image/svg+xml,<svg xmlns="http://www.w3.org/2000/svg" width="16" height="16" fill="currentColor" viewBox="0 0 16 16"><path d="M13.854 3.646a.5.5 0 0 1 0 .708l-7 7a.5.5 0 0 1-.708 0l-3.5-3.5a.5.5 0 1 1 .708-.708L6.5 10.293l6.646-6.647a.5.5 0 0 1 .708 0z"/></svg>');
    background-color: var(--bs-success, #198754);
  }
}<|MERGE_RESOLUTION|>--- conflicted
+++ resolved
@@ -44,29 +44,6 @@
   }
 }
 
-<<<<<<< HEAD
-  shiny-user-message,
-  shiny-chat-message {
-    &[content_type="text"] {
-      white-space: pre;
-      overflow-x: auto;
-    }
-  }
-
-  shiny-chat-input {
-    margin-top: auto;
-    position: sticky;
-    background-color: var(--bs-body-bg, white);
-    bottom: 0;
-    textarea {
-      --bs-border-radius: 26px;
-      resize: none;
-      padding-right: 36px !important;
-      max-height: 175px;
-      &::placeholder {
-        color: var(--bs-gray-600, #707782) !important;
-      }
-=======
 /* Align the user message to the right */
 shiny-user-message {
   align-self: flex-end;
@@ -74,6 +51,14 @@
   border-radius: 10px;
   background-color: var(--shiny-chat-user-message-bg);
   max-width: 100%;
+}
+
+shiny-user-message,
+shiny-chat-message {
+  &[content_type="text"] {
+    white-space: pre;
+    overflow-x: auto;
+  }
 }
 
 shiny-chat-input {
@@ -88,7 +73,6 @@
     max-height: 175px;
     &::placeholder {
       color: var(--bs-gray-600, #707782) !important;
->>>>>>> e60dad50
     }
   }
   button {
