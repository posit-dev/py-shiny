shiny-chat-container {
  --shiny-chat-border: var(--bs-border-width, 1px) solid var(--bs-border-color, #e9ecef);
  --shiny-chat-user-message-bg: RGBA(var(--bs-primary-rgb, 0, 123, 194), 0.06);

  display: flex;
  flex-direction: column;
  margin: 0 auto;
  gap: 1rem;
  overflow: auto;
  padding: 0.25rem;

  p:last-child {
    margin-bottom: 0;
  }
}

<<<<<<< HEAD
  shiny-chat-messages {
    display: flex;
    flex-direction: column;
    gap: 2rem;

    shiny-chat-message {
      display: grid;
      grid-template-columns: auto minmax(0, 1fr);
      gap: 1rem;
      > * {
        height: fit-content;
      }
      .message-icon {
        border-radius: 50%;
        border: var(--shiny-chat-border);
        > * {
          margin: 0.5rem;
          height: 20px;
          width: 20px;
        }
      }
      /* Vertically center the 2nd column (message content) */
      shiny-markdown {
        align-self: center;
      }
    }
=======
shiny-chat-messages {
  display: flex;
  flex-direction: column;
  gap: 2rem;
}
>>>>>>> e60dad50

shiny-chat-message {
  display: grid;
  grid-template-columns: auto minmax(0, 1fr);
  gap: 1rem;
  > * {
    height: fit-content;
  }
  .message-icon {
    border-radius: 50%;
    border: var(--shiny-chat-border);
    > * {
      margin: 0.5rem;
      height: 20px;
      width: 20px;
    }
  }
  /* Vertically center the 2nd column (message content) */
  .message-content {
    align-self: center;
  }
}

/* Align the user message to the right */
shiny-user-message {
  align-self: flex-end;
  padding: 0.75rem 1rem;
  border-radius: 10px;
  background-color: var(--shiny-chat-user-message-bg);
  max-width: 100%;
}

shiny-chat-input {
  margin-top: auto;
  position: sticky;
  background-color: var(--bs-body-bg, white);
  bottom: 0;
  textarea {
    --bs-border-radius: 26px;
    resize: none;
    padding-right: 36px !important;
    max-height: 175px;
    &::placeholder {
      color: var(--bs-gray-600, #707782) !important;
    }
  }
  button {
    position: absolute;
    bottom: 7px;
    right: 8px;
    background-color: transparent;
    color: var(--bs-primary, #007bc2);
    transition: color 0.25s ease-in-out;
    border: none;
    padding: 0;
    cursor: pointer;
    line-height: 16px;
    border-radius: 50%;
    &:disabled {
      cursor: not-allowed;
      color: var(--bs-gray-500, #8d959e);
    }
  }
}

/*
  Disable the page-level pulse when the chat input is disabled
  (i.e., when a response is being generated and brought into the chat)
*/
.shiny-busy:has(shiny-chat-input[disabled])::after {
  display: none;
}<|MERGE_RESOLUTION|>--- conflicted
+++ resolved
@@ -14,40 +14,11 @@
   }
 }
 
-<<<<<<< HEAD
-  shiny-chat-messages {
-    display: flex;
-    flex-direction: column;
-    gap: 2rem;
-
-    shiny-chat-message {
-      display: grid;
-      grid-template-columns: auto minmax(0, 1fr);
-      gap: 1rem;
-      > * {
-        height: fit-content;
-      }
-      .message-icon {
-        border-radius: 50%;
-        border: var(--shiny-chat-border);
-        > * {
-          margin: 0.5rem;
-          height: 20px;
-          width: 20px;
-        }
-      }
-      /* Vertically center the 2nd column (message content) */
-      shiny-markdown {
-        align-self: center;
-      }
-    }
-=======
 shiny-chat-messages {
   display: flex;
   flex-direction: column;
   gap: 2rem;
 }
->>>>>>> e60dad50
 
 shiny-chat-message {
   display: grid;
@@ -66,7 +37,7 @@
     }
   }
   /* Vertically center the 2nd column (message content) */
-  .message-content {
+  shiny-markdown-stream {
     align-self: center;
   }
 }
