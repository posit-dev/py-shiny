--- conflicted
+++ resolved
@@ -346,10 +346,7 @@
   }, [id, columnFilters]);
   useEffect(() => {
     if (!id) return;
-<<<<<<< HEAD
-=======
-
->>>>>>> 8983b34e
+
     // Already prefiltered rows!
     const shinyValue: RowModel<unknown[]> = table.getSortedRowModel();
 
