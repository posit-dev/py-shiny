--- conflicted
+++ resolved
@@ -7,16 +7,13 @@
 import pytest
 
 from shiny import Session
-from shiny._namespaces import ResolvedId, Root
+from shiny._namespaces import Root
+from shiny.module import ResolvedId
 from shiny.session import session_context
 from shiny.types import MISSING
 from shiny.ui import Chat
 from shiny.ui._chat_normalize import normalize_message, normalize_message_chunk
-<<<<<<< HEAD
-from shiny.ui._chat_types import ChatMessage, Role, TransformedMessage
-=======
 from shiny.ui._chat_types import ChatMessage, ChatMessageDict, Role, TransformedMessage
->>>>>>> 9b613752
 
 # ----------------------------------------------------------------------
 # Helpers
@@ -45,13 +42,8 @@
     return False
 
 
-<<<<<<< HEAD
-def transformed_message(content: str, role: Role):
-    return TransformedMessage.from_content(content=content, role=role)
-=======
 def transformed_message(content: str, role: Role) -> TransformedMessage:
     return TransformedMessage.from_chat_message(ChatMessage(content=content, role=role))
->>>>>>> 9b613752
 
 
 def test_chat_message_trimming():
@@ -424,7 +416,9 @@
 
 
 def test_as_langchain_message():
-    from langchain_core.language_models.base import LanguageModelInput
+    from langchain_core.language_models.base import (
+        LanguageModelInput,
+    )
     from langchain_core.language_models.base import (
         Sequence as LangchainSequence,  # pyright: ignore[reportPrivateImportUsage]
     )
