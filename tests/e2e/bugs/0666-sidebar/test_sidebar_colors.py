--- conflicted
+++ resolved
@@ -2,13 +2,7 @@
 
 from colors import bg_color, fg_color
 from conftest import ShinyAppProc
-<<<<<<< HEAD
-from controls import _expect_class_value
-
-# from controls import Sidebar
-=======
 from controls import Sidebar
->>>>>>> 10ff4b34
 from playwright.sync_api import Page, expect
 
 
