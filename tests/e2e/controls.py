--- conflicted
+++ resolved
@@ -2394,11 +2394,8 @@
             self.toggle(timeout=timeout)
 
     def toggle(self, *, timeout: Timeout = None) -> None:
-<<<<<<< HEAD
         self.loc_handle.wait_for(state="visible", timeout=timeout)
         self.loc_handle.scroll_into_view_if_needed(timeout=timeout)
-=======
->>>>>>> 15bd9b82
         self.loc_handle.click(timeout=timeout)
 
 
@@ -2699,12 +2696,9 @@
     ) -> None:
         if isinstance(selected, str):
             selected = [selected]
-<<<<<<< HEAD
         # self.loc resolves to 4 elements, thus violating the strict mode requirement
         # self.loc.wait_for(state="visible", timeout=timeout)
         # self.loc.scroll_into_view_if_needed(timeout=timeout)
-=======
->>>>>>> 15bd9b82
         for element in self.loc.element_handles():
             elem_value = element.get_attribute("data-value")
             if elem_value is None:
@@ -2767,22 +2761,16 @@
 
     # user sends value of Open: true | false
     def set(self, open: bool, *, timeout: Timeout = None) -> None:
-<<<<<<< HEAD
-=======
         # TODO-karan: Add it for every action (i.e. set, toggle) method
         self.loc.wait_for(state="visible", timeout=timeout)
         self.loc.scroll_into_view_if_needed(timeout=timeout)
->>>>>>> 15bd9b82
         expect_not_to_have_class(self.loc_body, "collapsing", timeout=timeout)
         if self.loc_body_visible.count() != int(open):
             self.toggle(timeout=timeout)
 
     def toggle(self, *, timeout: Timeout = None) -> None:
-<<<<<<< HEAD
         self.loc.wait_for(state="visible", timeout=timeout)
         self.loc.scroll_into_view_if_needed(timeout=timeout)
-=======
->>>>>>> 15bd9b82
         self.loc_header.click(timeout=timeout)
 
 
@@ -2803,32 +2791,14 @@
             f" > :last-child[data-bs-toggle='{self._overlay_name}']"
         )
 
-<<<<<<< HEAD
-    def _get_overlay_id(self, *, timeout: Timeout = None) -> str | None:
-=======
     @property
     def loc_overlay_body(self) -> Locator:
->>>>>>> 15bd9b82
         """Note. This requires 2 steps. Will not work if the overlay element is rapidly created during locator fetch"""
         loc_el = self.loc.locator(
             f" > :last-child[data-bs-toggle='{self._overlay_name}']"
         )
-<<<<<<< HEAD
-        loc_el.wait_for(state="visible", timeout=timeout)
-        loc_el.scroll_into_view_if_needed(timeout=timeout)
-        return loc_el.get_attribute("aria-describedby")
-
-    @property
-    def loc_overlay_body(self) -> Locator:
-        return self.page.locator(f"#{self._get_overlay_id()}{self._overlay_selector}")
-
-    @property
-    def loc_overlay_container(self) -> Locator:
-        return self.page.locator(f"#{self._get_overlay_id()}")
-=======
         overlay_id = loc_el.get_attribute("aria-describedby")
         return self.page.locator(f"#{overlay_id}{self._overlay_selector}")
->>>>>>> 15bd9b82
 
     def expect_body(self, value: PatternOrStr, *, timeout: Timeout = None) -> None:
         playwright_expect(self.loc_overlay_body).to_have_text(value, timeout=timeout)
@@ -2841,7 +2811,6 @@
             value=re.compile(r".*"),
         )
 
-<<<<<<< HEAD
     def expect_placement(self, value: str, *, timeout: Timeout = None) -> None:
         return expect_attr(
             loc=self.loc_overlay_container,
@@ -2851,10 +2820,6 @@
         )
 
 
-=======
-
-# TODO-karan: Check for placement
->>>>>>> 15bd9b82
 class Popover(_OverlayBase):
     # trigger: TagChild,
     # *args: TagChild | TagAttrs,
@@ -2872,22 +2837,13 @@
             overlay_selector=".popover > div.popover-body",
         )
 
-<<<<<<< HEAD
     def set(self, open: bool, timeout: Timeout = None) -> None:
-=======
-    # TODO-karan: Add placement expectation method
-    # TODO-karan: Add title expectation method
-    def set(self, open: bool) -> None:
->>>>>>> 15bd9b82
         if open ^ self.loc_overlay_body.count() > 0:
             self.toggle()
 
     def toggle(self, timeout: Timeout = None) -> None:
-<<<<<<< HEAD
         self.loc_trigger.wait_for(state="visible", timeout=timeout)
         self.loc_trigger.scroll_into_view_if_needed(timeout=timeout)
-=======
->>>>>>> 15bd9b82
         self.loc_trigger.click(timeout=timeout)
 
 
@@ -2907,7 +2863,6 @@
             overlay_selector=".tooltip > div.tooltip-inner",
         )
 
-<<<<<<< HEAD
     def set(self, open: bool, timeout: Timeout = None) -> None:
         if open ^ self.loc_overlay_body.count() > 0:
             self.toggle()
@@ -2915,15 +2870,6 @@
     def toggle(self, timeout: Timeout = None) -> None:
         self.loc_trigger.wait_for(state="visible", timeout=timeout)
         self.loc_trigger.scroll_into_view_if_needed(timeout=timeout)
-=======
-    # TODO-karan: Add placement expectation method
-
-    def set(self, open: bool) -> None:
-        if open ^ (self.loc_overlay_body.count() > 0):
-            self.toggle()
-
-    def toggle(self, timeout: Timeout = None) -> None:
->>>>>>> 15bd9b82
         self.loc_trigger.hover(timeout=timeout)
 
 
@@ -2943,11 +2889,7 @@
             self.loc_container.locator('a[role="tab"].active')
         ).to_have_attribute("data-value", value, timeout=timeout)
 
-<<<<<<< HEAD
-    # TODO: Make it a single locator expectation
-=======
     # TODO-future: Make it a single locator expectation
->>>>>>> 15bd9b82
     # get active content instead of assertion
     @property
     def loc_active_content(self) -> Locator:
@@ -2984,24 +2926,6 @@
         self.expect.to_have_text(value, timeout=timeout)
 
 
-<<<<<<< HEAD
-class LayoutNavsetTab(_LayoutNavItemBase):
-    # *args: NavSetArg,
-    # id: Optional[str] = None,
-    # selected: Optional[str] = None,
-    # header: TagChild = None,
-    # footer: TagChild = None,
-    def __init__(self, page: Page, id: str) -> None:
-        super().__init__(
-            page,
-            id=id,
-            loc_container=f"ul#{id}.nav-tabs.shiny-tab-input",
-            loc="a[role='tab']",
-        )
-
-
-=======
->>>>>>> 15bd9b82
 class LayoutNavItem(_InputWithContainer):
     # *args: NavSetArg,
     # id: Optional[str] = None,
@@ -3018,8 +2942,6 @@
 
         self._data_value: str = data_value
 
-<<<<<<< HEAD
-=======
     # TODO-future: Make it a single locator expectation
     # get active content instead of assertion
     @property
@@ -3030,7 +2952,6 @@
             f"div.tab-content[data-tabsetid='{datatab_id}'] > div.tab-pane[data-value='{self._data_value}']"
         )
 
->>>>>>> 15bd9b82
     def click(self, *, timeout: Timeout = None) -> None:
         self.loc.click(timeout=timeout)
 
@@ -3038,14 +2959,6 @@
         _expect_class_value(self.loc, "active", active, timeout=timeout)
 
     def expect_content(self, value: PatternOrStr, *, timeout: Timeout = None) -> None:
-<<<<<<< HEAD
-        datatab_id = self.loc_container.get_attribute("data-tabsetid", timeout=timeout)
-        playwright_expect(
-            self.page.locator(
-                f"div.tab-content[data-tabsetid='{datatab_id}'] > div.tab-pane[data-value='{self._data_value}']"
-            )
-        ).to_have_text(value, timeout=timeout)
-=======
         playwright_expect(self.loc_content).to_have_text(value, timeout=timeout)
 
 
@@ -3062,7 +2975,6 @@
             loc_container=f"ul#{id}.nav-tabs.shiny-tab-input",
             loc="a[role='tab']",
         )
->>>>>>> 15bd9b82
 
 
 class LayoutNavSetCardTab(_LayoutNavItemBase):
@@ -3132,7 +3044,6 @@
             id=id,
             loc_container=f"ul#{id}.nav-tabs.shiny-tab-input",
             loc="> li.nav-item",
-<<<<<<< HEAD
         )
 
 
@@ -3247,6 +3158,4 @@
             page,
             id=id,
             loc=f"#{id}.btn.shiny-download-link",
-=======
->>>>>>> 15bd9b82
         )