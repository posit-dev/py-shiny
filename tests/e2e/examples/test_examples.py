--- conflicted
+++ resolved
@@ -44,35 +44,10 @@
     "SafeException": True,
     "global_pyplot": True,
     "static_plots": [
-<<<<<<< HEAD
-        "PlotnineWarning",
-        "RuntimeWarning",
-        "FutureWarning: is_categorical_dtype",
-        "is_categorical_dtype",
-        "FutureWarning: use_inf_as_na",
-        "pd.option_context('mode.use_inf_as_na",
-        "FutureWarning: The default of observed=False",
-    ],
-    "annotation-export": [
-        "FutureWarning: is_categorical_dtype",
-        "is_categorical_dtype",
-        "FutureWarning: use_inf_as_na",
-        "pd.option_context('mode.use_inf_as_na",
-    ],
-    # https://github.com/rstudio/py-shiny/issues/611#issuecomment-1632866419
-    "penguins": [
-        "UserWarning",
-        "plt.tight_layout",
-        "FutureWarning: is_categorical_dtype",
-        "is_categorical_dtype",
-        "FutureWarning: use_inf_as_na",
-        "pd.option_context('mode.use_inf_as_na",
-=======
         # acceptable warning
         "PlotnineWarning: Smoothing requires 2 or more points",
         "RuntimeWarning: divide by zero encountered",
         "UserWarning: This figure includes Axes that are not compatible with tight_layout",
->>>>>>> dc2490dd
     ],
 }
 app_allow_external_errors: typing.List[str] = [
@@ -211,19 +186,6 @@
             )
 
             # If there is an array of allowable errors, remove them from errors. Ex: `PlotnineWarning`
-<<<<<<< HEAD
-            if isinstance(app_allowable_errors, list):
-                error_lines = [
-                    line
-                    for line in error_lines
-                    if not any(
-                        [error_txt in line for error_txt in app_allowable_errors]
-                    )
-                ]
-                app_allowable_errors = False
-            if len(error_lines) > 0:
-                print(error_lines)
-=======
             error_lines = [
                 line
                 for line in error_lines
@@ -231,7 +193,6 @@
             ]
             if len(error_lines) > 0:
                 print("\n".join(error_lines))
->>>>>>> dc2490dd
             assert len(error_lines) == 0
 
         # Check for JavaScript errors
