--- conflicted
+++ resolved
@@ -2,15 +2,8 @@
 
 from dataclasses import dataclass
 
-<<<<<<< HEAD
-import pytest
-
 from shiny.test import Page, ShinyAppProc
 from shiny.test._controls import (
-=======
-from conftest import ShinyAppProc
-from controls import (
->>>>>>> 67013d8e
     LayoutNavSetBar,
     LayoutNavSetCardPill,
     LayoutNavSetCardTab,
