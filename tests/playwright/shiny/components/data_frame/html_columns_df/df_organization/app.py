import pandas as pd
import seaborn as sns

from shiny import App, Inputs, Outputs, Session, reactive, render, ui

df = pd.DataFrame(
    sns.load_dataset(  # pyright: ignore[reportUnknownMemberType, reportUnknownArgumentType]
        "iris"
    )  # pyright: ignore[reportUnknownMemberType, reportUnknownArgumentType]
)

distinct_df = df.drop_duplicates(subset=["species"])
distinct_df = df.iloc[[0, 1, 50, 51, 100, 101]]

app_ui = ui.page_fluid(
    ui.h2("Iris Dataset"),
    ui.layout_column_wrap(
        ui.input_action_button("reset_df", "Reset Dataframe"),
        ui.input_action_button("update_sort", "Update sort"),
        ui.input_action_button("update_filter", "Update filter"),
    ),
    ui.output_data_frame("iris_df"),
    ui.h2("Data view indices"),
    ui.output_text_verbatim("data_view_rows"),
    ui.h2("Indices when view_selected=True"),
    ui.output_text_verbatim("data_view_selected_true"),
    ui.h2("Indices when view_selected=False"),
    ui.output_text_verbatim("data_view_selected_false"),
    ui.h2("Show selected cell"),
    ui.output_text_verbatim("cell_selection"),
)


def server(input: Inputs, output: Outputs, session: Session) -> None:

    @render.data_frame
    def iris_df():
        return render.DataGrid(
            data=distinct_df,
            filters=True,
            selection_mode="rows",
        )

    @render.code
    def data_view_rows():
        return str(iris_df.data_view_rows())

    @render.code
    def data_view_selected_false():  # pyright: ignore[reportUnknownParameterType]
        return str(
            iris_df.data_view(
                selected=False
            ).index.values  # pyright: ignore[reportUnknownMemberType, reportUnknownVariableType, reportUnknownArgumentType]
        )

    @render.code
    def data_view_selected_true():  # pyright: ignore[reportUnknownParameterType]
        return str(
            iris_df.data_view(
                selected=True
            ).index.values  # pyright: ignore[reportUnknownMemberType, reportUnknownVariableType, reportUnknownArgumentType]
        )

    @render.code
    def cell_selection():  # pyright: ignore[reportUnknownParameterType]
<<<<<<< HEAD
        cell_selection = iris_df.input_cell_selection()
        if cell_selection is None:
            return ""
        return str(cell_selection["rows"])
=======
        return iris_df.cell_selection()["rows"]  # pyright: ignore
>>>>>>> 9a3e5b23

    @reactive.effect
    @reactive.event(input.reset_df)
    def reset_df():
        iris_df._reset_reactives()

    @reactive.effect
    @reactive.event(input.update_sort)
    async def update_sort():
        await iris_df.update_sort([1, {"col": 2, "desc": False}])

    @reactive.effect
    @reactive.event(input.update_filter)
    async def update_filter():
        await iris_df.update_filter(
            [{"col": 0, "value": [5, 6.9]}, {"col": 4, "value": "v"}]
        )


app = App(app_ui, server)<|MERGE_RESOLUTION|>--- conflicted
+++ resolved
@@ -63,14 +63,7 @@
 
     @render.code
     def cell_selection():  # pyright: ignore[reportUnknownParameterType]
-<<<<<<< HEAD
-        cell_selection = iris_df.input_cell_selection()
-        if cell_selection is None:
-            return ""
-        return str(cell_selection["rows"])
-=======
-        return iris_df.cell_selection()["rows"]  # pyright: ignore
->>>>>>> 9a3e5b23
+        return str(iris_df.cell_selection()["rows"])
 
     @reactive.effect
     @reactive.event(input.reset_df)
