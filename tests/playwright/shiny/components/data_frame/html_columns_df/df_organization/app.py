import pandas as pd
import seaborn as sns

from shiny import App, Inputs, Outputs, Session, reactive, render, ui

df = pd.DataFrame(
    sns.load_dataset(  # pyright: ignore[reportUnknownMemberType, reportUnknownArgumentType]
        "iris"
    )  # pyright: ignore[reportUnknownMemberType, reportUnknownArgumentType]
)

distinct_df = df.drop_duplicates(subset=["species"])
distinct_df = df.iloc[[0, 1, 50, 51, 100, 101]]

app_ui = ui.page_fluid(
    ui.h2("Iris Dataset"),
    ui.layout_column_wrap(
        ui.input_action_button("reset_df", "Reset Dataframe"),
        ui.input_action_button("update_sort", "Update sort"),
        ui.input_action_button("update_filter", "Update filter"),
    ),
    ui.output_data_frame("iris_df"),
    ui.h2("Data view indices"),
    ui.output_text_verbatim("data_view_rows"),
    ui.h2("Indices when view_selected=True"),
    ui.output_text_verbatim("data_view_selected_true"),
    ui.h2("Indices when view_selected=False"),
    ui.output_text_verbatim("data_view_selected_false"),
    ui.h2("Show selected cell"),
    ui.output_text_verbatim("cell_selection"),
)


def server(input: Inputs, output: Outputs, session: Session) -> None:

    @render.data_frame
    def iris_df():
        return render.DataGrid(
            data=distinct_df,
            filters=True,
            selection_mode="rows",
        )

    @render.code
    def data_view_rows():
<<<<<<< HEAD
        return str(iris_df._input_data_view_rows())
=======
        return iris_df.data_view_rows()
>>>>>>> db3ebcbe

    @render.code
    def data_view_selected_false():  # pyright: ignore[reportUnknownParameterType]
        return str(
            iris_df.data_view(
                selected=False
            ).index.values  # pyright: ignore[reportUnknownMemberType, reportUnknownVariableType, reportUnknownArgumentType]
        )

    @render.code
    def data_view_selected_true():  # pyright: ignore[reportUnknownParameterType]
        return str(
            iris_df.data_view(
                selected=True
            ).index.values  # pyright: ignore[reportUnknownMemberType, reportUnknownVariableType, reportUnknownArgumentType]
        )

    @render.code
    def cell_selection():  # pyright: ignore[reportUnknownParameterType]
        cell_selection = iris_df.input_cell_selection()
        if cell_selection is None:
            return ""
        return str(cell_selection["rows"])

    @reactive.effect
    @reactive.event(input.reset_df)
    def reset_df():
        iris_df._reset_reactives()

    @reactive.effect
    @reactive.event(input.update_sort)
    async def update_sort():
        await iris_df.update_sort([1, {"col": 2, "desc": False}])

    @reactive.effect
    @reactive.event(input.update_filter)
    async def update_filter():
        await iris_df.update_filter(
            [{"col": 0, "value": [5, 6.9]}, {"col": 4, "value": "v"}]
        )


app = App(app_ui, server)<|MERGE_RESOLUTION|>--- conflicted
+++ resolved
@@ -43,11 +43,7 @@
 
     @render.code
     def data_view_rows():
-<<<<<<< HEAD
-        return str(iris_df._input_data_view_rows())
-=======
         return iris_df.data_view_rows()
->>>>>>> db3ebcbe
 
     @render.code
     def data_view_selected_false():  # pyright: ignore[reportUnknownParameterType]
