from __future__ import annotations

import pkgutil
from typing import Any

# pyright: reportUnknownMemberType = false
# pyright: reportMissingTypeStubs = false
# pyright: reportArgumentType = false
# pyright: reportUnknownMemberType = false
#
# TODO-barret-render.data_frame; Make an example that uses a dataframe that then updates a higher level reactive, that causes the df to update... which causes the table to render completely
# TODO-barret-render.data_frame; When "updating" data, try to maintain the scroll, filter info when a new `df` is supplied;
#
# TODO-karan-test; Click outside the table. Tab to the column name, hit enter. Verify the table becomes sorted. Tab to an HTML column name, hit enter. Verify the sort does not update.
#
# TODO-future; Can we maintain pre-processed value and use it within editing?
# A: Doesn't seem possible for now
import great_tables as gt
import palmerpenguins  # pyright: ignore[reportMissingTypeStubs]
import polars as pl

from shiny import App, Inputs, Outputs, Session, module, reactive, render, req, ui
from shiny.render import CellPatch
from shiny.render._data_frame_utils._styles import StyleInfo
from shiny.types import Jsonifiable

pd_penguins = palmerpenguins.load_penguins_raw()
pl_penguins = pl.read_csv(
    pkgutil.get_data("palmerpenguins", "data/penguins-raw.csv"),
    null_values="NA",
)

pd_asdf = render.DataTable(pd_penguins)
pl_asdf = render.DataTable(pl_penguins)

# Load the dataset
df = pd_penguins

df = df.head(15)


# Add some HTML content to the dataframe!
df = df.astype({"Sample Number": "object"})
# df.loc[:, "Sample Number"] = df.loc[:, "Sample Number"].astype("object")
df.loc[:, "Sample Number"] = df.loc[
    :, "Sample Number"
].apply(  # pyright: ignore[reportCallIssue]
    lambda x: ui.HTML(  # pyright: ignore[reportUnknownLambdaType]
        str(
            ui.tags.strong(
                ui.tags.em(str(x))  # pyright: ignore[reportUnknownArgumentType]
            )
        )
    )
)


# Use a non-standard index, just in case
df.loc[:, "test_index"] = [
    f"Row {i}" for i in range(0, df.shape[0])
]  # pyright: ignore[reportUnknownArgumentType]
df.set_index("test_index", drop=True, inplace=True)


# print(p)
df = pl_penguins.head(15).with_columns(
    (pl.Series([ui.tags.strong(ui.tags.em(str(x))) for x in range(0, 15)])).alias(
        "Sample Number"
    )
)


print(df)


def gt_style_str_to_obj(style_str: str) -> dict[str, Jsonifiable]:
    # Could use BeautifulSoup here, but this is a simple example
    style_obj: dict[str, Jsonifiable] = {}
    for style_part in style_str.split(";"):
        style_part = style_part.strip()
        if not style_part:
            continue
        key, value = style_part.split(":")
        style_obj[key] = value
    return style_obj


def gt_styles(df_gt: gt.GT) -> list[StyleInfo]:
    styles = df_gt._styles
    ret: list[StyleInfo] = []
    for style in styles:
        location = style.locname
        location = (
            "body"
            if location == "data"  # pyright: ignore[reportUnnecessaryComparison]
            else location
        )
        assert location == "body", f"`style.locname` is {location}, expected 'body'"
        rows = style.rownum
        assert rows is not None
        cols = style.colnum
        if cols is None:
            cols = style.colname
        assert cols is not None

        style_obj: dict[str, Jsonifiable] = {}
        for style_str in style.styles:
            style_obj.update(
                gt_style_str_to_obj(style_str._to_html_style()),
            )
        ret.append(
            {
                "location": location,
                "rows": rows,
                "cols": cols,
                "style": style_obj,
            }
        )
    return ret


# import numpy as np
# import pandas as pd

# np.random.seed(0)
# df2 = pd.DataFrame(np.random.randn(10, 4), columns=["A", "B", "C", "D"])
# df2.style

# df = df2.style
# print(df, dir(df))


MOD_ID = "testing"


@module.ui
def mod_ui():
    return ui.TagList(
        ui.card(
            ui.output_data_frame("selected_summary_data"),
            ui.output_data_frame("summary_data"),
            height="400px",
        ),
    )


app_ui = ui.page_fillable(
    {"class": "p-3"},
    # ui.markdown(
    #     "**Instructions**: Select one or more countries in the table below to see more information."
    # ),
    mod_ui(MOD_ID),
)


@module.server
def mod_server(input: Inputs, output: Outputs, session: Session):

    @render.data_frame
    def selected_summary_data():
        return summary_data.data_view(selected=True)

    @reactive.effect
    async def _():
        req(summary_data.data_view_rows())
        await summary_data.update_cell_selection(
            {
                "type": "row",
                "rows": [0, 2],
            }
        )

    @render.data_frame
    def summary_data():

        df_gt = (
            gt.GT(df)
            .tab_style(
                [
                    gt.style.fill(color="purple"),
                    gt.style.borders(color="green", style="dashed"),
                ],
                gt.loc.body("Species", [1, 2]),
            )
            .tab_style(
                gt.style.fill(color="yellow"),
                gt.loc.body("Region", [2]),
            )
            .tab_style(
                gt.style.fill(color="red"),
                gt.loc.body("Island"),
            )
        )
        df_styles = gt_styles(df_gt)
        counter = 0

        import pandas as pd

        def df_styles_fn(data: pd.DataFrame) -> list[StyleInfo]:
            nonlocal counter
            counter = counter + 2
            if counter > 5:
                counter = 0

            ret: list[StyleInfo] = []
            while len(ret) < counter and len(ret) < len(df_styles):
                ret.append(df_styles[len(ret)])

            return ret

        # NOTE - Styles in GT are greedy!
        # Q: Cell editing should not be allowed as styles would be applied given the original data
        #   * Once GT becomes not greedy, we can unlock this.
        # Styles can be subsetted by looking for the row value
        # return df
        return render.DataTable(
            df,
            selection_mode=("rows"),
            editable=True,
            # filters=True,
            styles=df_styles_fn,
        )
        # Ideal
        return render.DataGrid(
            df_gt,
            # selection_mode=("rows"),
            # editable=True,
            filters=True,
        )
        # return render.DataTable(df, selection_mode="none", editable=True)
        return render.DataGrid(df, selection_mode="rows", editable=True)
        # return render.DataTable(df, selection_mode="rows", editable=True)
        # return render.DataGrid(df, selection_mode="rows", editable=False)
        # return render.DataTable(df, selection_mode="rows", editable=False)

    # @reactive.effect
    # def _():
    #     print("Filters:", summary_data.filter())
    # @reactive.effect
    # def _():
    #     print("Sorting:", summary_data.sort())
    # @reactive.effect
    # def _():
    #     print("indices:", summary_data.data_view_rows())
    # @reactive.effect
    # def _():
    #     print("Data View:\n", summary_data.data_view(selected=False))
    # @reactive.effect
    # def _():
    #     print("Data View (selected):\n", summary_data.data_view(selected=True))
    # @reactive.effect
    # def _():
    #     print("Cell Selection:", summary_data.cell_selection())
    # @reactive.effect
    # def _():
    #     print(summary_data.data())
    #     print(summary_data.data_patched())
    #     print(summary_data.cell_patches())
    # from shiny import reactive
    # @reactive.effect
    # def _():
    #     print(summary_data._type_hints())
    from shinywidgets import render_widget

    @render_widget
<<<<<<< HEAD
    def country_detail_pop() -> Any:
=======
    def country_detail_pop():  # pyright: ignore[reportUnknownParameterType]
>>>>>>> 3055517c
        import plotly.express as px

        # Create the figure explicitly
        return px.line(
            px.data.gapminder(),  # pyright: ignore[reportUnknownVariableType,reportAttributeAccessIssue]
            x="year",
            y="lifeExp",
            color="country",
            title="Population Over Time",
        )

    @summary_data.set_patch_fn
    def upgrade_patch(
        *,
        patch: CellPatch,
    ):
        # from shinywidgets import output_widget

        # if len(summary_data.cell_patches()) == 0:
        #     return ui.card(output_widget("country_detail_pop"), height="400px")

        # import time

        # time.sleep(2)
        if len(summary_data.cell_patches()) > 3:
            import random

            from shiny.types import SafeException

            if random.sample([0, 1], 1)[0]:
                raise SafeException("Safe error message!")
            else:
                raise RuntimeError("Barret testing!")

        val = ui.HTML(f"demo_{patch['value']}")
        # return val

        # print(str(len(summary_data.cell_patches())))
        import random

        from htmltools import HTMLDependency, TagList

        return TagList(
            HTMLDependency(
                "barret" + "".join(random.choices("0123456789", k=5)),
                version="1",
                head=f"""
                <script>console.log("patching: {val}")</script>
                """,
            ),
            val,
        )

        return ui.HTML(
            f"""
            <script>console.log("patching: {patch['value']}")</script>
            demo_{patch["value"]}
            """
        )

    # @reactive.effect
    # def _():
    #     print(session.id)
    #     print(summary_data.data_patched())
    #     print("patches: ", summary_data.cell_patches())

    if False:

        @summary_data.set_patches_fn
        async def upgrade_patches(
            # data: pd.DataFrame,
            *,
            patches: list[CellPatch],
            # row_index: int,
            # column_id: str,
            # value: str,
        ):

            new_patches: list[CellPatch] = []
            for patch in patches:
                # prev_value = summary_data.data()
                new_patches.append(
                    {
                        "row_index": patch["row_index"],
                        "column_index": patch["column_index"],
                        "value": await summary_data._patch_fn(patch=patch),
                    }
                )
                extra_patch = patch.copy()
                extra_patch["column_index"] = abs(patch["column_index"] - 1)
                new_patches.append(
                    {
                        "row_index": extra_patch["row_index"],
                        "column_index": extra_patch["column_index"],
                        "value": await summary_data._patch_fn(patch=extra_patch),
                    }
                )

            return new_patches


def server(input: Inputs, output: Outputs, session: Session):
    mod_server(MOD_ID)


app = App(app_ui, server, debug=False)
app.sanitize_errors = True<|MERGE_RESOLUTION|>--- conflicted
+++ resolved
@@ -263,11 +263,8 @@
     from shinywidgets import render_widget
 
     @render_widget
-<<<<<<< HEAD
-    def country_detail_pop() -> Any:
-=======
     def country_detail_pop():  # pyright: ignore[reportUnknownParameterType]
->>>>>>> 3055517c
+
         import plotly.express as px
 
         # Create the figure explicitly
