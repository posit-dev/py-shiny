--- conflicted
+++ resolved
@@ -84,34 +84,19 @@
 
     from shiny import reactive
 
-<<<<<<< HEAD
     @reactive.effect
     def _():
         print(
             "Filters:",
-            summary_data.input_column_filter(),  # pyright: ignore[reportUnknownArgumentType,reportAttributeAccessIssue]
+            summary_data.input_column_filter(),
         )
 
     @reactive.effect
     def _():
         print(
             "Sorting:",
-            summary_data.input_column_sort(),  # pyright: ignore[reportUnknownArgumentType,reportAttributeAccessIssue]
-        )
-=======
-    # @reactive.effect
-    # def _():
-    #     print(
-    #         "Filters:",
-    #         summary_data._input_column_filter(),  # pyright: ignore[reportUnknownArgumentType,reportAttributeAccessIssue]
-    #     )
-    # @reactive.effect
-    # def _():
-    #     print(
-    #         "Sorting:",
-    #         summary_data._input_column_sort(),  # pyright: ignore[reportUnknownArgumentType,reportAttributeAccessIssue]
-    #     )
->>>>>>> 8983b34e
+            summary_data.input_column_sort(),
+        )
 
     @reactive.effect
     def _():
