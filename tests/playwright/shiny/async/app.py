import asyncio
import hashlib
import time

from shiny import App, Inputs, Outputs, Session, reactive, render, ui


def calc(value: str) -> str:
    # Simluate this taking a long time
    time.sleep(1)
    m = hashlib.sha256()
    m.update(value.encode("utf-8"))
    return m.digest().hex()


app_ui = ui.page_fluid(
    ui.input_text_area(
        "value", "Value to sha256sum", value="The quick brown fox", rows=5, width="100%"
    ),
    ui.p(ui.input_action_button("go", "Calculate"), class_="mb-3"),
    ui.output_text_verbatim("hash_output"),
)


<<<<<<< HEAD
def server(input: Inputs, output: Outputs, session: Session):
    @output()
    @render.text()
=======
def server(input: s.Inputs, output: s.Outputs, session: s.Session):
    @s.render.text()
>>>>>>> 592cf343
    @reactive.event(input.go)
    async def hash_output():
        content = await hash_result()
        return content

    @reactive.calc()
    async def hash_result() -> str:
        with ui.Progress() as p:
            p.set(message="Calculating...")

            value = input.value()
            return await asyncio.get_running_loop().run_in_executor(None, calc, value)


app = App(app_ui, server)<|MERGE_RESOLUTION|>--- conflicted
+++ resolved
@@ -22,14 +22,8 @@
 )
 
 
-<<<<<<< HEAD
 def server(input: Inputs, output: Outputs, session: Session):
-    @output()
     @render.text()
-=======
-def server(input: s.Inputs, output: s.Outputs, session: s.Session):
-    @s.render.text()
->>>>>>> 592cf343
     @reactive.event(input.go)
     async def hash_output():
         content = await hash_result()
