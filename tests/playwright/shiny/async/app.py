import asyncio
import hashlib
import time

from shiny import App, Inputs, Outputs, Session, reactive, render, ui


def calc(value: str) -> str:
    # Simluate this taking a long time
    time.sleep(1)
    m = hashlib.sha256()
    m.update(value.encode("utf-8"))
    return m.digest().hex()


app_ui = ui.page_fluid(
    ui.input_text_area(
        "value", "Value to sha256sum", value="The quick brown fox", rows=5, width="100%"
    ),
    ui.p(ui.input_action_button("go", "Calculate"), class_="mb-3"),
    ui.output_text_verbatim("hash_output"),
)


<<<<<<< HEAD
def server(input: s.Inputs):
    @s.render.text()
=======
def server(input: Inputs, output: Outputs, session: Session):
    @render.text()
>>>>>>> 2436e0b9
    @reactive.event(input.go)
    async def hash_output():
        content = await hash_result()
        return content

    @reactive.calc()
    async def hash_result() -> str:
        with ui.Progress() as p:
            p.set(message="Calculating...")

            value = input.value()
            return await asyncio.get_running_loop().run_in_executor(None, calc, value)


app = App(app_ui, server)<|MERGE_RESOLUTION|>--- conflicted
+++ resolved
@@ -22,13 +22,8 @@
 )
 
 
-<<<<<<< HEAD
-def server(input: s.Inputs):
-    @s.render.text()
-=======
-def server(input: Inputs, output: Outputs, session: Session):
+def server(input: Inputs):
     @render.text()
->>>>>>> 2436e0b9
     @reactive.event(input.go)
     async def hash_output():
         content = await hash_result()
