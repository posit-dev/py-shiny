--- conflicted
+++ resolved
@@ -1,154 +1,6 @@
 import pytest
-<<<<<<< HEAD
-from conftest import run_shiny_app
-from playwright.sync_api import ConsoleMessage, Page
-
-here_tests_e2e_examples = PurePath(__file__).parent
-pyshiny_root = here_tests_e2e_examples.parent.parent.parent
-
-is_interactive = hasattr(sys, "ps1")
-reruns = 1 if is_interactive else 3
-
-
-def get_apps(path: str) -> typing.List[str]:
-    full_path = pyshiny_root / path
-    app_paths: typing.List[str] = []
-    for folder in os.listdir(full_path):
-        folder_path = os.path.join(full_path, folder)
-        if os.path.isdir(folder_path):
-            app_path = os.path.join(folder_path, "app.py")
-            if os.path.isfile(app_path):
-                # Return relative app path
-                app_paths.append(os.path.join(path, folder, "app.py"))
-    return app_paths
-
-
-example_apps: typing.List[str] = [
-    *get_apps("examples"),
-    *get_apps("shiny/api-examples"),
-    *get_apps("shiny/templates/app-templates"),
-]
-
-app_idle_wait = {"duration": 300, "timeout": 5 * 1000}
-app_hard_wait: typing.Dict[str, int] = {
-    "brownian": 250,
-    "ui-func": 250,
-}
-# Remove after shinywidgets accepts `Renderer()` PR
-output_transformer_errors = [
-    "ShinyDeprecationWarning: `shiny.render.transformer.output_transformer()`",
-    "  return OutputRenderer",
-    "ShinyDeprecationWarning: `resolve_value_fn()`",
-    "ShinyDeprecationWarning:",
-    "`resolve_value_fn()`",
-    "value = await resolve_value_fn(_fn)",
-    # brownian example app
-    "shiny.render.transformer.output_transformer()",
-]
-express_warnings = ["Detected Shiny Express app. "]
-session_warnings = [
-    # shinywidgets.register_widget() uses `session` when registering widget
-    "ShinyDeprecationWarning: `session=` is deprecated",
-    "session_type_warning()",  # continutation of line above
-]
-app_allow_shiny_errors: typing.Dict[
-    str, typing.Union[Literal[True], typing.List[str]]
-] = {
-    "SafeException": True,
-    "global_pyplot": True,
-    "static_plots": [
-        # acceptable warning
-        "PlotnineWarning: Smoothing requires 2 or more points",
-        "RuntimeWarning: divide by zero encountered",
-        "UserWarning: This figure includes Axes that are not compatible with tight_layout",
-    ],
-    "airmass": [*output_transformer_errors, *session_warnings],
-    "brownian": [*output_transformer_errors, *session_warnings],
-    "multi-page": [*output_transformer_errors],
-    "model-score": [*output_transformer_errors],
-    "data_frame": [*output_transformer_errors],
-    "output_transformer": [*output_transformer_errors],
-    "render_display": [*express_warnings],
-}
-app_allow_external_errors: typing.List[str] = [
-    # if shiny express app detected
-    "Detected Shiny Express app",
-    # plotnine: https://github.com/has2k1/plotnine/issues/713
-    # mizani: https://github.com/has2k1/mizani/issues/34
-    # seaborn: https://github.com/mwaskom/seaborn/issues/3457
-    "FutureWarning: is_categorical_dtype is deprecated",
-    "if pd.api.types.is_categorical_dtype(vector",  # continutation of line above
-    # plotnine: https://github.com/has2k1/plotnine/issues/713#issuecomment-1701363058
-    "FutureWarning: The default of observed=False is deprecated",
-    # seaborn: https://github.com/mwaskom/seaborn/pull/3355
-    "FutureWarning: use_inf_as_na option is deprecated",
-    "pd.option_context('mode.use_inf_as_na",  # continutation of line above
-]
-app_allow_js_errors: typing.Dict[str, typing.List[str]] = {
-    "brownian": ["Failed to acquire camera feed:"],
-}
-
-
-# Altered from `shinytest2:::app_wait_for_idle()`
-# https://github.com/rstudio/shinytest2/blob/b8fdce681597e9610fc078aa6e376134c404f3bd/R/app-driver-wait.R
-def wait_for_idle_js(duration: int = 500, timeout: int = 30 * 1000) -> str:
-    return """
-        let duration = %s; // time needed to be idle
-        let timeout = %s; // max total time
-        console.log("Making promise to run");
-        new Promise((resolve, reject) => {
-            console.log('Waiting for Shiny to be stable');
-            const cleanup = () => {
-                $(document).off('shiny:busy', busyFn);
-                $(document).off('shiny:idle', idleFn);
-                clearTimeout(timeoutId);
-                clearTimeout(idleId);
-            }
-            let timeoutId = setTimeout(() => {
-                cleanup();
-                reject('Shiny did not become stable within ' + timeout + 'ms');
-            }, +timeout); // make sure timeout is number
-            let idleId = null;
-            const busyFn = () => {
-                // clear timeout. Calling with `null` is ok.
-                clearTimeout(idleId);
-            };
-            const idleFn = () => {
-                const fn = () => {
-                    // Made it through the required duration
-                    // Remove event listeners
-                    cleanup();
-                    console.log('Shiny has been idle for ' + duration + 'ms');
-                    // Resolve the promise
-                    resolve();
-                };
-                // delay the callback wrapper function
-                idleId = setTimeout(fn, +duration);
-            };
-            // set up individual listeners for this function.
-            $(document).on('shiny:busy', busyFn);
-            $(document).on('shiny:idle', idleFn);
-            // if already idle, call `idleFn` to kick things off.
-            if (! $("html").hasClass("shiny-busy")) {
-                idleFn();
-            }
-        })
-    """ % (
-        duration,
-        timeout,
-    )
-
-
-def wait_for_idle_app(
-    page: Page, duration: int = 500, timeout: int = 30 * 1000
-) -> None:
-    page.evaluate(
-        wait_for_idle_js(duration, timeout),
-    )
-=======
 from example_apps import get_apps, reruns, validate_example
 from playwright.sync_api import Page
->>>>>>> 96a6279d
 
 
 @pytest.mark.flaky(reruns=reruns, reruns_delay=1)
