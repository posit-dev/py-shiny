--- conflicted
+++ resolved
@@ -62,13 +62,8 @@
     ],
 }
 app_allow_external_errors: typing.List[str] = [
-<<<<<<< HEAD
-    # Shiny express warning:
-    "Detected Shiny Express app. Please note that Shiny Express",
-=======
     # if shiny express app detected
     "Detected Shiny Express app",
->>>>>>> 6ed505b1
     # plotnine: https://github.com/has2k1/plotnine/issues/713
     # mizani: https://github.com/has2k1/mizani/issues/34
     # seaborn: https://github.com/mwaskom/seaborn/issues/3457
