--- conflicted
+++ resolved
@@ -39,6 +39,7 @@
     "brownian": 250,
     "ui-func": 250,
 }
+# Remove after shinywidgets accepts `Renderer()` PR
 output_transformer_errors = [
     "ShinyDeprecationWarning: `shiny.render.transformer.output_transformer()`",
     "  return OutputRenderer",
@@ -50,6 +51,11 @@
     "shiny.render.transformer.output_transformer()",
 ]
 express_warnings = ["Detected Shiny Express app. "]
+session_warnings = [
+    # shinywidgets.register_widget() uses `session` when registering widget
+    "ShinyDeprecationWarning: `session=` is deprecated",
+    "session_type_warning()",  # continutation of line above
+]
 app_allow_shiny_errors: typing.Dict[
     str, typing.Union[Literal[True], typing.List[str]]
 ] = {
@@ -61,27 +67,13 @@
         "RuntimeWarning: divide by zero encountered",
         "UserWarning: This figure includes Axes that are not compatible with tight_layout",
     ],
-<<<<<<< HEAD
-    "airmass": [
-        # shinywidgets.register_widget() uses `session` when registering widget
-        "ShinyDeprecationWarning: `session=` is deprecated",
-        "session_type_warning()",  # continutation of line above
-    ],
-    "brownian": [
-        # shinywidgets.register_widget() uses `session` when registering widget
-        "ShinyDeprecationWarning: `session=` is deprecated",
-        "session_type_warning()",  # continutation of line above
-    ],
-=======
-    # Remove after shinywidgets accepts `resolve_value_fn()` PR
-    "airmass": [*output_transformer_errors],
-    "brownian": [*output_transformer_errors],
+    "airmass": [*output_transformer_errors, *session_warnings],
+    "brownian": [*output_transformer_errors, *session_warnings],
     "multi-page": [*output_transformer_errors],
     "model-score": [*output_transformer_errors],
     "data_frame": [*output_transformer_errors],
     "output_transformer": [*output_transformer_errors],
     "render_display": [*express_warnings],
->>>>>>> 2436e0b9
 }
 app_allow_external_errors: typing.List[str] = [
     # if shiny express app detected
