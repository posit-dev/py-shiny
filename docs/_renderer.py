from __future__ import annotations

import base64
import html
import re
from importlib.resources import files
from pathlib import Path
from typing import Literal, Optional, TypedDict, Union

import quartodoc.ast as qast
from griffe import dataclasses as dc
from griffe import expressions as exp
from griffe.docstrings import dataclasses as ds
from plum import dispatch
from quartodoc import MdRenderer
from quartodoc.pandoc.blocks import DefinitionList
from quartodoc.renderers.base import convert_rst_link_to_md, sanitize

# from quartodoc.ast import preview

SHINY_PATH = Path(files("shiny").joinpath())

SHINYLIVE_CODE_TEMPLATE = """
```{{shinylive-python}}
#| standalone: true
#| components: [editor, viewer]
#| layout: vertical
#| viewerHeight: 400{0}
```
"""

DOCSTRING_TEMPLATE = """\
{rendered}

{header} Examples

{examples}
"""


# This is the same as the FileContentJson type in TypeScript.
class FileContentJson(TypedDict):
    name: str
    content: str
    type: Literal["text", "binary"]


class Renderer(MdRenderer):
    style = "shiny"

    @dispatch
    def render(self, el: qast.DocstringSectionSeeAlso):
        # The See Also section in the Shiny docs has bare function references, ones that
        # lack a leading :func: and backticks. This function fixes them. In the future,
        # we can fix the docstrings in Shiny, once we decide on a standard. Then we can
        # remove this function.
        return prefix_bare_functions_with_func(el.value)

    @dispatch
    def render(self, el: Union[dc.Object, dc.Alias]):
        # If `el` is a protocol class that only has a `__call__` method,
        # then we want to display information about the method, not the class.
        if len(el.members) == 1 and "__call__" in el.members.keys():
            return self.render(el.members["__call__"])

        # Not a __call__ Alias, so render as normal.
        rendered = super().render(el)

        converted = convert_rst_link_to_md(rendered)

        if isinstance(el, dc.Alias) and "experimental" in el.target_path:
            p_example_dir = SHINY_PATH / "experimental" / "api-examples" / el.name
        else:
            p_example_dir = SHINY_PATH / "api-examples" / el.name

        if (p_example_dir / "app.py").exists():
            example = ""

            files = list(p_example_dir.glob("**/*"))

            # Sort, and then move app.py to first position.
            files.sort()
            app_py_idx = files.index(p_example_dir / "app.py")
            files = [files[app_py_idx]] + files[:app_py_idx] + files[app_py_idx + 1 :]

            for f in files:
                if f.is_dir():
                    continue
                file_info = read_file(f, p_example_dir)
                if file_info["type"] == "text":
                    example += f"\n## file: {file_info['name']}\n{file_info['content']}"
                else:
                    example += f"\n## file: {file_info['name']}\n## type: binary\n{file_info['content']}"

            example = SHINYLIVE_CODE_TEMPLATE.format(example)

            return DOCSTRING_TEMPLATE.format(
                rendered=converted,
                examples=example,
                header="#" * (self.crnt_header_level + 1),
            )

        return converted

    @dispatch
    def render(self, el: ds.DocstringSectionText):
        # functions like shiny.ui.tags.b have html in their docstrings, so
        # we escape them. Note that we are only escaping text sections, but
        # since these cover the top text of the docstring, it should solve
        # the immediate problem.
        rendered = super().render(el)
        return html_escape_except_backticks(rendered)

    @dispatch
    def render_annotation(self, el: str):
        return sanitize(el)

    # TODO-future; Can be removed once we use quartodoc 0.3.5
    # Related: https://github.com/machow/quartodoc/pull/205
    @dispatch
    def render(self, el: ds.DocstringAttribute):
        row = [
            sanitize(el.name),
            self.render_annotation(el.annotation),
            sanitize(el.description or "", allow_markdown=True),
        ]
        return row

    @dispatch
    def render_annotation(self, el: None):
        return ""

    @dispatch
    def render_annotation(self, el: exp.Expr):
<<<<<<< HEAD
        # an expression is essentially a list[exp.Name | str]
=======
        # an expression is essentially a list[exp.ExprName | str]
>>>>>>> c19bf27c
        # e.g. Optional[TagList]
        #   -> [Name(source="Optional", ...), "[", Name(...), "]"]

        return "".join(map(self.render_annotation, el))

    @dispatch
    def render_annotation(self, el: exp.ExprName):
        # e.g. Name(source="Optional", full="typing.Optional")
<<<<<<< HEAD
        return f"[{el.path}](`{el.canonical_path}`)"
=======
        return f"[{el.name}](`{el.canonical_path}`)"
>>>>>>> c19bf27c

    @dispatch
    # Overload of `quartodoc.renderers.md_renderer` to fix bug where the descriptions
    # are cut off and never display other places. Fixing by always displaying the
    # documentation.
    def summarize(self, obj: Union[dc.Object, dc.Alias]) -> str:
        # get high-level description
        doc = obj.docstring
        if doc is None:
            docstring_parts = []
        else:
            docstring_parts = doc.parsed

        if len(docstring_parts) and isinstance(
            docstring_parts[0], ds.DocstringSectionText
        ):
            description = docstring_parts[0].value

            # ## Approach: Always return the full description!
            return description

            # ## Alternative: Add ellipsis if the lines are cut off

            # # If the description is more than one line, only show the first line.
            # # Add `...` to indicate the description was truncated
            # parts = description.split("\n")
            # short = parts[0]
            # if len(parts) > 1:
            #     short += "&hellip;"

            # return short

        return ""

    # Consolidate the parameter type info into a single column
    @dispatch
    def render(self, el: ds.DocstringParameter):
        param = f'<span class="parameter-name">{el.name}</span>'
        annotation = self.render_annotation(el.annotation)
        if annotation:
            param = f'{param}<span class="parameter-annotation-sep">:</span> <span class="parameter-annotation">{annotation}</span>'
        if el.default:
            param = f'{param} <span class="parameter-default-sep">=</span> <span class="parameter-default">{el.default}</span>'

        # Wrap everything in a code block to allow for links
        param = "<code>" + param + "</code>"

        return (param, el.description)

    @dispatch
    def render(self, el: ds.DocstringSectionParameters):
        rows = list(map(self.render, el.value))
        # rows is a list of tuples of (<parameter>, <description>)

        return str(DefinitionList(rows))

    @dispatch
    def signature(self, el: dc.Function, source: Optional[dc.Alias] = None):
        if el.name == "__call__":
            # Ex: experimental.ui._card.ImgContainer.__call__(self, *args: Tag) -> Tagifiable
            sig = super().signature(el, source)

            # Remove leading function name (before `__call__`) and `self` parameter
            # Ex: __call__(*args: Tag) -> Tagifiable
            sig = re.sub(r"[^`\s]*__call__\(self, ", "__call__(", sig, count=1)

            return sig

        # Not a __call__ Function, so render as normal.
        return super().signature(el, source)


def html_escape_except_backticks(s: str) -> str:
    """
    HTML-escape a string, except for content inside of backticks.

    Examples
    --------
        s = "This is a <b>test</b> string with `backticks <i>unescaped</i>`."
        print(html_escape_except_backticks(s))
        #> This is a &lt;b&gt;test&lt;/b&gt; string with `backticks <i>unescaped</i>`.
    """
    # Split the string using backticks as delimiters
    parts = re.split(r"(`[^`]*`)", s)

    # Iterate over the parts, escaping the non-backtick parts, and preserving backticks in the backtick parts
    escaped_parts = [
        html.escape(part) if i % 2 == 0 else part for i, part in enumerate(parts)
    ]

    # Join the escaped parts back together
    escaped_string = "".join(escaped_parts)
    return escaped_string


def prefix_bare_functions_with_func(s: str) -> str:
    """
    The See Also section in the Shiny docs has bare function references, ones that lack
    a leading :func: and backticks. This function fixes them.

    If there are bare function references, like "~shiny.ui.panel_sidebar", this will
    prepend with :func: and wrap in backticks.

    For example, if the input is this:
        "~shiny.ui.panel_sidebar  :func:`~shiny.ui.panel_sidebar`"
    This function will return:
        ":func:`~shiny.ui.panel_sidebar`  :func:`~shiny.ui.panel_sidebar`"
    """

    def replacement(match: re.Match[str]) -> str:
        return f":func:`{match.group(0)}`"

    pattern = r"(?<!:`)~\w+(\.\w+)*"
    return re.sub(pattern, replacement, s)


def read_file(file: str | Path, root_dir: str | Path | None = None) -> FileContentJson:
    file = Path(file)
    if root_dir is None:
        root_dir = Path("/")
    root_dir = Path(root_dir)

    type: Literal["text", "binary"] = "text"

    try:
        with open(file, "r") as f:
            file_content = f.read()
            type = "text"
    except UnicodeDecodeError:
        # If text failed, try binary.
        with open(file, "rb") as f:
            file_content_bin = f.read()
            file_content = base64.b64encode(file_content_bin).decode("utf-8")
            type = "binary"

    return {
        "name": str(file.relative_to(root_dir)),
        "content": file_content,
        "type": type,
    }<|MERGE_RESOLUTION|>--- conflicted
+++ resolved
@@ -132,11 +132,7 @@
 
     @dispatch
     def render_annotation(self, el: exp.Expr):
-<<<<<<< HEAD
-        # an expression is essentially a list[exp.Name | str]
-=======
         # an expression is essentially a list[exp.ExprName | str]
->>>>>>> c19bf27c
         # e.g. Optional[TagList]
         #   -> [Name(source="Optional", ...), "[", Name(...), "]"]
 
@@ -145,11 +141,7 @@
     @dispatch
     def render_annotation(self, el: exp.ExprName):
         # e.g. Name(source="Optional", full="typing.Optional")
-<<<<<<< HEAD
-        return f"[{el.path}](`{el.canonical_path}`)"
-=======
         return f"[{el.name}](`{el.canonical_path}`)"
->>>>>>> c19bf27c
 
     @dispatch
     # Overload of `quartodoc.renderers.md_renderer` to fix bug where the descriptions
