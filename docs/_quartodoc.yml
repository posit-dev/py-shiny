--- conflicted
+++ resolved
@@ -167,11 +167,8 @@
         - render.text
         - render.code
         - render.ui
-<<<<<<< HEAD
+        - render.express
         - render.download
-=======
-        - render.express
->>>>>>> 6023c66c
         - render.data_frame
         - render.DataGrid
         - render.DataTable
