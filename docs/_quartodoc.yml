quartodoc:
  style: pkgdown
  dir: api
  out_index: index.qmd
  package: shiny
  rewrite_all_pages: false
  sidebar: api/_sidebar.yml
  renderer:
    style: _renderer.py
    show_signature_annotations: false
  sections:
    - title: Page containers
      desc: Create a user interface page container.
      contents:
        - ui.page_navbar
        - ui.page_fluid
        - ui.page_fixed
        - ui.page_bootstrap
    - title: UI Layout
      desc: Control the layout of multiple UI components.
      contents:
        - ui.layout_sidebar
        - ui.panel_sidebar
        - ui.panel_main
        - ui.column
        - ui.row
    - title: UI Inputs
      desc: Create UI that prompts the user for input values or interaction.
      contents:
        - ui.input_select
        - ui.input_selectize
        - ui.input_slider
        - ui.input_date
        - ui.input_date_range
        - ui.input_checkbox
        - ui.input_checkbox_group
        - ui.input_switch
        - ui.input_radio_buttons
        - ui.input_numeric
        - ui.input_text
        - ui.input_text_area
        - ui.input_password
        - ui.input_action_button
        - ui.input_action_link
    - title: Update inputs
      desc: Programmatically update input values.
      contents:
        - name: ui.update_select
          dynamic: true
        - name: ui.update_selectize
          dynamic: true
        - name: ui.update_slider
          dynamic: true
        - ui.update_date
        - name: ui.update_date_range
          dynamic: true
        - name: ui.update_checkbox
          dynamic: true
        - name: ui.update_checkbox_group
          dynamic: true
        - name: ui.update_switch
          dynamic: true
        - name: ui.update_radio_buttons
          dynamic: true
        - name: ui.update_numeric
          dynamic: true
        - ui.update_text
        - name: ui.update_text_area
          dynamic: "shiny.ui.update_text"
        - name: ui.update_navs
          dynamic: true
    - title: Navigation (tab) panels
      desc: Create segments of UI content.
      contents:
        - ui.nav
        - ui.nav_control
        - ui.nav_spacer
        - ui.nav_menu
        - ui.navset_tab
        - ui.navset_card_tab
        - ui.navset_pill
        - ui.navset_card_pill
        - ui.navset_pill_list
        - ui.navset_hidden
    - title: UI panels
      desc: Visually group together a section of UI components.
      contents:
        - ui.panel_absolute
        - ui.panel_fixed
        - ui.panel_conditional
        - ui.panel_title
        - ui.panel_well
    - title: Uploads & downloads
      desc: Allow users to upload and download files.
      contents:
        - ui.input_file
        - ui.download_button
    - title: Custom UI
      desc: Lower-level UI functions for creating custom HTML/CSS/JS
      contents:
        - ui.HTML       # uses justattributes.rst template
        - ui.TagList    # uses class.rst template
        - name: ui.tags       # uses tags.rst template
          children: embedded
        - ui.markdown
        - ui.include_css
        - ui.include_js
        - ui.insert_ui
        - ui.remove_ui
    - title: Rendering outputs
      desc: "UI (output_*()) and server (render)ing functions for generating content server-side."
      contents:
        - ui.output_plot
        - ui.output_image
        - ui.output_table
        - ui.output_data_frame
        - ui.output_text
        - ui.output_text_verbatim
        - ui.output_ui
        - render.plot
        - render.image
        - render.table
        - render.text
        - render.ui
        - render.data_frame
        - render.DataGrid
        - render.DataTable
        - kind: page
          path: OutputRender
          flatten: true
          summary:
            name: "Create rendering outputs"
            desc: ""
          contents:
            - render.transformer.output_transformer
            - render.transformer.OutputTransformer
            - render.transformer.TransformerMetadata
            - render.transformer.TransformerParams
            - render.transformer.OutputRenderer
            - render.transformer.OutputRendererSync
            - render.transformer.OutputRendererAsync
            - render.transformer.is_async_callable
            - render.transformer.resolve_value_fn
            - render.transformer.ValueFn
            - render.transformer.TransformFn
    - title: Reactive programming
      desc: ""
      contents:
        - reactive.Calc
        - reactive.Effect
        - reactive.Value
        - reactive.event
        - reactive.isolate
        - reactive.invalidate_later
        - reactive.flush
        - reactive.poll
        - reactive.file_reader
        - reactive.lock
        - req
    - title: Create and run applications
      desc: ""
      contents:
        - run_app
        # uses class.rst template
        - App
        - Inputs
        - Outputs
        - Session
    - title: Display messages
      desc: ""
      contents:
        - ui.help_text
        - ui.notification_show
        - ui.notification_remove
        - ui.modal
        - ui.modal_show
        - ui.modal_remove
        - ui.modal_button
        - ui.Progress          # uses class.rst
    - title: Modules
      desc: ""
      contents:
        # uses class.rst template
        - module.ui
        - module.server
    - title: Developer facing tools
      desc: ""
      contents:
        - session.get_current_session
        - session.require_active_session
        - session.session_context
        - reactive.get_current_context
        - name: input_handler.input_handlers
          dynamic: true
    - title: Types
      desc: ""
      contents:
        - kind: page
          path: MiscTypes
          flatten: true
          summary:
            name: "Miscellaneous types"
            desc: ""
          contents:
            - types.MISSING_TYPE
            - types.MISSING
            - types.FileInfo
            - types.ImgData
            - types.NavSetArg
            - ui._input_slider.SliderValueArg
            - ui._input_slider.SliderStepArg
        - kind: page
          path: TagTypes
          summary:
            name: "Tag types"
            desc: ""
          flatten: true
          package: null
          contents:
            - htmltools.Tag
            - htmltools.TagAttrs
            - htmltools.TagAttrValue
            - htmltools.TagChild
            - htmltools.TagList
        - kind: page
          path: ExceptionTypes
          summary:
            name: "Exception types"
            desc: ""
          flatten: true
          contents:
            - types.SilentException
            - types.SilentCancelOutputException
            - types.SafeException
    - title: Experimental
      desc: "These methods are under consideration and are considered unstable. However, if there is a method you are excited about, please let us know!"
      contents:
        - kind: page
          path: ExSidebar
          summary:
            name: "Sidebar"
            desc: "Sidebar layouts allow users to easily access filters, settings, and other inputs alongside interactive features they control."
          flatten: true
          contents:
            - experimental.ui.page_sidebar
            - experimental.ui.sidebar
            - experimental.ui.layout_sidebar
            - experimental.ui.page_navbar
            - experimental.ui.navset_bar
<<<<<<< HEAD
            - experimental.ui.navset_tab_card
            - experimental.ui.navset_pill_card
            - experimental.ui.toggle_sidebar
            - experimental.ui.toggle_switch
=======
            - experimental.ui.navset_card_tab
            - experimental.ui.navset_card_pill
            - experimental.ui.sidebar_toggle
>>>>>>> 398738bf
            - experimental.ui.panel_main
            - experimental.ui.panel_sidebar
            - experimental.ui.Sidebar
            - experimental.ui.DeprecatedPanelMain
            - experimental.ui.DeprecatedPanelSidebar
        - kind: page
          path: ExCard
          summary:
            name: "Card"
            desc: "Cards are a common organizing unit for modern user interfaces (UI). At their core, they’re just rectangular containers with borders and padding. However, when utilized properly to group related information, they help users better digest, engage, and navigate through content."
          flatten: true
          contents:
            - experimental.ui.card
            - experimental.ui.card_header
            - experimental.ui.card_title
            - experimental.ui.card_body
            - experimental.ui.card_image
            - experimental.ui.card_footer
            - experimental.ui.CardItem
            - experimental.ui.ImgContainer
            - experimental.ui.TagCallable
            - experimental.ui.WrapperCallable
        - kind: page
          path: ExAccordionPanels
          summary:
            name: "Accordion panels"
            desc: "Methods related to creating and updating vertically collapsing accordion panels."
          flatten: true
          contents:
            - experimental.ui.accordion
            - experimental.ui.accordion_panel
            - experimental.ui.accordion_panel_set
            - experimental.ui.accordion_panel_open
            - experimental.ui.accordion_panel_close
            - experimental.ui.accordion_panel_insert
            - experimental.ui.accordion_panel_remove
            - experimental.ui.update_accordion_panel
            - experimental.ui.AccordionPanel
        - kind: page
          path: ExValueBoxes
          summary:
            name: "Value boxes"
            desc: "Prominently display a value and label in a box that can be expanded to show more information."
          flatten: true
          contents:
            - experimental.ui.value_box
            - experimental.ui.showcase_left_center
            - experimental.ui.showcase_top_right
        - kind: page
          path: ExTooltip
          summary:
            name: "Tooltips"
            desc: "Display additional information when focusing (or hovering over) a UI element."
          flatten: true
          contents:
            - experimental.ui.tooltip
            - experimental.ui.toggle_tooltip
            - experimental.ui.update_tooltip
        - kind: page
          path: ExPopover
          summary:
            name: "Popovers"
            desc: "Display additional information when clicking on a UI element (typically a button)."
          flatten: true
          contents:
            - experimental.ui.popover
            - experimental.ui.toggle_popover
            - experimental.ui.update_popover
        - kind: page
          path: ExFillingLayout
          summary:
            name: "Filling layouts"
            desc: "Methods to create containers that are allowed to shrink or expand available space."
          flatten: true
          contents:
            - experimental.ui.page_fillable
            - experimental.ui.layout_column_wrap
            - experimental.ui.as_fill_carrier
            - experimental.ui.as_fillable_container
            - experimental.ui.as_fill_item
            - experimental.ui.remove_all_fill
            - experimental.ui.is_fill_carrier
            - experimental.ui.is_fillable_container
            - experimental.ui.is_fill_item
            - experimental.ui.FillingLayout
            - experimental.ui.output_image
            - experimental.ui.output_plot
            - experimental.ui.output_ui
        - kind: page
          path: ExUiInputs
          summary:
            name: "UI Inputs"
            desc: "Additional or upgraded UI inputs."
          flatten: true
          contents:
            - experimental.ui.input_text_area
        - kind: page
          path: ExCss
          summary:
            name: "Css"
            desc: "Helper methods related to CSS."
          flatten: true
          contents:
            - experimental.ui.as_css_unit
            - experimental.ui.as_css_padding
            - experimental.ui.CssUnit<|MERGE_RESOLUTION|>--- conflicted
+++ resolved
@@ -247,16 +247,10 @@
             - experimental.ui.layout_sidebar
             - experimental.ui.page_navbar
             - experimental.ui.navset_bar
-<<<<<<< HEAD
-            - experimental.ui.navset_tab_card
-            - experimental.ui.navset_pill_card
+            - experimental.ui.navset_card_tab
+            - experimental.ui.navset_card_pill
             - experimental.ui.toggle_sidebar
             - experimental.ui.toggle_switch
-=======
-            - experimental.ui.navset_card_tab
-            - experimental.ui.navset_card_pill
-            - experimental.ui.sidebar_toggle
->>>>>>> 398738bf
             - experimental.ui.panel_main
             - experimental.ui.panel_sidebar
             - experimental.ui.Sidebar
