{
  "type": "app",
  "id": "chat-ai-ollama",
<<<<<<< HEAD
  "title": "Basic Chat AI using Ollama"
=======
  "title": "Chat AI using Ollama",
  "next_steps": [
    "If you haven't already, download the Ollama executable from https://ollama.com/",
    "Run the executable and download the relevant model (llama3.2)",
    "Run the app with `shiny run app.py`."
  ],
  "follow_up": [
    {
      "type": "info",
      "text": "Need help connecting to Ollama?"
    },
    {
      "type": "action",
      "text": "Learn more at https://posit-dev.github.io/chatlas/reference/ChatOllama.html"
    }
  ]
>>>>>>> 214dff4f
}<|MERGE_RESOLUTION|>--- conflicted
+++ resolved
@@ -1,10 +1,7 @@
 {
   "type": "app",
   "id": "chat-ai-ollama",
-<<<<<<< HEAD
-  "title": "Basic Chat AI using Ollama"
-=======
-  "title": "Chat AI using Ollama",
+  "title": "Basic Chat AI using Ollama",
   "next_steps": [
     "If you haven't already, download the Ollama executable from https://ollama.com/",
     "Run the executable and download the relevant model (llama3.2)",
@@ -20,5 +17,4 @@
       "text": "Learn more at https://posit-dev.github.io/chatlas/reference/ChatOllama.html"
     }
   ]
->>>>>>> 214dff4f
 }