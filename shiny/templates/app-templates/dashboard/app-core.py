import seaborn as sns
from faicons import icon_svg

<<<<<<< HEAD
from shiny import App, Inputs, reactive, render, ui

sns.set_theme(style="white")
df = pd.read_csv(Path(__file__).parent / "penguins.csv", na_values="NA")
species = ["Adelie", "Gentoo", "Chinstrap"]


def make_value_box(penguin):
    return ui.value_box(
        title=penguin, value=ui.output_text(f"{penguin}_count".lower()), theme="primary"
    )
=======
# Import data from shared.py
from shared import app_dir, df
>>>>>>> bd685bbe

from shiny import App, reactive, render, ui

app_ui = ui.page_sidebar(
    ui.sidebar(
        ui.input_slider("mass", "Mass", 2000, 6000, 6000),
        ui.input_checkbox_group(
            "species",
            "Species",
            ["Adelie", "Gentoo", "Chinstrap"],
            selected=["Adelie", "Gentoo", "Chinstrap"],
        ),
        title="Filter controls",
    ),
    ui.layout_column_wrap(
        ui.value_box(
            "Number of penguins",
            ui.output_text("count"),
            showcase=icon_svg("earlybirds"),
        ),
        ui.value_box(
            "Average bill length",
            ui.output_text("bill_length"),
            showcase=icon_svg("ruler-horizontal"),
        ),
        ui.value_box(
            "Average bill depth",
            ui.output_text("bill_depth"),
            showcase=icon_svg("ruler-vertical"),
        ),
        fill=False,
    ),
    ui.layout_columns(
        ui.card(
            ui.card_header("Bill length and depth"),
            ui.output_plot("length_depth"),
            full_screen=True,
        ),
        ui.card(
            ui.card_header("Penguin data"),
            ui.output_data_frame("summary_statistics"),
            full_screen=True,
        ),
    ),
    ui.include_css(app_dir / "styles.css"),
    title="Penguins dashboard",
    fillable=True,
)


<<<<<<< HEAD
def server(input: Inputs):
    @reactive.Calc
    def filtered_df() -> pd.DataFrame:
        filt_df = df[df["Species"].isin(input.species())]
        filt_df = filt_df.loc[filt_df["Body Mass (g)"] > input.mass()]
=======
def server(input, output, session):
    @reactive.calc
    def filtered_df():
        filt_df = df[df["species"].isin(input.species())]
        filt_df = filt_df.loc[filt_df["body_mass_g"] < input.mass()]
>>>>>>> bd685bbe
        return filt_df

    @render.text
    def count():
        return filtered_df().shape[0]

    @render.text
    def bill_length():
        return f"{filtered_df()['bill_length_mm'].mean():.1f} mm"

    @render.text
    def bill_depth():
        return f"{filtered_df()['bill_depth_mm'].mean():.1f} mm"

    @render.plot
    def length_depth():
        return sns.scatterplot(
            data=filtered_df(),
            x="bill_length_mm",
            y="bill_depth_mm",
            hue="species",
        )

    @render.data_frame
    def summary_statistics():
        cols = [
            "species",
            "island",
            "bill_length_mm",
            "bill_depth_mm",
            "body_mass_g",
        ]
        return render.DataGrid(filtered_df()[cols], filters=True)


app = App(app_ui, server)<|MERGE_RESOLUTION|>--- conflicted
+++ resolved
@@ -1,22 +1,8 @@
 import seaborn as sns
 from faicons import icon_svg
 
-<<<<<<< HEAD
-from shiny import App, Inputs, reactive, render, ui
-
-sns.set_theme(style="white")
-df = pd.read_csv(Path(__file__).parent / "penguins.csv", na_values="NA")
-species = ["Adelie", "Gentoo", "Chinstrap"]
-
-
-def make_value_box(penguin):
-    return ui.value_box(
-        title=penguin, value=ui.output_text(f"{penguin}_count".lower()), theme="primary"
-    )
-=======
 # Import data from shared.py
 from shared import app_dir, df
->>>>>>> bd685bbe
 
 from shiny import App, reactive, render, ui
 
@@ -67,19 +53,11 @@
 )
 
 
-<<<<<<< HEAD
-def server(input: Inputs):
-    @reactive.Calc
-    def filtered_df() -> pd.DataFrame:
-        filt_df = df[df["Species"].isin(input.species())]
-        filt_df = filt_df.loc[filt_df["Body Mass (g)"] > input.mass()]
-=======
-def server(input, output, session):
+def server(input):
     @reactive.calc
     def filtered_df():
         filt_df = df[df["species"].isin(input.species())]
         filt_df = filt_df.loc[filt_df["body_mass_g"] < input.mass()]
->>>>>>> bd685bbe
         return filt_df
 
     @render.text
