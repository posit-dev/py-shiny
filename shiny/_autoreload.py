from __future__ import annotations

import asyncio
import html
import http
import logging
import os
import secrets
import threading
import webbrowser
from typing import TYPE_CHECKING, Callable, Optional, cast

if TYPE_CHECKING:
    import starlette.types
    from asgiref.typing import (
        ASGI3Application,
        ASGIReceiveCallable,
        ASGISendCallable,
        ASGISendEvent,
        HTTPResponseStartEvent,
        Scope,
    )

from ._hostenv import get_proxy_url

# CHILD PROCESS ------------------------------------------------------------


def autoreload_url() -> Optional[str]:
    port = os.getenv("SHINY_AUTORELOAD_PORT")
    if not port:
        return None
    else:
        return get_proxy_url(f"ws://127.0.0.1:{port}/autoreload")


# Instantiated by Uvicorn in worker process when reload is enabled
class HotReloadHandler(logging.Handler):
    """Uvicorn log reader, detects reload events."""

    def __init__(self):
        logging.Handler.__init__(self)

    def emit(self, record: logging.LogRecord) -> None:
        # https://github.com/encode/uvicorn/blob/266db48888f3f1ba56710a49ec82e12eecde3aa3/uvicorn/supervisors/statreload.py#L46
        # https://github.com/encode/uvicorn/blob/266db48888f3f1ba56710a49ec82e12eecde3aa3/uvicorn/supervisors/watchgodreload.py#L148
        if "Reloading..." in record.getMessage():
            reload_begin()
        # https://github.com/encode/uvicorn/blob/926a8f5dc2c9265d5fb5daaafce13878f477e264/uvicorn/lifespan/on.py#L59
        elif "Application startup complete." in record.getMessage():
            reload_end()


# Called from child process when old application instance is shut down
def reload_begin():
    pass


# Called from child process when new application instance starts up
def reload_end():
    import websockets
    import websockets.asyncio.client

    # os.kill(os.getppid(), signal.SIGUSR1)

    port = os.getenv("SHINY_AUTORELOAD_PORT")
    if not port:
        return None

    url = f"ws://127.0.0.1:{port}/notify"

    async def _() -> None:
        options = {
            "additional_headers": {
                "Shiny-Autoreload-Secret": os.getenv("SHINY_AUTORELOAD_SECRET", ""),
            }
        }
        try:
            async with websockets.asyncio.client.connect(
                url, **options  # pyright: ignore[reportArgumentType]
            ) as websocket:
                await websocket.send("reload_end")
        except websockets.exceptions.ConnectionClosed:
            pass

    asyncio.create_task(_())


class InjectAutoreloadMiddleware:
    """Inserts shiny-autoreload.js into the head.

    It's necessary to do it using middleware instead of in a nice htmldependency,
    because we want autoreload to be effective even when displaying an error page.
    """

    def __init__(
        self,
        app: starlette.types.ASGIApp | ASGI3Application,
        *args: object,
        **kwargs: object,
    ):
        if len(args) > 0 or len(kwargs) > 0:
            raise TypeError(
                f"InjectAutoreloadMiddleware does not support positional or keyword arguments, received {args}, {kwargs}"
            )
        # The starlette types and the asgiref types are compatible, but we'll use the
        # latter internally. See the note in the __call__ method for more details.
        if TYPE_CHECKING:
            app = cast(ASGI3Application, app)
        self.app = app
        ws_url = autoreload_url()
        self.script = (
            f"""  <script src="__shared/shiny-autoreload.js" data-ws-url="{html.escape(ws_url)}"></script>
</head>""".encode(
                "ascii"
            )
            if ws_url
            else bytes()
        )

    async def __call__(
        self,
        scope: starlette.types.Scope | Scope,
        receive: starlette.types.Receive | ASGIReceiveCallable,
        send: starlette.types.Send | ASGISendCallable,
    ) -> None:
        # The starlette types and the asgiref types are compatible, but the latter are
        # more rigorous. In the call interface, we accept both types for compatibility
        # with both. But internally we'll use the more rigorous types.
        # See https://github.com/encode/starlette/blob/39dccd9/docs/middleware.md#type-annotations
        if TYPE_CHECKING:
            scope = cast(Scope, scope)
            receive = cast(ASGIReceiveCallable, receive)
            send = cast(ASGISendCallable, send)

        if scope["type"] != "http":
            return await self.app(scope, receive, send)
        if scope["path"] != "/" or len(self.script) == 0:
            return await self.app(scope, receive, send)

        def mangle_callback(body: bytes) -> tuple[bytes, bool]:
            if b"</head>" in body:
                return (body.replace(b"</head>", self.script, 1), True)
            else:
                return (body, False)

        mangler = ResponseMangler(send, mangle_callback)
        await self.app(scope, receive, mangler.send)


# PARENT PROCESS ------------------------------------------------------------


def start_server(port: int, app_port: int, launch_browser: bool):
    """Starts a websocket server that listens on its own port (separate from the main
    Shiny listener).

    Clients can connect on either the /autoreload or /notify path.

    Clients from the uvicorn worker process connect to the /notify path to notify us
    that a successful startup or reload has occurred.

    Clients from browsers (on localhost only) connect to the /autoreload path to be
    notified when a successful startup or reload has occurred.
    """

    # Store port and secret in environment variables so they are inherited by uvicorn
    # worker processes.
    secret = secrets.token_hex(32)
    os.environ["SHINY_AUTORELOAD_PORT"] = str(port)
    os.environ["SHINY_AUTORELOAD_SECRET"] = secret

    # websockets 14.0 (and presumably later) log an error if a connection is opened and
    # closed before any data is sent. Our VS Code extension does exactly this--opens a
    # connection to check if the server is running, then closes it. It's better that it
    # does this and doesn't actually perform an HTTP request because we can't guarantee
    # that the HTTP request will be cheap (we do the same ping on both the autoreload
    # socket and the main uvicorn socket). So better to just suppress all errors until
    # we think we have a problem. You can unsuppress by setting the environment variable
    # to DEBUG.
    loglevel = os.getenv("SHINY_AUTORELOAD_LOG_LEVEL", "CRITICAL")
    logging.getLogger("websockets").setLevel(loglevel)

    app_url = get_proxy_url(f"http://127.0.0.1:{app_port}/")

    # Run on a background thread so our event loop doesn't interfere with uvicorn.
    # Set daemon=True because we don't want to keep the process alive with this thread.
    threading.Thread(
        None, _thread_main, args=[port, app_url, secret, launch_browser], daemon=True
    ).start()


def _thread_main(port: int, app_url: str, secret: str, launch_browser: bool):
    asyncio.run(_coro_main(port, app_url, secret, launch_browser))


async def _coro_main(
    port: int, app_url: str, secret: str, launch_browser: bool
) -> None:
    import websockets
    import websockets.asyncio.server
    from websockets.http11 import Request, Response

    reload_now: asyncio.Event = asyncio.Event()

    def nudge():
        nonlocal launch_browser
        if launch_browser:
            # Only launch the browser once, not every time autoreload occurs
            launch_browser = False
            webbrowser.open(app_url, 1)
        reload_now.set()
        reload_now.clear()

    async def reload_server(conn: websockets.asyncio.server.ServerConnection):
        try:
            if conn.request is None:
                raise RuntimeError(
                    "Autoreload server received a connection with no request"
                )
            elif conn.request.path == "/autoreload":
                # The client wants to be notified when the app has reloaded. The client
                # in this case is the web browser, specifically shiny-autoreload.js.
                while True:
                    await reload_now.wait()
                    await conn.send("autoreload")
            elif conn.request.path == "/notify":
                # The client is notifying us that the app has reloaded. The client in
                # this case is the uvicorn worker process (see reload_end(), above).
                req_secret = conn.request.headers.get("Shiny-Autoreload-Secret", "")
                if req_secret != secret:
                    # The client couldn't prove that they were from a child process
                    return
                data = await conn.recv()
                if isinstance(data, str) and data == "reload_end":
                    nudge()
        except websockets.exceptions.ConnectionClosed:
            pass

    # Handle non-WebSocket requests to the autoreload HTTP server. Without this, if you
    # happen to visit the autoreload endpoint in a browser, you get an error message
    # about only WebSockets being supported. This is not an academic problem as the
    # VSCode extension used in RSW sniffs out ports that are being listened on, which
    # leads to confusion if all you get is an error.
    async def process_request(
        connection: websockets.asyncio.server.ServerConnection,
        request: Request,
    ) -> Response | None:
        if request.headers.get("Upgrade") is None:
            return Response(
                status_code=http.HTTPStatus.MOVED_PERMANENTLY,
                reason_phrase="Moved Permanently",
                headers=websockets.Headers(Location=app_url),
<<<<<<< HEAD
                body=b"",
=======
>>>>>>> d5620552
            )
        else:
            return None

    async with websockets.asyncio.server.serve(
        reload_server, "127.0.0.1", port, process_request=process_request
    ):
        await asyncio.Future()  # wait forever


class ResponseMangler:
    """A class that assists with intercepting and rewriting response bodies being sent
    over ASGI. This would be easy if not for 1) response bodies are potentially sent in
    chunks, over multiple events; 2) the first response event we receive is the one that
    contains the Content-Length, which can be affected when we do rewriting later on.
    The ResponseMangler handles the buffering and content-length rewriting, leaving the
    caller to only have to worry about the actual body-modifying logic.
    """

    def __init__(
        self, send: ASGISendCallable, mangler: Callable[[bytes], tuple[bytes, bool]]
    ) -> None:
        # The underlying ASGI send function
        self._send = send
        # The caller-provided logic for rewriting the body. Takes a single `bytes`
        # argument that is _all_ of the body bytes seen _so far_, and returns a tuple of
        # (bytes, bool) where the bytes are the (possibly modified) body bytes and the
        # bool is True if the mangler does not care to see any more data.
        self._mangler = mangler

        # If True, the mangler is done and any further data can simply be passed along
        self._done: bool = False

        # Holds the http.response.start event, which may need its Content-Length header
        # rewritten before we send it
        self._response_start: Optional[HTTPResponseStartEvent] = None
        # All the response body bytes we have seen so far
        self._body: bytes = b""

    async def send(self, event: ASGISendEvent) -> None:
        if self._done:
            await self._send(event)
            return

        if event["type"] == "http.response.start":
            self._response_start = event
        elif event["type"] == "http.response.body":
            # This check is mostly to make pyright happy
            if self._response_start is None:
                raise AssertionError(
                    "http.response.body ASGI event sent before http.response.start"
                )

            # Add the newly received body data to what we've seen already
            self._body += event["body"]
            # Snapshot length before we mess with the body
            old_len = len(self._body)
            # Mangle away! If done is True, the mangler doesn't want to do any further
            # mangling.
            self._body, done = self._mangler(self._body)

            new_len = len(self._body)
            if new_len != old_len:
                # The mangling check changed the length of the body. Add the difference
                # to the content-length header (if content-length is even present)
                _add_to_content_length(self._response_start, new_len - old_len)

            more_body = event.get("more_body", False)

            if done or not more_body:
                # Either we've seen the whole body by now (`not more_body`) or the
                # mangler has seen all the data it cares to (`done`). Either way, we can
                # send all the data we have.
                self._done = True
                await self._send(self._response_start)
                await self._send(
                    {
                        "type": "http.response.body",
                        "body": self._body,
                        "more_body": more_body,
                    }
                )
                # Allow gc
                self._response_start = None
                self._body = b""
            else:
                # If we get here, then the mangler isn't done and we are expecting to
                # see more data. Do nothing.
                pass


def _add_to_content_length(event: HTTPResponseStartEvent, offset: int) -> None:
    """If event has a Content-Length header, add the specified number of bytes to it
    (may be negative)"""
    event["headers"] = [
        (
            (name, str(int(value) + offset).encode("latin-1"))
            if name.decode("ascii").lower() == "content-length"
            else (name, value)
        )
        for (name, value) in event["headers"]
    ]<|MERGE_RESOLUTION|>--- conflicted
+++ resolved
@@ -251,10 +251,6 @@
                 status_code=http.HTTPStatus.MOVED_PERMANENTLY,
                 reason_phrase="Moved Permanently",
                 headers=websockets.Headers(Location=app_url),
-<<<<<<< HEAD
-                body=b"",
-=======
->>>>>>> d5620552
             )
         else:
             return None
