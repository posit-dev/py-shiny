from __future__ import annotations

__all__ = ("Session", "Inputs", "Outputs", "ClientData")
import asyncio
import contextlib
import dataclasses
import enum
import functools
import json
import os
import re
import sys
import traceback
import typing
import urllib.parse
import warnings
from abc import ABC, abstractmethod
from pathlib import Path
from typing import (
    TYPE_CHECKING,
    Any,
    AsyncIterable,
    Awaitable,
    Callable,
    Iterable,
    Literal,
    Optional,
    Union,
    cast,
    overload,
)

from htmltools import TagChild, TagList
from starlette.requests import HTTPConnection, Request
from starlette.responses import HTMLResponse, PlainTextResponse, StreamingResponse
from starlette.types import ASGIApp

from .. import _utils, reactive, render
from .._connection import Connection, ConnectionClosed
from .._deprecated import warn_deprecated
from .._docstring import add_example
from .._fileupload import FileInfo, FileUploadManager
from .._namespaces import Id, Root
from .._typing_extensions import NotRequired, TypedDict
from .._utils import wrap_async
from ..bookmark import BookmarkApp, BookmarkProxy
from ..bookmark._button import BOOKMARK_ID
from ..bookmark._restore_state import RestoreContext
from ..http_staticfiles import FileResponse
from ..input_handler import input_handlers
<<<<<<< HEAD
from ..reactive import Effect_, Value, effect
from ..reactive import flush as reactive_flush
from ..reactive import isolate
from ..reactive._core import lock
from ..reactive._core import on_flushed as reactive_on_flushed
=======
from ..module import ResolvedId
from ..reactive import Effect_, Value, effect, flush, isolate
from ..reactive._core import lock, on_flushed
>>>>>>> 5f0bcbfe
from ..render.renderer import Renderer, RendererT
from ..types import (
    Jsonifiable,
    SafeException,
    SilentCancelOutputException,
    SilentException,
    SilentOperationInProgressException,
)
from ._utils import RenderedDeps, read_thunk_opt, session_context

if TYPE_CHECKING:
    from .._app import App
    from ..bookmark import Bookmark
    from ..bookmark._serializers import Unserializable


class ConnectionState(enum.Enum):
    Start = 0
    Running = 1
    Closed = 2


class ProtocolError(Exception):
    message: str

    def __init__(self, message: str = ""):
        super(ProtocolError, self).__init__(message)
        self.message = message


class SessionWarning(RuntimeWarning):
    pass


# By default warnings are shown once; we want to always show them.
warnings.simplefilter("always", SessionWarning)


# This cast is necessary because if the type checker thinks that if
# "tag" isn't in `message`, then it's not a ClientMessage object.
# This will be fixable when TypedDict items can be marked as
# potentially missing, in Python 3.10, with PEP 655.
class ClientMessage(TypedDict):
    method: str


class ClientMessageInit(ClientMessage):
    data: dict[str, object]


class ClientMessageUpdate(ClientMessage):
    data: dict[str, object]


# For messages where "method" is something other than "init" or "update".
class ClientMessageOther(ClientMessage):
    args: list[object]
    tag: int


# This is the type for the function provided by the user to provide the contents of a
# download. It must be a function that takes no arguments, and returns one of:
# 1. A string, which will be interpreted as a path
# 2. A regular Iterable of bytes or strings (i.e. a generator function)
# 3. An AsyncIterable of bytes or strings (i.e. an async generator function)
#
# (Not currently supported is Awaitable[str], could be added easily enough if needed.)
DownloadHandler = Callable[
    [],
    Union[str, Iterable[Union[bytes, str]], AsyncIterable[Union[bytes, str]]],
]

DynamicRouteHandler = Callable[[Request], ASGIApp]


@dataclasses.dataclass
class DownloadInfo:
    filename: Callable[[], str] | str | None
    content_type: Optional[Callable[[], str] | str]
    handler: DownloadHandler
    encoding: str


class OutBoundMessageQueues:
    def __init__(self):
        self.values: dict[str, Any] = {}
        self.errors: dict[str, Any] = {}
        self.input_messages: list[dict[str, Any]] = []

    def reset(self) -> None:
        self.values.clear()
        self.errors.clear()
        self.input_messages.clear()

    def set_value(self, id: str, value: Any) -> None:
        self.values[id] = value
        # remove from self.errors
        if id in self.errors:
            del self.errors[id]

    def set_error(self, id: str, error: Any) -> None:
        self.errors[id] = error
        # remove from self.values
        if id in self.values:
            del self.values[id]

    def add_input_message(self, id: str, message: dict[str, Any]) -> None:
        self.input_messages.append({"id": id, "message": message})


# ======================================================================================
# Session abstract base class
# ======================================================================================
class Session(ABC):
    """
    Interface definition for Session-like classes, like :class:`AppSession`,
    :class:`SessionProxy`, and :class:`~shiny.express.ExpressStubSession`.
    """

    ns: ResolvedId
    app: App
    id: str
    input: Inputs
    output: Outputs
    clientdata: ClientData

    # Could be done with a weak ref dict from root to all children. Then we could just
    # iterate over all modules and check the `.bookmark_exclude` list of each proxy
    # session.
    bookmark: Bookmark
    user: str | None
    groups: list[str] | None

    # TODO: not sure these should be directly exposed
    _outbound_message_queues: OutBoundMessageQueues
    _downloads: dict[str, DownloadInfo]

    @abstractmethod
    def is_stub_session(self) -> bool:
        """
        Returns whether this is a stub session.

        In the UI-rendering phase of Shiny Express apps, the session context has a stub
        session. This stub session is not a real session; it is there only so that code
        which expects a session can run without raising errors.
        """

    @add_example()
    @abstractmethod
    async def close(self, code: int = 1001) -> None:
        """
        Close the session.
        """

    @abstractmethod
    def _is_hidden(self, name: str) -> bool: ...

    @add_example()
    @abstractmethod
    def on_ended(
        self,
        fn: Callable[[], None] | Callable[[], Awaitable[None]],
    ) -> Callable[[], None]:
        """
        Registers a function to be called after the client has disconnected.

        Parameters
        ----------
        fn
            The function to call.

        Returns
        -------
        :
            A function that can be used to cancel the registration.
        """

    @abstractmethod
    def make_scope(self, id: Id) -> Session: ...

    @abstractmethod
    def root_scope(self) -> Session: ...

    @abstractmethod
    def _process_ui(self, ui: TagChild) -> RenderedDeps: ...

    @abstractmethod
    def send_input_message(self, id: str, message: dict[str, object]) -> None:
        """
        Send an input message to the session.

        Sends a message to an input on the session's client web page; if the input is
        present and bound on the page at the time the message is received, then the
        input binding object's ``receiveMessage(el, message)`` method will be called.
        This method should generally not be called directly from Shiny apps, but through
        friendlier wrapper functions like ``ui.update_text()``.

        Parameters
        ----------
        id
            An id matching the id of an input to update.
        message
            The message to send.
        """

    @abstractmethod
    def _send_insert_ui(
        self, selector: str, multiple: bool, where: str, content: RenderedDeps
    ) -> None: ...

    @abstractmethod
    def _send_remove_ui(self, selector: str, multiple: bool) -> None: ...

    @overload
    @abstractmethod
    def _send_progress(
        self, type: Literal["binding"], message: BindingProgressMessage
    ) -> None:
        pass

    @overload
    @abstractmethod
    def _send_progress(
        self, type: Literal["open"], message: OpenProgressMessage
    ) -> None:
        pass

    @overload
    @abstractmethod
    def _send_progress(
        self, type: Literal["close"], message: CloseProgressMessage
    ) -> None:
        pass

    @overload
    @abstractmethod
    def _send_progress(
        self, type: Literal["update"], message: UpdateProgressMessage
    ) -> None:
        pass

    @abstractmethod
    def _send_progress(self, type: str, message: object) -> None: ...

    @add_example()
    @abstractmethod
    async def send_custom_message(self, type: str, message: dict[str, object]) -> None:
        """
        Send a message to the client.

        Parameters
        ----------
        type
            The type of message to send.
        message
            The message to send.

        Note
        ----
        Sends messages to the client which can be handled in JavaScript with
        ``Shiny.addCustomMessageHandler(type, function(message){...})``. Once the
        message handler is added, it will be invoked each time ``send_custom_message()``
        is called on the server.
        """

    @abstractmethod
    async def _send_message(self, message: dict[str, object]) -> None: ...

    @abstractmethod
    def _send_message_sync(self, message: dict[str, object]) -> None:
        """
        Same as _send_message, except that if the message isn't too large and the socket
        isn't too backed up, then the message may be sent synchronously instead of
        having to wait until the current task yields (and potentially much longer than
        that, if there is a lot of contention for the main thread).
        """

    @add_example()
    @abstractmethod
    def on_flush(
        self,
        fn: Callable[[], None] | Callable[[], Awaitable[None]],
        once: bool = True,
    ) -> Callable[[], None]:
        """
        Register a function to call before the next reactive flush.

        Parameters
        ----------
        fn
            The function to call.
        once
            Whether to call the function only once or on every flush.

        Returns
        -------
        :
            A function that can be used to cancel the registration.
        """

    @add_example()
    @abstractmethod
    def on_flushed(
        self,
        fn: Callable[[], None] | Callable[[], Awaitable[None]],
        once: bool = True,
    ) -> Callable[[], None]:
        """
        Register a function to call after the next reactive flush.

        Parameters
        ----------
        fn
            The function to call.
        once
            Whether to call the function only once or on every flush.

        Returns
        -------
        :
            A function that can be used to cancel the registration.
        """

    @abstractmethod
    async def _unhandled_error(self, e: Exception) -> None: ...

    @abstractmethod
    def download(
        self,
        id: Optional[str] = None,
        filename: Optional[str | Callable[[], str]] = None,
        media_type: None | str | Callable[[], str] = None,
        encoding: str = "utf-8",
    ) -> Callable[[DownloadHandler], None]:
        """
        Deprecated. Please use :class:`~shiny.render.download` instead.

        Parameters
        ----------
        id
            The name of the download.
        filename
            The filename of the download.
        media_type
            The media type of the download.
        encoding
            The encoding of the download.

        Returns
        -------
        :
            The decorated function.
        """

    @add_example()
    @abstractmethod
    def dynamic_route(self, name: str, handler: DynamicRouteHandler) -> str:
        """
        Register a function to call when a dynamically generated, session-specific,
        route is requested.

        Provides a convenient way to serve-up session-dependent values for other
        clients/applications to consume.

        Parameters
        ----------
        name
            A name for the route (used to determine part of the URL path).
        handler
            The function to call when a request is made to the route. This function
            should take a single argument (a :class:`starlette.requests.Request` object)
            and return a :class:`starlette.types.ASGIApp` object.


        Returns
        -------
        :
            The URL path for the route.
        """

    @abstractmethod
    def set_message_handler(
        self,
        name: str,
        handler: (
            Callable[..., Jsonifiable] | Callable[..., Awaitable[Jsonifiable]] | None
        ),
        *,
        _handler_session: Optional[Session] = None,
    ) -> str:
        """
        Set a client message handler.

        Sets a method that can be called by the client via
        `Shiny.shinyapp.makeRequest()`. `Shiny.shinyapp.makeRequest()` makes a request
        to the server and waits for a response. By using `makeRequest()` (JS) and
        `set_message_handler()` (python), you can have a much richer communication
        interaction than just using Input values and re-rendering outputs.

        For example, `@render.data_frame` can have many cells edited. While it is
        possible to set many input values, if `makeRequest()` did not exist, the data
        frame would be updated on the first cell update. This would cause the data frame
        to be re-rendered, cancelling any pending cell updates. `makeRequest()` allows
        for individual cell updates to be sent to the server, processed, and handled by
        the existing data frame output.

        When the message handler is executed, it will be executed within an isolated
        reactive context and the session context that set the message handler.

        Parameters
        ----------
        name
            The name of the message handler.
        handler
            The handler function to be called when the client makes a message for the
            given name.  The handler function should take any number of arguments that
            are provided by the client and return a JSON-serializable object.

            If the value is `None`, then the handler at `name` will be removed.
        _handler_session
            For internal use. This is the session which will be used as the session
            context when calling the handler.

        Returns
        -------
        :
            The key under which the handler is stored (or removed). This value will be
            namespaced when used with a session proxy.
        """

    @abstractmethod
    def _increment_busy_count(self) -> None: ...

    @abstractmethod
    def _decrement_busy_count(self) -> None: ...


# ======================================================================================
# AppSession
# ======================================================================================


class AppSession(Session):
    """
    A class representing a user session.
    """

    # ==========================================================================
    # Initialization
    # ==========================================================================
    def __init__(
        self, app: App, id: str, conn: Connection, debug: bool = False
    ) -> None:
        self.ns: ResolvedId = Root
        self.app: App = app
        self.id: str = id
        self._conn: Connection = conn
        self._debug: bool = debug
        self._busy_count: int = 0
        self._message_handlers: dict[
            str,
            tuple[Callable[..., Awaitable[Jsonifiable]], Session],
        ] = {}
        """
        Dictionary of message handlers for the session.

        If a request is sent from the client to the server via
        `window.Shiny.make_request()`, the server will look up the method in this
        dictionary and call the corresponding function with the arguments provided in
        the request.
        """
        self._init_message_handlers()

        # The HTTPConnection representing the WebSocket. This is used so that we can
        # query information about the request, like headers, cookies, etc.
        self.http_conn: HTTPConnection = conn.get_http_conn()

        self.input: Inputs = Inputs(dict())
        self.output: Outputs = Outputs(self, self.ns, outputs=dict())
        self.clientdata: ClientData = ClientData(self)

        self.bookmark: Bookmark = BookmarkApp(self)

        self.user: str | None = None
        self.groups: list[str] | None = None
        credentials_json: str = ""
        if "shiny-server-credentials" in self.http_conn.headers:
            credentials_json = self.http_conn.headers["shiny-server-credentials"]
        elif "rstudio-connect-credentials" in self.http_conn.headers:
            # Fall back to "rstudio-connect-credentials" if "shiny-server-credentials"
            # isn't available. Note: This is only needed temporarily, because Connect
            # treates PyShiny apps as FastAPI apps. When there's proper Shiny support,
            # this can be removed.
            credentials_json = self.http_conn.headers["rstudio-connect-credentials"]
        if credentials_json:
            try:
                creds = json.loads(credentials_json)
                self.user = creds["user"]
                self.groups = creds["groups"]
            except Exception as e:
                print("Error parsing credentials header: " + str(e), file=sys.stderr)

        self._outbound_message_queues = OutBoundMessageQueues()

        self._file_upload_manager: FileUploadManager = FileUploadManager()
        self._on_ended_callbacks = _utils.AsyncCallbacks()
        self._has_run_session_end_tasks: bool = False
        self._downloads: dict[str, DownloadInfo] = {}
        self._dynamic_routes: dict[str, DynamicRouteHandler] = {}

        self._register_session_end_callbacks()

        self._flush_callbacks = _utils.AsyncCallbacks()
        self._flushed_callbacks = _utils.AsyncCallbacks()

    def _register_session_end_callbacks(self) -> None:
        # This is to be called from the initialization. It registers functions
        # that are called when a session ends.

        # Clear file upload directories, if present
        self.on_ended(self._file_upload_manager.rm_upload_dir)

    async def _run_session_end_tasks(self) -> None:
        if self._has_run_session_end_tasks:
            return
        self._has_run_session_end_tasks = True

        try:
            await self._on_ended_callbacks.invoke()
        finally:
            self.app._remove_session(self)

    def is_stub_session(self) -> Literal[False]:
        return False

    async def close(self, code: int = 1001) -> None:
        await self._conn.close(code, None)
        await self._run_session_end_tasks()

    async def _run(self) -> None:
        conn_state: ConnectionState = ConnectionState.Start

        def verify_state(expected_state: ConnectionState) -> None:
            if conn_state != expected_state:
                raise ProtocolError("Invalid method for the current session state")

        with contextlib.ExitStack() as stack:
            try:
                await self._send_message(
                    {
                        "config": {
                            "workerId": "",
                            "sessionId": self.id,
                            "user": None,
                        }
                    }
                )

                while True:
                    message: str = await self._conn.receive()
                    if self._debug:
                        print("RECV: " + message, flush=True)

                    try:
                        message_obj = json.loads(
                            message, object_hook=_utils.lists_to_tuples
                        )
                    except json.JSONDecodeError:
                        warnings.warn(
                            "ERROR: Invalid JSON message", SessionWarning, stacklevel=2
                        )
                        return

                    if "method" not in message_obj:
                        self._print_error_message(
                            "Message does not contain 'method'.",
                        )
                        return

                    async with lock():
                        if message_obj["method"] == "init":
                            verify_state(ConnectionState.Start)

                            # BOOKMARKS!
                            if ".clientdata_url_search" in message_obj["data"]:
                                self.bookmark._restore_context_value = (
                                    await RestoreContext.from_query_string(
                                        message_obj["data"][".clientdata_url_search"]
                                    )
                                )
                            else:
                                self.bookmark._restore_context_value = RestoreContext()

                            # When a reactive flush occurs, flush the session's outputs,
                            # errors, etc. to the client. Note that this is
                            # `reactive._core.on_flushed`, not `self.on_flushed`.
                            unreg = reactive_on_flushed(self._flush)
                            # When the session ends, stop flushing outputs on reactive
                            # flush.
                            stack.callback(unreg)

                            # Set up bookmark callbacks here
                            self.bookmark._create_effects()

                            conn_state = ConnectionState.Running
                            message_obj = typing.cast(ClientMessageInit, message_obj)
                            self._manage_inputs(message_obj["data"])

                            with session_context(self):
                                self.app.server(self.input, self.output, self)

                            # TODO: Remove this call to reactive_flush() once https://github.com/posit-dev/py-shiny/issues/1889 is fixed
                            # Workaround: Any `on_flushed()` calls from bookmark's `on_restored()` will be flushed here
                            if self.bookmark.store != "disable":
                                await reactive_flush()

                        elif message_obj["method"] == "update":
                            verify_state(ConnectionState.Running)

                            message_obj = typing.cast(ClientMessageUpdate, message_obj)
                            self._manage_inputs(message_obj["data"])

                        elif "tag" in message_obj and "args" in message_obj:
                            verify_state(ConnectionState.Running)

                            message_obj = typing.cast(ClientMessageOther, message_obj)
                            await self._dispatch(message_obj)

                        else:
                            raise ProtocolError(
                                f"Unrecognized method {message_obj['method']}"
                            )

                        # Progress messages (of the "{binding: {id: xxx}}"" variety) may
                        # have queued up at this point; let them drain before we send
                        # the next message.
                        # https://github.com/posit-dev/py-shiny/issues/1381
                        await asyncio.sleep(0)

                        self._request_flush()

                        await reactive_flush()

            except ConnectionClosed:
                ...
            except Exception as e:
                try:
                    # Starting in Python 3.10 this could be traceback.print_exception(e)
                    traceback.print_exception(*sys.exc_info())
                    self._print_error_message(e)
                except Exception:
                    pass
                finally:
                    await self.close()
            finally:
                await self._run_session_end_tasks()

    def _manage_inputs(self, data: dict[str, object]) -> None:
        for key, val in data.items():
            keys = key.split(":")
            if len(keys) > 2:
                raise ValueError(
                    "Input name+type is not allowed to contain more than one ':' -- "
                    + key
                )
            if len(keys) == 2:
                val = input_handlers._process_value(
                    keys[1], val, ResolvedId(keys[0]), self
                )

            # The keys[0] value is already a fully namespaced id; make that explicit by
            # wrapping it in ResolvedId, otherwise self.input will throw an id
            # validation error.
            self.input[ResolvedId(keys[0])]._set(val)

        self.output._manage_hidden()

    def _is_hidden(self, name: str) -> bool:
        with isolate():
            # The .clientdata_output_{name}_hidden string is already a fully namespaced
            # id; make that explicit by wrapping it in ResolvedId, otherwise self.input
            # will throw an id validation error.
            hidden_value_obj = cast(
                Value[bool], self.input[ResolvedId(f".clientdata_output_{name}_hidden")]
            )
            if not hidden_value_obj.is_set():
                return True

            return hidden_value_obj()

    # ==========================================================================
    # Message handlers
    # ==========================================================================

    async def _dispatch(self, message: ClientMessageOther) -> None:
        try:
            async_func, handler_session = self._message_handlers[message["method"]]
        except KeyError:
            await self._send_error_response(
                message,
                "Unknown method: " + message["method"],
            )
            return
        except AttributeError:
            await self._send_error_response(
                message,
                "Unknown method: " + message["method"],
            )
            return

        try:
            # TODO: handle `blobs`

            # * Use the session context from when the message handler was set
            # * Using `isolate()` allows the handler to read reactive values in a
            #   non-reactive context
            with session_context(handler_session), isolate():
                value = await async_func(*message["args"])
        except Exception as e:
            # Safe error handling!
            if self.app.sanitize_errors and not isinstance(e, SafeException):
                await self._send_error_response(message, self.app.sanitize_error_msg)
            else:
                await self._send_error_response(message, str(e))
            return

        await self._send_response(message, value)

    async def _send_response(self, message: ClientMessageOther, value: object) -> None:
        await self._send_message({"response": {"tag": message["tag"], "value": value}})

    # This is called during __init__.
    def _init_message_handlers(self):
        # TODO-future; Make sure these methods work within MockSession

        async def uploadInit(file_infos: list[FileInfo]) -> dict[str, Jsonifiable]:
            with session_context(self):
                if self._debug:
                    print("Upload init: " + str(file_infos), flush=True)

                # TODO: Don't alter message in place?
                for fi in file_infos:
                    if fi["type"] == "":
                        fi["type"] = _utils.guess_mime_type(fi["name"])

                job_id = self._file_upload_manager.create_upload_operation(file_infos)
                worker_id = ""
                return {
                    "jobId": job_id,
                    "uploadUrl": f"session/{self.id}/upload/{job_id}?w={worker_id}",
                }

        async def uploadEnd(job_id: str, input_id: str) -> None:
            upload_op = self._file_upload_manager.get_upload_operation(job_id)
            if upload_op is None:
                warnings.warn(
                    "Received uploadEnd message for non-existent upload operation.",
                    SessionWarning,
                    stacklevel=2,
                )
                return None
            file_data = upload_op.finish()
            # The input_id string is already a fully namespaced id; make that explicit
            # by wrapping it in ResolvedId, otherwise self.input will throw an id
            # validation error.
            self.input[ResolvedId(input_id)]._set(file_data)
            # Explicitly return None to signal that the message was handled.
            return None

        self.set_message_handler("uploadInit", uploadInit)
        self.set_message_handler("uploadEnd", uploadEnd)

    # ==========================================================================
    # Handling /session/{session_id}/{action}/{subpath} requests
    # ==========================================================================
    async def _handle_request(
        self, request: Request, action: str, subpath: Optional[str]
    ) -> ASGIApp:
        self._increment_busy_count()
        try:
            return await self._handle_request_impl(request, action, subpath)
        finally:
            self._decrement_busy_count()

    async def _handle_request_impl(
        self, request: Request, action: str, subpath: Optional[str]
    ) -> ASGIApp:
        if action == "upload" and request.method == "POST":
            if subpath is None or subpath == "":
                return HTMLResponse("<h1>Bad Request</h1>", 400)

            job_id = subpath
            upload_op = self._file_upload_manager.get_upload_operation(job_id)
            if not upload_op:
                return HTMLResponse("<h1>Bad Request</h1>", 400)

            # The FileUploadOperation can have multiple files; each one will
            # have a separate POST request. Each call to  `with upload_op` will
            # open up each file (in sequence) for writing.
            with upload_op:
                async for chunk in request.stream():
                    upload_op.write_chunk(chunk)

            return PlainTextResponse("OK", 200)

        elif action == "download" and request.method == "GET" and subpath:
            download_id = subpath
            if download_id in self._downloads:
                with session_context(self):
                    with isolate():
                        download = self._downloads[download_id]
                        filename = read_thunk_opt(download.filename)
                        content_type = read_thunk_opt(download.content_type)
                        contents = download.handler()

                        if filename is None:
                            if isinstance(contents, str):
                                filename = os.path.basename(contents)
                            else:
                                warnings.warn(
                                    "Unable to infer a filename for the "
                                    f"'{download_id}' download handler; please use "
                                    "@render.download(filename=) to specify one "
                                    "manually",
                                    SessionWarning,
                                    stacklevel=2,
                                )
                                filename = download_id

                        if content_type is None:
                            content_type = _utils.guess_mime_type(filename)
                        content_disposition_filename = urllib.parse.quote(filename)
                        if content_disposition_filename != filename:
                            content_disposition = f"attachment; filename*=utf-8''{content_disposition_filename}"
                        else:
                            content_disposition = f'attachment; filename="{filename}"'
                        headers = {
                            "Content-Disposition": content_disposition,
                            "Cache-Control": "no-store",
                        }

                        if isinstance(contents, str):
                            # contents is the path to a file
                            return FileResponse(
                                Path(contents),
                                headers=headers,
                                media_type=content_type,
                            )

                        wrapped_contents: AsyncIterable[bytes]

                        if isinstance(contents, AsyncIterable):
                            # Need to wrap the app-author-provided iterator in a
                            # callback that installs the appropriate context mgrs.
                            # We already use this context mgrs further up in the
                            # implementation of handle_request(), but the iterators
                            # aren't invoked until after handle_request() returns.
                            async def wrap_content_async() -> AsyncIterable[bytes]:
                                with session_context(self):
                                    with isolate():
                                        async for chunk in contents:
                                            if isinstance(chunk, str):
                                                yield chunk.encode(download.encoding)
                                            else:
                                                yield chunk

                            wrapped_contents = wrap_content_async()

                        else:  # isinstance(contents, Iterable):

                            async def wrap_content_sync() -> AsyncIterable[bytes]:
                                with session_context(self):
                                    with isolate():
                                        for chunk in contents:
                                            if isinstance(chunk, str):
                                                yield chunk.encode(download.encoding)
                                            else:
                                                yield chunk

                            wrapped_contents = wrap_content_sync()

                        # In streaming downloads, we send a 200 response, but if an
                        # error occurs in the middle of it, the client needs to know.
                        # With chunked encoding, the client will know if an error occurs
                        # if it does not receive a terminating (empty) chunk.
                        headers["Transfer-Encoding"] = "chunked"

                        return StreamingResponse(
                            wrapped_contents,
                            200,
                            headers=headers,
                            media_type=content_type,  # type: ignore
                        )

        elif action == "dynamic_route" and request.method == "GET" and subpath:
            name = subpath
            handler = self._dynamic_routes.get(name, None)
            if handler is None:
                return HTMLResponse("<h1>Bad Request</h1>", 400)

            with session_context(self):
                with isolate():
                    if _utils.is_async_callable(handler):
                        return await handler(request)
                    else:
                        return handler(request)

        return HTMLResponse("<h1>Not Found</h1>", 404)

    def send_input_message(self, id: str, message: dict[str, object]) -> None:
        self._outbound_message_queues.add_input_message(id, message)
        self._request_flush()

    def _send_insert_ui(
        self, selector: str, multiple: bool, where: str, content: RenderedDeps
    ) -> None:
        msg = {
            "selector": selector,
            "multiple": multiple,
            "where": where,
            "content": content,
        }
        self._send_message_sync({"shiny-insert-ui": msg})

    def _send_remove_ui(self, selector: str, multiple: bool) -> None:
        msg = {"selector": selector, "multiple": multiple}
        self._send_message_sync({"shiny-remove-ui": msg})

    def _send_progress(self, type: str, message: object) -> None:
        msg: dict[str, object] = {"progress": {"type": type, "message": message}}
        self._send_message_sync(msg)

    async def send_custom_message(self, type: str, message: dict[str, object]) -> None:
        await self._send_message({"custom": {type: message}})

    async def _send_message(self, message: dict[str, object]) -> None:
        message_str = json.dumps(message)
        if self._debug:
            print(
                "SEND: "
                + re.sub(
                    "(?m)base64,[a-zA-Z0-9+/=]+", "[base64 data]", message_str + "\n"
                ),
                end="",
                flush=True,
            )
        await self._conn.send(message_str)

    def _send_message_sync(self, message: dict[str, object]) -> None:
        _utils.run_coro_hybrid(self._send_message(message))

    def _print_error_message(self, message: str | Exception) -> None:
        print(str(message), file=sys.stderr)

    async def _send_error_response(
        self,
        message: ClientMessageOther,
        error: object,
    ) -> None:
        # { tag: number; value?: ResponseValue; error?: string }
        if "tag" not in message:
            raise RuntimeError("No `tag` key in message")
        tag = message["tag"]
        await self._send_message({"response": {"tag": tag, "error": error}})

    # ==========================================================================
    # Flush
    # ==========================================================================
    def on_flush(
        self,
        fn: Callable[[], None] | Callable[[], Awaitable[None]],
        once: bool = True,
    ) -> Callable[[], None]:
        return self._flush_callbacks.register(wrap_async(fn), once)

    def on_flushed(
        self,
        fn: Callable[[], None] | Callable[[], Awaitable[None]],
        once: bool = True,
    ) -> Callable[[], None]:
        return self._flushed_callbacks.register(wrap_async(fn), once)

    def _request_flush(self) -> None:
        self.app._request_flush(self)

    async def _flush(self) -> None:
        with session_context(self):
            # This is the only place in the session where the RestoreContext is flushed.
            if self.bookmark._restore_context:
                self.bookmark._restore_context.flush_pending()
            # Flush the callbacks
            await self._flush_callbacks.invoke()

        try:
            omq = self._outbound_message_queues

            message: dict[str, object] = {
                "values": omq.values,
                "inputMessages": omq.input_messages,
                "errors": omq.errors,
            }

            try:
                await self._send_message(message)
            finally:
                self._outbound_message_queues.reset()
        finally:
            with session_context(self):
                await self._flushed_callbacks.invoke()

    def _increment_busy_count(self) -> None:
        self._busy_count += 1
        if self._busy_count == 1:
            self._send_message_sync({"busy": "busy"})

    def _decrement_busy_count(self) -> None:
        self._busy_count -= 1
        if self._busy_count == 0:
            self._send_message_sync({"busy": "idle"})

    # ==========================================================================
    # On session ended
    # ==========================================================================
    def on_ended(
        self,
        fn: Callable[[], None] | Callable[[], Awaitable[None]],
    ) -> Callable[[], None]:
        return self._on_ended_callbacks.register(wrap_async(fn))

    # ==========================================================================
    # Misc
    # ==========================================================================
    async def _unhandled_error(self, e: Exception) -> None:
        print("Unhandled error: " + str(e), file=sys.stderr)
        await self.close()

    def download(
        self,
        id: Optional[str] = None,
        filename: Optional[str | Callable[[], str]] = None,
        media_type: None | str | Callable[[], str] = None,
        encoding: str = "utf-8",
    ) -> Callable[[DownloadHandler], None]:
        warn_deprecated(
            "session.download() is deprecated. Please use render.download() instead."
        )

        def wrapper(fn: DownloadHandler):
            effective_name = id or fn.__name__

            self._downloads[effective_name] = DownloadInfo(
                filename=filename,
                content_type=media_type,
                handler=fn,
                encoding=encoding,
            )

            @self.output(id=effective_name)
            @render.text
            @functools.wraps(fn)
            def _():
                # TODO: the `w=` parameter should eventually be a worker ID, if we add those
                return f"session/{urllib.parse.quote(self.id)}/download/{urllib.parse.quote(effective_name)}?w="

        return wrapper

    def dynamic_route(self, name: str, handler: DynamicRouteHandler) -> str:

        self._dynamic_routes.update({name: handler})
        nonce = _utils.rand_hex(8)
        return f"session/{urllib.parse.quote(self.id)}/dynamic_route/{urllib.parse.quote(name)}?nonce={urllib.parse.quote(nonce)}"

    def set_message_handler(
        self,
        name: str,
        handler: (
            Callable[..., Jsonifiable] | Callable[..., Awaitable[Jsonifiable]] | None
        ),
        *,
        _handler_session: Optional[Session] = None,
    ) -> str:
        # Verify that the name is a string
        assert isinstance(name, str)

        if _handler_session is None:
            _handler_session = self

        if handler is None:
            if name in self._message_handlers:
                del self._message_handlers[name]
        else:
            assert callable(handler)
            self._message_handlers[name] = (wrap_async(handler), _handler_session)
        return name

    def _process_ui(self, ui: TagChild) -> RenderedDeps:
        res = TagList(ui).render()
        deps: list[dict[str, Any]] = []
        for dep in res["dependencies"]:
            self.app._register_web_dependency(dep)
            dep_dict = dep.as_dict(lib_prefix=self.app.lib_prefix)
            deps.append(dep_dict)

        return {"deps": deps, "html": res["html"]}

    def make_scope(self, id: Id) -> Session:
        ns = self.ns(id)
        return SessionProxy(parent=self, ns=ns)

    def root_scope(self) -> AppSession:
        return self


class BindingProgressMessage(TypedDict):
    id: ResolvedId
    persistent: NotRequired[bool]


class OpenProgressMessage(TypedDict):
    id: ResolvedId
    style: str


class CloseProgressMessage(TypedDict):
    id: ResolvedId
    style: str


class UpdateProgressMessage(TypedDict):
    id: ResolvedId
    message: NotRequired[str | None]
    detail: NotRequired[str | None]
    value: NotRequired[float | int | None]
    style: str


# ======================================================================================
# SessionProxy
# ======================================================================================


class SessionProxy(Session):
    def __init__(self, parent: Session, ns: ResolvedId) -> None:
        # TODO: Barret - Q: Why are we storing `parent`? It really feels like all `._parent` should be replaced with `.root_scope()` or `._root`, really
        # TODO: Barret - Q: Why is there no super().__init__()? Why don't we proxy to the root on get/set?
        self._parent = parent
        self.app = parent.app
        self.id = parent.id
        self.ns = ns
        self.input = Inputs(values=parent.input._map, ns=ns)
        self.output = Outputs(
            self,
            ns=ns,
            outputs=parent.output._outputs,
        )
        self._outbound_message_queues = parent._outbound_message_queues
        self._downloads = parent._downloads

        self._root = parent.root_scope()
        self.bookmark = BookmarkProxy(self)

    def _is_hidden(self, name: str) -> bool:
        return self._parent._is_hidden(name)

    def on_ended(
        self,
        fn: Callable[[], None] | Callable[[], Awaitable[None]],
    ) -> Callable[[], None]:
        return self._root.on_ended(fn)

    def is_stub_session(self) -> bool:
        return self._parent.is_stub_session()

    async def close(self, code: int = 1001) -> None:
        await self._parent.close(code)

    def make_scope(self, id: str) -> Session:
        return self._parent.make_scope(self.ns(id))

    def root_scope(self) -> Session:
        res = self
        while isinstance(res, SessionProxy):
            res = res._parent
        return res

    def _process_ui(self, ui: TagChild) -> RenderedDeps:
        return self._parent._process_ui(ui)

    def send_input_message(self, id: str, message: dict[str, object]) -> None:
        self._parent.send_input_message(self.ns(id), message)

    def _send_insert_ui(
        self, selector: str, multiple: bool, where: str, content: RenderedDeps
    ) -> None:
        self._parent._send_insert_ui(selector, multiple, where, content)

    def _send_remove_ui(self, selector: str, multiple: bool) -> None:
        self._parent._send_remove_ui(selector, multiple)

    def _send_progress(self, type: str, message: object) -> None:
        self._parent._send_progress(type, message)  # pyright: ignore

    async def send_custom_message(self, type: str, message: dict[str, object]) -> None:
        await self._parent.send_custom_message(type, message)

    def _increment_busy_count(self) -> None:
        self._parent._increment_busy_count()

    def _decrement_busy_count(self) -> None:
        self._parent._decrement_busy_count()

    def set_message_handler(
        self,
        name: str,
        handler: (
            Callable[..., Jsonifiable] | Callable[..., Awaitable[Jsonifiable]] | None
        ),
        *,
        _handler_session: Optional[Session] = None,
    ) -> str:
        # Verify that the name is a string
        assert isinstance(name, str)

        if _handler_session is None:
            _handler_session = self

        return self._parent.set_message_handler(
            self.ns(name),
            handler,
            _handler_session=_handler_session,
        )

    def on_flush(
        self,
        fn: Callable[[], None] | Callable[[], Awaitable[None]],
        once: bool = True,
    ) -> Callable[[], None]:
        return self._parent.on_flush(fn, once)

    async def _send_message(self, message: dict[str, object]) -> None:
        await self._parent._send_message(message)

    def _send_message_sync(self, message: dict[str, object]) -> None:
        self._parent._send_message_sync(message)

    def on_flushed(
        self,
        fn: Callable[[], None] | Callable[[], Awaitable[None]],
        once: bool = True,
    ) -> Callable[[], None]:
        return self._parent.on_flushed(fn, once)

    def dynamic_route(self, name: str, handler: DynamicRouteHandler) -> str:
        return self._parent.dynamic_route(self.ns(name), handler)

    async def _unhandled_error(self, e: Exception) -> None:
        await self._parent._unhandled_error(e)

    def download(
        self,
        id: Optional[str] = None,
        filename: Optional[str | Callable[[], str]] = None,
        media_type: None | str | Callable[[], str] = None,
        encoding: str = "utf-8",
    ) -> Callable[[DownloadHandler], None]:
        def wrapper(fn: DownloadHandler):
            id_ = self.ns(id or fn.__name__)
            return self._parent.download(
                id=id_,
                filename=filename,
                media_type=media_type,
                encoding=encoding,
            )(fn)

        return wrapper


# ======================================================================================
# Inputs
# ======================================================================================


# TODO: provide a real input typing example when we have an answer for that
# https://github.com/posit-dev/py-shiny/issues/70
class Inputs:
    """
    A class representing Shiny input values.

    This class provides access to a :class:`~shiny.Session`'s input values. The
    input values are reactive :class:`~shiny.reactive.Value`s, and can be accessed with
    the ``[]`` operator, or with ``.``. For example, if there is an input named ``x``,
    it can be accessed via `input["x"]()` or ``input.x()``.
    """

    def __init__(
        self, values: dict[str, Value[Any]], ns: Callable[[str], str] = Root
    ) -> None:
        self._map = values
        self._ns = ns
        self._serializers = {}

    def __setitem__(self, key: str, value: Value[Any]) -> None:
        if not isinstance(value, reactive.Value):
            raise TypeError("`value` must be a reactive.Value object.")

        self._map[self._ns(key)] = value

    def __getitem__(self, key: str) -> Value[Any]:
        key = self._ns(key)
        # Auto-populate key if accessed but not yet set. Needed to take reactive
        # dependencies on input values that haven't been received from client
        # yet.
        if key not in self._map:
            self._map[key] = Value[Any](read_only=True)

        return self._map[key]

    def __delitem__(self, key: str) -> None:
        del self._map[self._ns(key)]

    # Allow access of values as attributes.
    def __setattr__(self, attr: str, value: Value[Any]) -> None:
        if attr in ("_map", "_ns", "_serializers"):
            super().__setattr__(attr, value)
            return

        self.__setitem__(attr, value)

    def __getattr__(self, attr: str) -> Value[Any]:
        if attr in ("_map", "_ns", "_serializers"):
            return object.__getattribute__(self, attr)
        return self.__getitem__(attr)

    def __delattr__(self, key: str) -> None:
        self.__delitem__(key)

    def __contains__(self, key: str) -> bool:
        # This looks simple, but does a number of things. By accessing `self[key]`, it
        # indirectly calls `__getitem__`, which applies a namespace to the key, and
        # it populates the key if it doesn't exist yet. It then calls `is_set()`, which
        # creates a reactive dependency, and returns whether the value is set.
        return self[key].is_set()

    def __dir__(self):
        return list(self._map.keys())

    _serializers: dict[
        str,
        Callable[
            [Any, Path | None],
            Awaitable[Any | Unserializable],
        ],
    ]

    # This method can not be on the `Value` class as the _value_ may not exist when the
    # "creating" method is executed.
    # Ex: File inputs do not _make_ the input reactive value. The browser does when the
    # client sets the value.
    def set_serializer(
        self,
        id: str,
        fn: (
            Callable[
                [Any, Path | None],
                Awaitable[Any | Unserializable],
            ]
            | Callable[
                [Any, Path | None],
                Any | Unserializable,
            ]
        ),
    ) -> None:
        """
        Add a function for serializing an input before bookmarking application state

        Parameters
        ----------
        id
            The ID of the input value.
        fn
            A function that takes the input value and returns a modified value. The
            returned value will be used for test snapshots and bookmarking.
        """
        self._serializers[id] = wrap_async(fn)

    async def _serialize(
        self,
        /,
        *,
        exclude: list[str],
        state_dir: Path | None,
    ) -> dict[str, Any]:
        from ..bookmark._serializers import Unserializable, serializer_default

        exclude_set = set(exclude)
        serialized_values: dict[str, Any] = {}

        with reactive.isolate():

            for key, value in self._map.items():
                # TODO: Barret - Q: Should this be ignoring any Input key that starts with a "."?
                if key.startswith(".clientdata_"):
                    continue
                # Ignore all bookmark inputs
                if key == BOOKMARK_ID or key.endswith(
                    f"{ResolvedId._sep}{BOOKMARK_ID}"
                ):
                    continue
                if key in exclude_set:
                    continue
                val = value()

                # Possibly apply custom serialization given the input id
                serializer = self._serializers.get(key, serializer_default)
                serialized_value = await serializer(val, state_dir)

                # Filter out any values that were marked as unserializable.
                if isinstance(serialized_value, Unserializable):
                    continue
                serialized_values[str(key)] = serialized_value

        return serialized_values


@add_example()
class ClientData:
    """
    Access (client-side) information from the browser.

    Provides access to client-side information, such as the URL components, the
    pixel ratio of the device, and the properties of outputs.

    Each method in this class reads a reactive input value, which means that the
    method will error if called outside of a reactive context.

    Raises
    ------
    RuntimeError
        If a method is called outside of a reactive context.
    """

    def __init__(self, session: Session) -> None:
        self._session: Session = session

    def url_hash(self) -> str:
        """
        Reactively read the hash part of the URL.
        """
        return self._read_input("url_hash")

    def url_hash_initial(self) -> str:
        """
        Reactively read the initial hash part of the URL.
        """
        return self._read_input("url_hash_initial")

    def url_hostname(self) -> str:
        """
        Reactively read the hostname part of the URL.
        """
        return self._read_input("url_hostname")

    def url_pathname(self) -> str:
        """
        The pathname part of the URL.
        """
        return self._read_input("url_pathname")

    def url_port(self) -> int:
        """
        Reactively read the port part of the URL.
        """
        return cast(int, self._read_input("url_port"))

    def url_protocol(self) -> str:
        """
        Reactively read the protocol part of the URL.
        """
        return self._read_input("url_protocol")

    def url_search(self) -> str:
        """
        Reactively read the search part of the URL.
        """
        return self._read_input("url_search")

    def pixelratio(self) -> float:
        """
        Reactively read the pixel ratio of the device.
        """
        return cast(int, self._read_input("pixelratio"))

    def output_height(self, id: str) -> float | None:
        """
        Reactively read the height of an output.

        Parameters
        ----------
        id
            The id of the output.

        Returns
        -------
        float | None
            The height of the output, or None if the output does not exist (or does not
            report its height).
        """
        return cast(float, self._read_output(id, "height"))

    def output_width(self, id: str) -> float | None:
        """
        Reactively read the width of an output.

        Parameters
        ----------
        id
            The id of the output.

        Returns
        -------
        float | None
            The width of the output, or None if the output does not exist (or does not
            report its width).
        """
        return cast(float, self._read_output(id, "width"))

    def output_hidden(self, id: str) -> bool | None:
        """
        Reactively read whether an output is hidden.

        Parameters
        ----------
        id
            The id of the output.

        Returns
        -------
        bool | None
            Whether the output is hidden, or None if the output does not exist.
        """
        return cast(bool, self._read_output(id, "hidden"))

    def output_bg_color(self, id: str) -> str | None:
        """
        Reactively read the background color of an output.

        Parameters
        ----------
        id
            The id of the output.

        Returns
        -------
        str | None
            The background color of the output, or None if the output does not exist (or
            does not report its bg color).
        """
        return cast(str, self._read_output(id, "bg"))

    def output_fg_color(self, id: str) -> str | None:
        """
        Reactively read the foreground color of an output.

        Parameters
        ----------
        id
            The id of the output.

        Returns
        -------
        str | None
            The foreground color of the output, or None if the output does not exist (or
            does not report its fg color).
        """
        return cast(str, self._read_output(id, "fg"))

    def output_accent_color(self, id: str) -> str | None:
        """
        Reactively read the accent color of an output.

        Parameters
        ----------
        id
            The id of the output.

        Returns
        -------
        str | None
            The accent color of the output, or None if the output does not exist (or
            does not report its accent color).
        """
        return cast(str, self._read_output(id, "accent"))

    def output_font(self, id: str) -> str | None:
        """
        Reactively read the font(s) of an output.

        Parameters
        ----------
        id
            The id of the output.

        Returns
        -------
        str | None
            The font family of the output, or None if the output does not exist (or
            does not report its font styles).
        """
        return cast(str, self._read_output(id, "font"))

    def _read_input(self, key: str) -> str:
        self._check_current_context(key)

        id = ResolvedId(f".clientdata_{key}")
        if id not in self._session.input:
            raise ValueError(
                f"ClientData value '{key}' not found. Please report this issue."
            )

        return self._session.input[id]()

    def _read_output(self, id: str, key: str) -> str | None:
        self._check_current_context(f"output_{key}")

        input_id = ResolvedId(f".clientdata_output_{id}_{key}")
        if input_id in self._session.input:
            return self._session.input[input_id]()
        else:
            return None

    @staticmethod
    def _check_current_context(key: str) -> None:
        try:
            reactive.get_current_context()
        except RuntimeError:
            raise RuntimeError(
                f"session.clientdata.{key}() must be called from within a reactive context."
            )


# ======================================================================================
# Outputs
# ======================================================================================


@dataclasses.dataclass
class OutputInfo:
    renderer: Renderer[Any]
    effect: Effect_
    suspend_when_hidden: bool


class Outputs:
    """
    A class representing Shiny output definitions.
    """

    def __init__(
        self,
        session: Session,
        ns: Callable[[str], ResolvedId],
        *,
        outputs: dict[str, OutputInfo],
    ) -> None:
        self._session = session
        self._ns = ns
        self._outputs = outputs

    @overload
    def __call__(self, renderer: RendererT) -> RendererT:
        pass

    @overload
    def __call__(
        self,
        *,
        id: Optional[str] = None,
        suspend_when_hidden: bool = True,
        priority: int = 0,
    ) -> Callable[[RendererT], RendererT]:
        pass

    def __call__(
        self,
        renderer: Optional[RendererT] = None,
        *,
        id: Optional[str] = None,
        suspend_when_hidden: bool = True,
        priority: int = 0,
    ) -> RendererT | Callable[[RendererT], RendererT]:

        def require_real_session() -> Session:
            if self._session.is_stub_session():
                raise RuntimeError(
                    "`output` must be used with a real session (as opposed to a stub session)."
                )

            return self._session

        def set_renderer(renderer: RendererT) -> RendererT:
            if not isinstance(renderer, Renderer):
                raise TypeError(
                    "`@output` must be applied to a `@render.xx` function.\n"
                    + "In other words, `@output` must be above `@render.xx`."
                )

            # Get the (possibly namespaced) output id
            output_id = id or renderer.__name__
            output_name = self._ns(output_id)

            # renderer is a Renderer object. Give it a bit of metadata.
            renderer._set_output_metadata(output_id=output_id)

            renderer._on_register()

            self.remove(output_name)

            @effect(
                suspended=suspend_when_hidden and self._session._is_hidden(output_name),
                priority=priority,
            )
            async def output_obs():
                if self._session.is_stub_session():
                    raise RuntimeError(
                        "`output` must be used with a real session (as opposed to a stub session)."
                    )

                session = require_real_session()

                await session._send_message(
                    {"recalculating": {"name": output_name, "status": "recalculating"}}
                )

                try:
                    value = await renderer.render()
                    session._outbound_message_queues.set_value(output_name, value)
                except SilentOperationInProgressException:
                    session._send_progress(
                        "binding", {"id": output_name, "persistent": True}
                    )
                    # It's important to exit early here _without_ a recalculated message
                    return
                except SilentCancelOutputException:
                    pass
                except SilentException:
                    session._outbound_message_queues.set_value(output_name, None)
                except Exception as e:
                    # Print traceback to the console
                    traceback.print_exc()
                    # Possibly sanitize error for the user
                    if session.app.sanitize_errors and not isinstance(e, SafeException):
                        err_msg = session.app.sanitize_error_msg
                    else:
                        err_msg = str(e)
                    # Register the outbound error message
                    err_message = {
                        "message": err_msg,
                        # TODO: is it possible to get the call?
                        "call": None,
                        # TODO: I don't think we actually use this for anything client-side
                        "type": None,
                    }
                    session._outbound_message_queues.set_error(output_name, err_message)

                await session._send_message(
                    {
                        "recalculating": {
                            "name": output_name,
                            "status": "recalculated",
                        }
                    }
                )

            output_obs.on_invalidate(
                lambda: require_real_session()._send_progress(
                    "binding", {"id": output_name}
                )
            )

            # Store the renderer and effect info
            self._outputs[output_name] = OutputInfo(
                renderer=renderer,
                effect=output_obs,
                suspend_when_hidden=suspend_when_hidden,
            )

            return renderer

        if renderer is None:
            return set_renderer
        else:
            return set_renderer(renderer)

    def remove(self, id: Id) -> None:
        output_name = self._ns(id)
        if output_name in self._outputs:
            self._outputs[output_name].effect.destroy()
            del self._outputs[output_name]

    def _manage_hidden(self) -> None:
        "Suspends execution of hidden outputs and resumes execution of visible outputs."
        for name, output in self._outputs.items():
            if self._should_suspend(name):
                output.effect.suspend()
            else:
                output.effect.resume()

    def _should_suspend(self, name: str) -> bool:
        return self._outputs[name].suspend_when_hidden and self._session._is_hidden(
            name
        )<|MERGE_RESOLUTION|>--- conflicted
+++ resolved
@@ -48,17 +48,12 @@
 from ..bookmark._restore_state import RestoreContext
 from ..http_staticfiles import FileResponse
 from ..input_handler import input_handlers
-<<<<<<< HEAD
+from ..module import ResolvedId
 from ..reactive import Effect_, Value, effect
 from ..reactive import flush as reactive_flush
 from ..reactive import isolate
 from ..reactive._core import lock
 from ..reactive._core import on_flushed as reactive_on_flushed
-=======
-from ..module import ResolvedId
-from ..reactive import Effect_, Value, effect, flush, isolate
-from ..reactive._core import lock, on_flushed
->>>>>>> 5f0bcbfe
 from ..render.renderer import Renderer, RendererT
 from ..types import (
     Jsonifiable,
