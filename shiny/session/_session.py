# Needed for types imported only during TYPE_CHECKING with Python 3.7 - 3.9
# See https://www.python.org/dev/peps/pep-0655/#usage-in-python-3-11
from __future__ import annotations

__all__ = ("Session", "Inputs", "Outputs")

import contextlib
import dataclasses
import enum
import functools
import json
import os
import re
import traceback
import typing
import urllib.parse
import warnings
from pathlib import Path
from typing import (
    TYPE_CHECKING,
    Any,
    AsyncIterable,
    Awaitable,
    Callable,
    Iterable,
    Optional,
<<<<<<< HEAD
=======
    TypeVar,
    Union,
>>>>>>> 592cf343
    cast,
    overload,
)

from htmltools import TagChild, TagList
from starlette.requests import HTTPConnection, Request
from starlette.responses import HTMLResponse, PlainTextResponse, StreamingResponse
from starlette.types import ASGIApp

if TYPE_CHECKING:
    from .._app import App

from .. import _utils, reactive, render
from .._connection import Connection, ConnectionClosed
from .._docstring import add_example
from .._fileupload import FileInfo, FileUploadManager
from .._namespaces import Id, ResolvedId, Root
from .._typing_extensions import TypedDict
from .._utils import wrap_async
from ..http_staticfiles import FileResponse
from ..input_handler import input_handlers
from ..reactive import Effect_, Value, effect, flush, isolate
from ..reactive._core import lock, on_flushed
from ..render.renderer import JSONifiable, RendererBase, RendererBaseT
from ..types import SafeException, SilentCancelOutputException, SilentException
from ._utils import RenderedDeps, read_thunk_opt, session_context


class ConnectionState(enum.Enum):
    Start = 0
    Running = 1
    Closed = 2


class ProtocolError(Exception):
    message: str

    def __init__(self, message: str = ""):
        super(ProtocolError, self).__init__(message)
        self.message = message


class SessionWarning(RuntimeWarning):
    pass


# By default warnings are shown once; we want to always show them.
warnings.simplefilter("always", SessionWarning)


# This cast is necessary because if the type checker thinks that if
# "tag" isn't in `message`, then it's not a ClientMessage object.
# This will be fixable when TypedDict items can be marked as
# potentially missing, in Python 3.10, with PEP 655.
class ClientMessage(TypedDict):
    method: str


class ClientMessageInit(ClientMessage):
    data: dict[str, object]


class ClientMessageUpdate(ClientMessage):
    data: dict[str, object]


# For messages where "method" is something other than "init" or "update".
class ClientMessageOther(ClientMessage):
    args: list[object]
    tag: int


# This is the type for the function provided by the user to provide the contents of a
# download. It must be a function that takes no arguments, and returns one of:
# 1. A string, which will be interpreted as a path
# 2. A regular Iterable of bytes or strings (i.e. a generator function)
# 3. An AsyncIterable of bytes or strings (i.e. an async generator function)
#
# (Not currently supported is Awaitable[str], could be added easily enough if needed.)
DownloadHandler = Callable[
    [],
    Union[str, Iterable[Union[bytes, str]], AsyncIterable[Union[bytes, str]]],
]

DynamicRouteHandler = Callable[[Request], ASGIApp]


@dataclasses.dataclass
class DownloadInfo:
    filename: Callable[[], str] | str | None
    content_type: Optional[Callable[[], str] | str]
    handler: DownloadHandler
    encoding: str


class OutBoundMessageQueues(TypedDict):
    values: list[dict[str, Any]]
    input_messages: list[dict[str, Any]]
    errors: list[dict[str, Any]]


def empty_outbound_message_queues() -> OutBoundMessageQueues:
    return {"values": [], "input_messages": [], "errors": []}


# Makes isinstance(x, Session) also return True when x is a SessionProxy (i.e., a module
# session)
class SessionMeta(type):
    def __instancecheck__(self, __instance: Any) -> bool:
        return isinstance(__instance, SessionProxy)


class Session(object, metaclass=SessionMeta):
    """
    A class representing a user session.
    """

    ns: ResolvedId = Root

    # These declarations are here only for pyright and stubgen to generate stub files.
    app: App
    id: str
    http_conn: HTTPConnection
    input: Inputs
    output: Outputs
    user: str | None
    groups: list[str] | None

    # ==========================================================================
    # Initialization
    # ==========================================================================
    def __init__(
        self, app: App, id: str, conn: Connection, debug: bool = False
    ) -> None:
        self.app: App = app
        self.id: str = id
        self._conn: Connection = conn
        self._debug: bool = debug

        # The HTTPConnection representing the WebSocket. This is used so that we can
        # query information about the request, like headers, cookies, etc.
        self.http_conn: HTTPConnection = conn.get_http_conn()

        self.input: Inputs = Inputs(dict())
        self.output: Outputs = Outputs(self, self.ns, dict(), dict())

        self.user: str | None = None
        self.groups: list[str] | None = None
        credentials_json: str = ""
        if "shiny-server-credentials" in self.http_conn.headers:
            credentials_json = self.http_conn.headers["shiny-server-credentials"]
        elif "rstudio-connect-credentials" in self.http_conn.headers:
            # Fall back to "rstudio-connect-credentials" if "shiny-server-credentials"
            # isn't available. Note: This is only needed temporarily, because Connect
            # treates PyShiny apps as FastAPI apps. When there's proper Shiny support,
            # this can be removed.
            credentials_json = self.http_conn.headers["rstudio-connect-credentials"]
        if credentials_json:
            try:
                creds = json.loads(credentials_json)
                self.user = creds["user"]
                self.groups = creds["groups"]
            except Exception as e:
                print("Error parsing credentials header: " + str(e))

        self._outbound_message_queues = empty_outbound_message_queues()

        self._message_handlers: dict[
            str, Callable[..., Awaitable[object]]
        ] = self._create_message_handlers()
        self._file_upload_manager: FileUploadManager = FileUploadManager()
        self._on_ended_callbacks = _utils.AsyncCallbacks()
        self._has_run_session_end_tasks: bool = False
        self._downloads: dict[str, DownloadInfo] = {}
        self._dynamic_routes: dict[str, DynamicRouteHandler] = {}

        self._register_session_end_callbacks()

        self._flush_callbacks = _utils.AsyncCallbacks()
        self._flushed_callbacks = _utils.AsyncCallbacks()

    def _register_session_end_callbacks(self) -> None:
        # This is to be called from the initialization. It registers functions
        # that are called when a session ends.

        # Clear file upload directories, if present
        self.on_ended(self._file_upload_manager.rm_upload_dir)

    async def _run_session_end_tasks(self) -> None:
        if self._has_run_session_end_tasks:
            return
        self._has_run_session_end_tasks = True

        try:
            await self._on_ended_callbacks.invoke()
        finally:
            self.app._remove_session(self)

    async def close(self, code: int = 1001) -> None:
        """
        Close the session.
        """
        await self._conn.close(code, None)
        await self._run_session_end_tasks()

    async def _run(self) -> None:
        conn_state: ConnectionState = ConnectionState.Start

        def verify_state(expected_state: ConnectionState) -> None:
            if conn_state != expected_state:
                raise ProtocolError("Invalid method for the current session state")

        with contextlib.ExitStack() as stack:
            try:
                await self._send_message(
                    {
                        "config": {
                            "workerId": "",
                            "sessionId": self.id,
                            "user": None,
                        }
                    }
                )

                while True:
                    message: str = await self._conn.receive()
                    if self._debug:
                        print("RECV: " + message, flush=True)

                    try:
                        message_obj = json.loads(
                            message, object_hook=_utils.lists_to_tuples
                        )
                    except json.JSONDecodeError:
                        warnings.warn(
                            "ERROR: Invalid JSON message", SessionWarning, stacklevel=2
                        )
                        return

                    if "method" not in message_obj:
                        self._send_error_response("Message does not contain 'method'.")
                        return

                    async with lock():
                        if message_obj["method"] == "init":
                            verify_state(ConnectionState.Start)

                            # When a reactive flush occurs, flush the session's outputs,
                            # errors, etc. to the client. Note that this is
                            # `reactive._core.on_flushed`, not `self.on_flushed`.
                            unreg = on_flushed(self._flush)
                            # When the session ends, stop flushing outputs on reactive
                            # flush.
                            stack.callback(unreg)

                            conn_state = ConnectionState.Running
                            message_obj = typing.cast(ClientMessageInit, message_obj)
                            self._manage_inputs(message_obj["data"])

                            with session_context(self):
                                self.app.server(self.input, self.output, self)

                        elif message_obj["method"] == "update":
                            verify_state(ConnectionState.Running)

                            message_obj = typing.cast(ClientMessageUpdate, message_obj)
                            self._manage_inputs(message_obj["data"])

                        elif "tag" in message_obj and "args" in message_obj:
                            verify_state(ConnectionState.Running)

                            message_obj = typing.cast(ClientMessageOther, message_obj)
                            await self._dispatch(message_obj)

                        else:
                            raise ProtocolError(
                                f"Unrecognized method {message_obj['method']}"
                            )

                        self._request_flush()

                        await flush()

            except ConnectionClosed:
                ...
            except Exception as e:
                try:
                    self._send_error_response(str(e))
                except Exception:
                    pass
                finally:
                    await self.close()
            finally:
                await self._run_session_end_tasks()

    def _manage_inputs(self, data: dict[str, object]) -> None:
        for key, val in data.items():
            keys = key.split(":")
            if len(keys) > 2:
                raise ValueError(
                    "Input name+type is not allowed to contain more than one ':' -- "
                    + key
                )
            if len(keys) == 2:
                val = input_handlers._process_value(keys[1], val, keys[0], self)

            # The keys[0] value is already a fully namespaced id; make that explicit by
            # wrapping it in ResolvedId, otherwise self.input will throw an id
            # validation error.
            self.input[ResolvedId(keys[0])]._set(val)

        self.output._manage_hidden()

    def _is_hidden(self, name: str) -> bool:
        with isolate():
            # The .clientdata_output_{name}_hidden string is already a fully namespaced
            # id; make that explicit by wrapping it in ResolvedId, otherwise self.input
            # will throw an id validation error.
            hidden_value_obj = cast(
                Value[bool], self.input[ResolvedId(f".clientdata_output_{name}_hidden")]
            )
            if not hidden_value_obj.is_set():
                return True

            return hidden_value_obj()

    # ==========================================================================
    # Message handlers
    # ==========================================================================

    async def _dispatch(self, message: ClientMessageOther) -> None:
        try:
            func = self._message_handlers[message["method"]]
        except AttributeError:
            self._send_error_response("Unknown method: " + message["method"])
            return

        try:
            # TODO: handle `blobs`
            value: object = await func(*message["args"])
        except Exception as e:
            self._send_error_response("Error: " + str(e))
            return

        await self._send_response(message, value)

    async def _send_response(self, message: ClientMessageOther, value: object) -> None:
        await self._send_message({"response": {"tag": message["tag"], "value": value}})

    # This is called during __init__.
    def _create_message_handlers(self) -> dict[str, Callable[..., Awaitable[object]]]:
        async def uploadInit(file_infos: list[FileInfo]) -> dict[str, object]:
            with session_context(self):
                if self._debug:
                    print("Upload init: " + str(file_infos), flush=True)

                # TODO: Don't alter message in place?
                for fi in file_infos:
                    if fi["type"] == "":
                        fi["type"] = _utils.guess_mime_type(fi["name"])

                job_id = self._file_upload_manager.create_upload_operation(file_infos)
                worker_id = ""
                return {
                    "jobId": job_id,
                    "uploadUrl": f"session/{self.id}/upload/{job_id}?w={worker_id}",
                }

        async def uploadEnd(job_id: str, input_id: str) -> None:
            upload_op = self._file_upload_manager.get_upload_operation(job_id)
            if upload_op is None:
                warnings.warn(
                    "Received uploadEnd message for non-existent upload operation.",
                    SessionWarning,
                    stacklevel=2,
                )
                return None
            file_data = upload_op.finish()
            # The input_id string is already a fully namespaced id; make that explicit
            # by wrapping it in ResolvedId, otherwise self.input will throw an id
            # validation error.
            self.input[ResolvedId(input_id)]._set(file_data)
            # Explicitly return None to signal that the message was handled.
            return None

        return {
            "uploadInit": uploadInit,
            "uploadEnd": uploadEnd,
        }

    # ==========================================================================
    # Handling /session/{session_id}/{action}/{subpath} requests
    # ==========================================================================
    async def _handle_request(
        self, request: Request, action: str, subpath: Optional[str]
    ) -> ASGIApp:
        if action == "upload" and request.method == "POST":
            if subpath is None or subpath == "":
                return HTMLResponse("<h1>Bad Request</h1>", 400)

            job_id = subpath
            upload_op = self._file_upload_manager.get_upload_operation(job_id)
            if not upload_op:
                return HTMLResponse("<h1>Bad Request</h1>", 400)

            # The FileUploadOperation can have multiple files; each one will
            # have a separate POST request. Each call to  `with upload_op` will
            # open up each file (in sequence) for writing.
            with upload_op:
                async for chunk in request.stream():
                    upload_op.write_chunk(chunk)

            return PlainTextResponse("OK", 200)

        elif action == "download" and request.method == "GET" and subpath:
            download_id = subpath
            if download_id in self._downloads:
                with session_context(self):
                    with isolate():
                        download = self._downloads[download_id]
                        filename = read_thunk_opt(download.filename)
                        content_type = read_thunk_opt(download.content_type)
                        contents = download.handler()

                        if filename is None:
                            if isinstance(contents, str):
                                filename = os.path.basename(contents)
                            else:
                                warnings.warn(
                                    "Unable to infer a filename for the "
                                    f"'{download_id}' download handler; please use "
                                    "@session.download(filename=) to specify one "
                                    "manually",
                                    SessionWarning,
                                    stacklevel=2,
                                )
                                filename = download_id

                        if content_type is None:
                            content_type = _utils.guess_mime_type(filename)
                        content_disposition_filename = urllib.parse.quote(filename)
                        if content_disposition_filename != filename:
                            content_disposition = f"attachment; filename*=utf-8''{content_disposition_filename}"
                        else:
                            content_disposition = f'attachment; filename="{filename}"'
                        headers = {
                            "Content-Disposition": content_disposition,
                            "Cache-Control": "no-store",
                        }

                        if isinstance(contents, str):
                            # contents is the path to a file
                            return FileResponse(
                                Path(contents),
                                headers=headers,
                                media_type=content_type,
                            )

                        wrapped_contents: AsyncIterable[bytes]

                        if isinstance(contents, AsyncIterable):
                            # Need to wrap the app-author-provided iterator in a
                            # callback that installs the appropriate context mgrs.
                            # We already use this context mgrs further up in the
                            # implementation of handle_request(), but the iterators
                            # aren't invoked until after handle_request() returns.
                            async def wrap_content_async() -> AsyncIterable[bytes]:
                                with session_context(self):
                                    with isolate():
                                        async for chunk in contents:
                                            if isinstance(chunk, str):
                                                yield chunk.encode(download.encoding)
                                            else:
                                                yield chunk

                            wrapped_contents = wrap_content_async()

                        else:  # isinstance(contents, Iterable):

                            async def wrap_content_sync() -> AsyncIterable[bytes]:
                                with session_context(self):
                                    with isolate():
                                        for chunk in contents:
                                            if isinstance(chunk, str):
                                                yield chunk.encode(download.encoding)
                                            else:
                                                yield chunk

                            wrapped_contents = wrap_content_sync()

                        # In streaming downloads, we send a 200 response, but if an
                        # error occurs in the middle of it, the client needs to know.
                        # With chunked encoding, the client will know if an error occurs
                        # if it does not receive a terminating (empty) chunk.
                        headers["Transfer-Encoding"] = "chunked"

                        return StreamingResponse(
                            wrapped_contents,
                            200,
                            headers=headers,
                            media_type=content_type,  # type: ignore
                        )

        elif action == "dynamic_route" and request.method == "GET" and subpath:
            name = subpath
            handler = self._dynamic_routes.get(name, None)
            if handler is None:
                return HTMLResponse("<h1>Bad Request</h1>", 400)

            with session_context(self):
                with isolate():
                    if _utils.is_async_callable(handler):
                        return await handler(request)
                    else:
                        return handler(request)

        return HTMLResponse("<h1>Not Found</h1>", 404)

    def send_input_message(self, id: str, message: dict[str, object]) -> None:
        """
        Send an input message to the session.

        Sends a message to an input on the session's client web page; if the input is
        present and bound on the page at the time the message is received, then the
        input binding object's ``receiveMessage(el, message)`` method will be called.
        This method should generally not be called directly from Shiny apps, but through
        friendlier wrapper functions like ``ui.update_text()``.

        Parameters
        ----------
        id
            An id matching the id of an input to update.
        message
            The message to send.
        """
        msg: dict[str, object] = {"id": id, "message": message}
        self._outbound_message_queues["input_messages"].append(msg)
        self._request_flush()

    def _send_insert_ui(
        self, selector: str, multiple: bool, where: str, content: RenderedDeps
    ) -> None:
        msg = {
            "selector": selector,
            "multiple": multiple,
            "where": where,
            "content": content,
        }
        self._send_message_sync({"shiny-insert-ui": msg})

    def _send_remove_ui(self, selector: str, multiple: bool) -> None:
        msg = {"selector": selector, "multiple": multiple}
        self._send_message_sync({"shiny-remove-ui": msg})

    def _send_progress(self, type: str, message: object) -> None:
        msg: dict[str, object] = {"progress": {"type": type, "message": message}}
        self._send_message_sync(msg)

    @add_example()
    async def send_custom_message(self, type: str, message: dict[str, object]) -> None:
        """
        Send a message to the client.

        Parameters
        ----------
        type
            The type of message to send.
        message
            The message to send.

        Note
        ----
        Sends messages to the client which can be handled in JavaScript with
        ``Shiny.addCustomMessageHandler(type, function(message){...})``. Once the
        message handler is added, it will be invoked each time ``send_custom_message()``
        is called on the server.
        """
        await self._send_message({"custom": {type: message}})

    async def _send_message(self, message: dict[str, object]) -> None:
        message_str: str = json.dumps(message) + "\n"
        if self._debug:
            print(
                "SEND: "
                + re.sub("(?m)base64,[a-zA-Z0-9+/=]+", "[base64 data]", message_str),
                end="",
                flush=True,
            )
        await self._conn.send(json.dumps(message))

    def _send_message_sync(self, message: dict[str, object]) -> None:
        """
        Same as _send_message, except that if the message isn't too large and the socket
        isn't too backed up, then the message may be sent synchronously instead of
        having to wait until the current task yields (and potentially much longer than
        that, if there is a lot of contention for the main thread).
        """
        _utils.run_coro_hybrid(self._send_message(message))

    def _send_error_response(self, message_str: str) -> None:
        print("_send_error_response: " + message_str)
        pass

    # ==========================================================================
    # Flush
    # ==========================================================================
    @add_example()
    def on_flush(
        self,
        fn: Callable[[], None] | Callable[[], Awaitable[None]],
        once: bool = True,
    ) -> Callable[[], None]:
        """
        Register a function to call before the next reactive flush.

        Parameters
        ----------
        fn
            The function to call.
        once
            Whether to call the function only once or on every flush.

        Returns
        -------
        :
            A function that can be used to cancel the registration.
        """
        return self._flush_callbacks.register(wrap_async(fn), once)

    @add_example()
    def on_flushed(
        self,
        fn: Callable[[], None] | Callable[[], Awaitable[None]],
        once: bool = True,
    ) -> Callable[[], None]:
        """
        Register a function to call after the next reactive flush.

        Parameters
        ----------
        fn
            The function to call.
        once
            Whether to call the function only once or on every flush.

        Returns
        -------
        :
            A function that can be used to cancel the registration.
        """
        return self._flushed_callbacks.register(wrap_async(fn), once)

    def _request_flush(self) -> None:
        self.app._request_flush(self)

    async def _flush(self) -> None:
        with session_context(self):
            await self._flush_callbacks.invoke()

        try:
            omq = self._outbound_message_queues

            values: dict[str, object] = {}
            for v in omq["values"]:
                values.update(v)

            errors: dict[str, object] = {}
            for err in omq["errors"]:
                errors.update(err)

            message: dict[str, object] = {
                "values": values,
                "inputMessages": omq["input_messages"],
                "errors": errors,
            }

            try:
                await self._send_message(message)
            finally:
                self._outbound_message_queues = empty_outbound_message_queues()
        finally:
            with session_context(self):
                await self._flushed_callbacks.invoke()

    # ==========================================================================
    # On session ended
    # ==========================================================================
    @add_example()
    def on_ended(
        self,
        fn: Callable[[], None] | Callable[[], Awaitable[None]],
    ) -> Callable[[], None]:
        """
        Registers a function to be called after the client has disconnected.

        Parameters
        ----------
        fn
            The function to call.

        Returns
        -------
        :
            A function that can be used to cancel the registration.
        """
        return self._on_ended_callbacks.register(wrap_async(fn))

    # ==========================================================================
    # Misc
    # ==========================================================================
    async def _unhandled_error(self, e: Exception) -> None:
        print("Unhandled error: " + str(e))
        await self.close()

    @add_example()
    def download(
        self,
        id: Optional[str] = None,
        filename: Optional[str | Callable[[], str]] = None,
        media_type: None | str | Callable[[], str] = None,
        encoding: str = "utf-8",
    ) -> Callable[[DownloadHandler], None]:
        """
        Decorator to register a function to handle a download.

        Parameters
        ----------
        id
            The name of the download.
        filename
            The filename of the download.
        media_type
            The media type of the download.
        encoding
            The encoding of the download.

        Returns
        -------
        :
            The decorated function.
        """

        def wrapper(fn: DownloadHandler):
            effective_name = id or fn.__name__

            self._downloads[effective_name] = DownloadInfo(
                filename=filename,
                content_type=media_type,
                handler=fn,
                encoding=encoding,
            )

            @self.output(id=effective_name)
            @render.text
            @functools.wraps(fn)
            def _():
                # TODO: the `w=` parameter should eventually be a worker ID, if we add those
                return f"session/{urllib.parse.quote(self.id)}/download/{urllib.parse.quote(effective_name)}?w="

        return wrapper

    @add_example()
    def dynamic_route(self, name: str, handler: DynamicRouteHandler) -> str:
        """
        Register a function to call when a dynamically generated, session-specific,
        route is requested.

        Provides a convenient way to serve-up session-dependent values for other
        clients/applications to consume.

        Parameters
        ----------
        name
            A name for the route (used to determine part of the URL path).
        handler
            The function to call when a request is made to the route. This function
            should take a single argument (a :class:`starlette.requests.Request` object)
            and return a :class:`starlette.types.ASGIApp` object.


        Returns
        -------
        :
            The URL path for the route.
        """

        self._dynamic_routes.update({name: handler})
        nonce = _utils.rand_hex(8)
        return f"session/{urllib.parse.quote(self.id)}/dynamic_route/{urllib.parse.quote(name)}?nonce={urllib.parse.quote(nonce)}"

    def _process_ui(self, ui: TagChild) -> RenderedDeps:
        res = TagList(ui).render()
        deps: list[dict[str, Any]] = []
        for dep in res["dependencies"]:
            self.app._register_web_dependency(dep)
            dep_dict = dep.as_dict(lib_prefix=self.app.lib_prefix)
            deps.append(dep_dict)

        return {"deps": deps, "html": res["html"]}

    def make_scope(self, id: Id) -> Session:
        ns = self.ns(id)
        return SessionProxy(parent=self, ns=ns)  # type: ignore

    def root_scope(self) -> Session:
        return self


class SessionProxy:
    ns: ResolvedId
    input: Inputs
    output: Outputs

    def __init__(self, parent: Session, ns: ResolvedId) -> None:
        self._parent = parent
        self.ns = ns
        self.input = Inputs(values=parent.input._map, ns=ns)
        self.output = Outputs(
            session=cast(Session, self),
            effects=self.output._effects,
            suspend_when_hidden=self.output._suspend_when_hidden,
            ns=ns,
        )

    def __getattr__(self, attr: str) -> Any:
        return getattr(self._parent, attr)

    def make_scope(self, id: str) -> Session:
        return self._parent.make_scope(self.ns(id))

    def root_scope(self) -> Session:
        res = self
        while isinstance(res, SessionProxy):
            res = res._parent
        return res

    def send_input_message(self, id: str, message: dict[str, object]) -> None:
        return self._parent.send_input_message(self.ns(id), message)

    def dynamic_route(self, name: str, handler: DynamicRouteHandler) -> str:
        return self._parent.dynamic_route(self.ns(name), handler)

    def download(
        self, id: Optional[str] = None, **kwargs: object
    ) -> Callable[[DownloadHandler], None]:
        def wrapper(fn: DownloadHandler):
            id_ = self.ns(id or fn.__name__)
            return self._parent.download(
                id=id_, **kwargs  # pyright: ignore[reportGeneralTypeIssues]
            )(fn)

        return wrapper


# ======================================================================================
# Inputs
# ======================================================================================


# TODO: provide a real input typing example when we have an answer for that
# https://github.com/posit-dev/py-shiny/issues/70
class Inputs:
    """
    A class representing Shiny input values.

    This class provides access to a :class:`~shiny.Session`'s input values. The
    input values are reactive :class:`~shiny.reactive.Value`s, and can be accessed with
    the ``[]`` operator, or with ``.``. For example, if there is an input named ``x``,
    it can be accessed via `input["x"]()` or ``input.x()``.
    """

    def __init__(
        self, values: dict[str, Value[Any]], ns: Callable[[str], str] = Root
    ) -> None:
        self._map = values
        self._ns = ns

    def __setitem__(self, key: str, value: Value[Any]) -> None:
        if not isinstance(value, reactive.Value):
            raise TypeError("`value` must be a reactive.Value object.")

        self._map[self._ns(key)] = value

    def __getitem__(self, key: str) -> Value[Any]:
        key = self._ns(key)
        # Auto-populate key if accessed but not yet set. Needed to take reactive
        # dependencies on input values that haven't been received from client
        # yet.
        if key not in self._map:
            self._map[key] = Value[Any](read_only=True)

        return self._map[key]

    def __delitem__(self, key: str) -> None:
        del self._map[self._ns(key)]

    # Allow access of values as attributes.
    def __setattr__(self, attr: str, value: Value[Any]) -> None:
        if attr in ("_map", "_ns"):
            super().__setattr__(attr, value)
            return

        self.__setitem__(attr, value)

    def __getattr__(self, attr: str) -> Value[Any]:
        if attr in ("_map", "_ns"):
            return object.__getattribute__(self, attr)
        return self.__getitem__(attr)

    def __delattr__(self, key: str) -> None:
        self.__delitem__(key)

    def __contains__(self, key: str) -> bool:
        # This looks simple, but does a number of things. By accessing `self[key]`, it
        # indirectly calls `__getitem__`, which applies a namespace to the key, and
        # it populates the key if it doesn't exist yet. It then calls `is_set()`, which
        # creates a reactive dependency, and returns whether the value is set.
        return self[key].is_set()


# ======================================================================================
# Outputs
# ======================================================================================


class Outputs:
    """
    A class representing Shiny output definitions.
    """

    def __init__(
        self,
        session: Session,
        ns: Callable[[str], ResolvedId],
        effects: dict[str, Effect_],
        suspend_when_hidden: dict[str, bool],
    ) -> None:
        self._session = session
        self._ns = ns
        self._effects = effects
        self._suspend_when_hidden = suspend_when_hidden

    @overload
    def __call__(self, renderer: RendererBaseT) -> RendererBaseT:
        ...

    @overload
    def __call__(
        self,
        *,
        id: Optional[str] = None,
        suspend_when_hidden: bool = True,
        priority: int = 0,
    ) -> Callable[[RendererBaseT], RendererBaseT]:
        ...

    def __call__(
        self,
        renderer: Optional[RendererBaseT] = None,
        *,
        id: Optional[str] = None,
        suspend_when_hidden: bool = True,
        priority: int = 0,
    ) -> RendererBaseT | Callable[[RendererBaseT], RendererBaseT]:
        def set_renderer(renderer: RendererBaseT) -> RendererBaseT:
            if not isinstance(renderer, RendererBase):
                raise TypeError(
                    "`@output` must be applied to a `@render.xx` function.\n"
                    + "In other words, `@output` must be above `@render.xx`."
                )

            # Get the (possibly namespaced) output id
            output_name = self._ns(id or renderer.__name__)

            # renderer is a Renderer object. Give it a bit of metadata.
            renderer._set_output_metadata(output_name=output_name)

            renderer._on_register()

            self.remove(output_name)

            self._suspend_when_hidden[output_name] = suspend_when_hidden

            @effect(
                suspended=suspend_when_hidden and self._session._is_hidden(output_name),
                priority=priority,
            )
            async def output_obs():
                await self._session._send_message(
                    {"recalculating": {"name": output_name, "status": "recalculating"}}
                )

                message: dict[str, JSONifiable] = {}
                try:
                    message[output_name] = await renderer.render()
                except SilentCancelOutputException:
                    return
                except SilentException:
                    message[output_name] = None
                except Exception as e:
                    # Print traceback to the console
                    traceback.print_exc()
                    # Possibly sanitize error for the user
                    if self._session.app.sanitize_errors and not isinstance(
                        e, SafeException
                    ):
                        err_msg = self._session.app.sanitize_error_msg
                    else:
                        err_msg = str(e)
                    # Register the outbound error message
                    err_message = {
                        str(output_name): {
                            "message": err_msg,
                            # TODO: is it possible to get the call?
                            "call": None,
                            # TODO: I don't think we actually use this for anything client-side
                            "type": None,
                        }
                    }
                    self._session._outbound_message_queues["errors"].append(err_message)

                self._session._outbound_message_queues["values"].append(message)

                await self._session._send_message(
                    {"recalculating": {"name": output_name, "status": "recalculated"}}
                )

            output_obs.on_invalidate(
                lambda: self._session._send_progress("binding", {"id": output_name})
            )

            self._effects[output_name] = output_obs

            return renderer

        if renderer is None:
            return set_renderer
        else:
            return set_renderer(renderer)

    def remove(self, id: Id) -> None:
        output_name = self._ns(id)
        if output_name in self._effects:
            self._effects[output_name].destroy()
            del self._effects[output_name]
            del self._suspend_when_hidden[output_name]

    def _manage_hidden(self) -> None:
        "Suspends execution of hidden outputs and resumes execution of visible outputs."
        output_names = list(self._suspend_when_hidden.keys())
        for name in output_names:
            if self._should_suspend(name):
                self._effects[name].suspend()
            else:
                self._effects[name].resume()

    def _should_suspend(self, name: str) -> bool:
        return self._suspend_when_hidden[name] and self._session._is_hidden(name)<|MERGE_RESOLUTION|>--- conflicted
+++ resolved
@@ -24,11 +24,7 @@
     Callable,
     Iterable,
     Optional,
-<<<<<<< HEAD
-=======
-    TypeVar,
     Union,
->>>>>>> 592cf343
     cast,
     overload,
 )
