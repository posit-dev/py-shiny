# Needed for types imported only during TYPE_CHECKING with Python 3.7 - 3.9
# See https://www.python.org/dev/peps/pep-0655/#usage-in-python-3-11
from __future__ import annotations

__all__ = ("Session", "Inputs", "Outputs")

import asyncio
import contextlib
import dataclasses
import enum
import functools
import json
import os
import re
import sys
import traceback
import typing
import urllib.parse
import warnings
from abc import ABC, abstractmethod
from pathlib import Path
from typing import (
    TYPE_CHECKING,
    Any,
    AsyncIterable,
    Awaitable,
    Callable,
    Iterable,
    Literal,
    Optional,
    Union,
    cast,
    overload,
)

from htmltools import TagChild, TagList
from starlette.requests import HTTPConnection, Request
from starlette.responses import HTMLResponse, PlainTextResponse, StreamingResponse
from starlette.types import ASGIApp

from .. import _utils, reactive, render
from .._connection import Connection, ConnectionClosed
from .._deprecated import warn_deprecated
from .._docstring import add_example
from .._fileupload import FileInfo, FileUploadManager
from .._namespaces import Id, ResolvedId, Root
from .._typing_extensions import NotRequired, TypedDict
from .._utils import wrap_async
from ..http_staticfiles import FileResponse
from ..input_handler import input_handlers
from ..reactive import Effect_, Value, effect, flush, isolate
from ..reactive._core import lock, on_flushed
from ..render.renderer import Renderer, RendererT
from ..types import (
    Jsonifiable,
    SafeException,
    SilentCancelOutputException,
    SilentException,
    SilentOperationInProgressException,
)
from ._utils import RenderedDeps, read_thunk_opt, session_context

if TYPE_CHECKING:
    from .._app import App


class ConnectionState(enum.Enum):
    Start = 0
    Running = 1
    Closed = 2


class ProtocolError(Exception):
    message: str

    def __init__(self, message: str = ""):
        super(ProtocolError, self).__init__(message)
        self.message = message


class SessionWarning(RuntimeWarning):
    pass


# By default warnings are shown once; we want to always show them.
warnings.simplefilter("always", SessionWarning)


# This cast is necessary because if the type checker thinks that if
# "tag" isn't in `message`, then it's not a ClientMessage object.
# This will be fixable when TypedDict items can be marked as
# potentially missing, in Python 3.10, with PEP 655.
class ClientMessage(TypedDict):
    method: str


class ClientMessageInit(ClientMessage):
    data: dict[str, object]


class ClientMessageUpdate(ClientMessage):
    data: dict[str, object]


# For messages where "method" is something other than "init" or "update".
class ClientMessageOther(ClientMessage):
    args: list[object]
    tag: int


# This is the type for the function provided by the user to provide the contents of a
# download. It must be a function that takes no arguments, and returns one of:
# 1. A string, which will be interpreted as a path
# 2. A regular Iterable of bytes or strings (i.e. a generator function)
# 3. An AsyncIterable of bytes or strings (i.e. an async generator function)
#
# (Not currently supported is Awaitable[str], could be added easily enough if needed.)
DownloadHandler = Callable[
    [],
    Union[str, Iterable[Union[bytes, str]], AsyncIterable[Union[bytes, str]]],
]

DynamicRouteHandler = Callable[[Request], ASGIApp]


@dataclasses.dataclass
class DownloadInfo:
    filename: Callable[[], str] | str | None
    content_type: Optional[Callable[[], str] | str]
    handler: DownloadHandler
    encoding: str


class OutBoundMessageQueues:
    def __init__(self):
        self.values: dict[str, Any] = {}
        self.errors: dict[str, Any] = {}
        self.input_messages: list[dict[str, Any]] = []

    def reset(self) -> None:
        self.values.clear()
        self.errors.clear()
        self.input_messages.clear()

    def set_value(self, id: str, value: Any) -> None:
        self.values[id] = value
        # remove from self.errors
        if id in self.errors:
            del self.errors[id]

    def set_error(self, id: str, error: Any) -> None:
        self.errors[id] = error
        # remove from self.values
        if id in self.values:
            del self.values[id]

    def add_input_message(self, id: str, message: dict[str, Any]) -> None:
        self.input_messages.append({"id": id, "message": message})


# ======================================================================================
# Session abstract base class
# ======================================================================================
class Session(ABC):
    """
    Interface definition for Session-like classes, like :class:`AppSession`,
    :class:`SessionProxy`, and :class:`~shiny.express.ExpressStubSession`.
    """

    ns: ResolvedId
    app: App
    id: str
    input: Inputs
    output: Outputs
    user: str | None
    groups: list[str] | None

    # TODO: not sure these should be directly exposed
    _outbound_message_queues: OutBoundMessageQueues
    _downloads: dict[str, DownloadInfo]

    @abstractmethod
    def is_stub_session(self) -> bool:
        """
        Returns whether this is a stub session.

        In the UI-rendering phase of Shiny Express apps, the session context has a stub
        session. This stub session is not a real session; it is there only so that code
        which expects a session can run without raising errors.
        """

    @add_example()
    @abstractmethod
    async def close(self, code: int = 1001) -> None:
        """
        Close the session.
        """

    @abstractmethod
    def _is_hidden(self, name: str) -> bool: ...

    @add_example()
    @abstractmethod
    def on_ended(
        self,
        fn: Callable[[], None] | Callable[[], Awaitable[None]],
    ) -> Callable[[], None]:
        """
        Registers a function to be called after the client has disconnected.

        Parameters
        ----------
        fn
            The function to call.

        Returns
        -------
        :
            A function that can be used to cancel the registration.
        """

    @abstractmethod
    def make_scope(self, id: Id) -> Session: ...

    @abstractmethod
    def root_scope(self) -> Session: ...

    @abstractmethod
    def _process_ui(self, ui: TagChild) -> RenderedDeps: ...

    @abstractmethod
    def send_input_message(self, id: str, message: dict[str, object]) -> None:
        """
        Send an input message to the session.

        Sends a message to an input on the session's client web page; if the input is
        present and bound on the page at the time the message is received, then the
        input binding object's ``receiveMessage(el, message)`` method will be called.
        This method should generally not be called directly from Shiny apps, but through
        friendlier wrapper functions like ``ui.update_text()``.

        Parameters
        ----------
        id
            An id matching the id of an input to update.
        message
            The message to send.
        """

    @abstractmethod
    def _send_insert_ui(
        self, selector: str, multiple: bool, where: str, content: RenderedDeps
    ) -> None: ...

    @abstractmethod
    def _send_remove_ui(self, selector: str, multiple: bool) -> None: ...

    @overload
    @abstractmethod
    def _send_progress(
        self, type: Literal["binding"], message: BindingProgressMessage
    ) -> None:
        pass

    @overload
    @abstractmethod
    def _send_progress(
        self, type: Literal["open"], message: OpenProgressMessage
    ) -> None:
        pass

    @overload
    @abstractmethod
    def _send_progress(
        self, type: Literal["close"], message: CloseProgressMessage
    ) -> None:
        pass

    @overload
    @abstractmethod
    def _send_progress(
        self, type: Literal["update"], message: UpdateProgressMessage
    ) -> None:
        pass

    @abstractmethod
    def _send_progress(self, type: str, message: object) -> None: ...

    @add_example()
    @abstractmethod
    async def send_custom_message(self, type: str, message: dict[str, object]) -> None:
        """
        Send a message to the client.

        Parameters
        ----------
        type
            The type of message to send.
        message
            The message to send.

        Note
        ----
        Sends messages to the client which can be handled in JavaScript with
        ``Shiny.addCustomMessageHandler(type, function(message){...})``. Once the
        message handler is added, it will be invoked each time ``send_custom_message()``
        is called on the server.
        """

    @abstractmethod
    async def _send_message(self, message: dict[str, object]) -> None: ...

    @abstractmethod
    def _send_message_sync(self, message: dict[str, object]) -> None:
        """
        Same as _send_message, except that if the message isn't too large and the socket
        isn't too backed up, then the message may be sent synchronously instead of
        having to wait until the current task yields (and potentially much longer than
        that, if there is a lot of contention for the main thread).
        """

    @add_example()
    @abstractmethod
    def on_flush(
        self,
        fn: Callable[[], None] | Callable[[], Awaitable[None]],
        once: bool = True,
    ) -> Callable[[], None]:
        """
        Register a function to call before the next reactive flush.

        Parameters
        ----------
        fn
            The function to call.
        once
            Whether to call the function only once or on every flush.

        Returns
        -------
        :
            A function that can be used to cancel the registration.
        """

    @add_example()
    @abstractmethod
    def on_flushed(
        self,
        fn: Callable[[], None] | Callable[[], Awaitable[None]],
        once: bool = True,
    ) -> Callable[[], None]:
        """
        Register a function to call after the next reactive flush.

        Parameters
        ----------
        fn
            The function to call.
        once
            Whether to call the function only once or on every flush.

        Returns
        -------
        :
            A function that can be used to cancel the registration.
        """

    @abstractmethod
    async def _unhandled_error(self, e: Exception) -> None: ...

    @abstractmethod
    def download(
        self,
        id: Optional[str] = None,
        filename: Optional[str | Callable[[], str]] = None,
        media_type: None | str | Callable[[], str] = None,
        encoding: str = "utf-8",
    ) -> Callable[[DownloadHandler], None]:
        """
        Deprecated. Please use :class:`~shiny.render.download` instead.

        Parameters
        ----------
        id
            The name of the download.
        filename
            The filename of the download.
        media_type
            The media type of the download.
        encoding
            The encoding of the download.

        Returns
        -------
        :
            The decorated function.
        """

    @add_example()
    @abstractmethod
    def dynamic_route(self, name: str, handler: DynamicRouteHandler) -> str:
        """
        Register a function to call when a dynamically generated, session-specific,
        route is requested.

        Provides a convenient way to serve-up session-dependent values for other
        clients/applications to consume.

        Parameters
        ----------
        name
            A name for the route (used to determine part of the URL path).
        handler
            The function to call when a request is made to the route. This function
            should take a single argument (a :class:`starlette.requests.Request` object)
            and return a :class:`starlette.types.ASGIApp` object.


        Returns
        -------
        :
            The URL path for the route.
        """

    @abstractmethod
    def set_message_handler(
        self,
        name: str,
        handler: (
            Callable[..., Jsonifiable] | Callable[..., Awaitable[Jsonifiable]] | None
        ),
        *,
        _handler_session: Optional[Session] = None,
    ) -> str:
        """
        Set a client message handler.

        Sets a method that can be called by the client via
        `Shiny.shinyapp.makeRequest()`. `Shiny.shinyapp.makeRequest()` makes a request
        to the server and waits for a response. By using `makeRequest()` (JS) and
        `set_message_handler()` (python), you can have a much richer communication
        interaction than just using Input values and re-rendering outputs.

        For example, `@render.data_frame` can have many cells edited. While it is
        possible to set many input values, if `makeRequest()` did not exist, the data
        frame would be updated on the first cell update. This would cause the data frame
        to be re-rendered, cancelling any pending cell updates. `makeRequest()` allows
        for individual cell updates to be sent to the server, processed, and handled by
        the existing data frame output.

        When the message handler is executed, it will be executed within an isolated
        reactive context and the session context that set the message handler.

        Parameters
        ----------
        name
            The name of the message handler.
        handler
            The handler function to be called when the client makes a message for the
            given name.  The handler function should take any number of arguments that
            are provided by the client and return a JSON-serializable object.

            If the value is `None`, then the handler at `name` will be removed.
        _handler_session
            For internal use. This is the session which will be used as the session
            context when calling the handler.

        Returns
        -------
        :
            The key under which the handler is stored (or removed). This value will be
            namespaced when used with a session proxy.
        """

    @abstractmethod
    def _increment_busy_count(self) -> None: ...

    @abstractmethod
    def _decrement_busy_count(self) -> None: ...


# ======================================================================================
# AppSession
# ======================================================================================


class AppSession(Session):
    """
    A class representing a user session.
    """

    # ==========================================================================
    # Initialization
    # ==========================================================================
    def __init__(
        self, app: App, id: str, conn: Connection, debug: bool = False
    ) -> None:
        self.ns: ResolvedId = Root
        self.app: App = app
        self.id: str = id
        self._conn: Connection = conn
        self._debug: bool = debug
        self._busy_count: int = 0
        self._message_handlers: dict[
            str,
            tuple[Callable[..., Awaitable[Jsonifiable]], Session],
        ] = {}
        """
        Dictionary of message handlers for the session.

        If a request is sent from the client to the server via
        `window.Shiny.make_request()`, the server will look up the method in this
        dictionary and call the corresponding function with the arguments provided in
        the request.
        """
        self._init_message_handlers()

        # The HTTPConnection representing the WebSocket. This is used so that we can
        # query information about the request, like headers, cookies, etc.
        self.http_conn: HTTPConnection = conn.get_http_conn()

        self.input: Inputs = Inputs(dict())
        self.output: Outputs = Outputs(self, self.ns, outputs=dict())

        self.user: str | None = None
        self.groups: list[str] | None = None
        credentials_json: str = ""
        if "shiny-server-credentials" in self.http_conn.headers:
            credentials_json = self.http_conn.headers["shiny-server-credentials"]
        elif "rstudio-connect-credentials" in self.http_conn.headers:
            # Fall back to "rstudio-connect-credentials" if "shiny-server-credentials"
            # isn't available. Note: This is only needed temporarily, because Connect
            # treates PyShiny apps as FastAPI apps. When there's proper Shiny support,
            # this can be removed.
            credentials_json = self.http_conn.headers["rstudio-connect-credentials"]
        if credentials_json:
            try:
                creds = json.loads(credentials_json)
                self.user = creds["user"]
                self.groups = creds["groups"]
            except Exception as e:
                print("Error parsing credentials header: " + str(e), file=sys.stderr)

        self._outbound_message_queues = OutBoundMessageQueues()

<<<<<<< HEAD
        self._message_handlers: dict[
            str, Callable[..., Awaitable[object]]
        ] = self._create_message_handlers()
=======
>>>>>>> bd685bbe
        self._file_upload_manager: FileUploadManager = FileUploadManager()
        self._on_ended_callbacks = _utils.AsyncCallbacks()
        self._has_run_session_end_tasks: bool = False
        self._downloads: dict[str, DownloadInfo] = {}
        self._dynamic_routes: dict[str, DynamicRouteHandler] = {}

        self._register_session_end_callbacks()

        self._flush_callbacks = _utils.AsyncCallbacks()
        self._flushed_callbacks = _utils.AsyncCallbacks()

    def _register_session_end_callbacks(self) -> None:
        # This is to be called from the initialization. It registers functions
        # that are called when a session ends.

        # Clear file upload directories, if present
        self.on_ended(self._file_upload_manager.rm_upload_dir)

    async def _run_session_end_tasks(self) -> None:
        if self._has_run_session_end_tasks:
            return
        self._has_run_session_end_tasks = True

        try:
            await self._on_ended_callbacks.invoke()
        finally:
            self.app._remove_session(self)

    def is_stub_session(self) -> Literal[False]:
        return False

    async def close(self, code: int = 1001) -> None:
        await self._conn.close(code, None)
        await self._run_session_end_tasks()

    async def _run(self) -> None:
        conn_state: ConnectionState = ConnectionState.Start

        def verify_state(expected_state: ConnectionState) -> None:
            if conn_state != expected_state:
                raise ProtocolError("Invalid method for the current session state")

        with contextlib.ExitStack() as stack:
            try:
                await self._send_message(
                    {
                        "config": {
                            "workerId": "",
                            "sessionId": self.id,
                            "user": None,
                        }
                    }
                )

                while True:
                    message: str = await self._conn.receive()
                    if self._debug:
                        print("RECV: " + message, flush=True)

                    try:
                        message_obj = json.loads(
                            message, object_hook=_utils.lists_to_tuples
                        )
                    except json.JSONDecodeError:
                        warnings.warn(
                            "ERROR: Invalid JSON message", SessionWarning, stacklevel=2
                        )
                        return

                    if "method" not in message_obj:
                        self._print_error_message(
                            "Message does not contain 'method'.",
                        )
                        return

                    async with lock():
                        if message_obj["method"] == "init":
                            verify_state(ConnectionState.Start)

                            # When a reactive flush occurs, flush the session's outputs,
                            # errors, etc. to the client. Note that this is
                            # `reactive._core.on_flushed`, not `self.on_flushed`.
                            unreg = on_flushed(self._flush)
                            # When the session ends, stop flushing outputs on reactive
                            # flush.
                            stack.callback(unreg)

                            conn_state = ConnectionState.Running
                            message_obj = typing.cast(ClientMessageInit, message_obj)
                            self._manage_inputs(message_obj["data"])

                            with session_context(self):
                                self.app.server(self.input, self.output, self)

                        elif message_obj["method"] == "update":
                            verify_state(ConnectionState.Running)

                            message_obj = typing.cast(ClientMessageUpdate, message_obj)
                            self._manage_inputs(message_obj["data"])

                        elif "tag" in message_obj and "args" in message_obj:
                            verify_state(ConnectionState.Running)

                            message_obj = typing.cast(ClientMessageOther, message_obj)
                            await self._dispatch(message_obj)

                        else:
                            raise ProtocolError(
                                f"Unrecognized method {message_obj['method']}"
                            )

                        # Progress messages (of the "{binding: {id: xxx}}"" variety) may
                        # have queued up at this point; let them drain before we send
                        # the next message.
                        # https://github.com/posit-dev/py-shiny/issues/1381
                        await asyncio.sleep(0)

                        self._request_flush()

                        await flush()

            except ConnectionClosed:
                pass
            except Exception as e:
                try:
                    # Starting in Python 3.10 this could be traceback.print_exception(e)
                    traceback.print_exception(*sys.exc_info())
                    self._print_error_message(e)
                except Exception:
                    pass
                finally:
                    await self.close()
            finally:
                await self._run_session_end_tasks()

    def _manage_inputs(self, data: dict[str, object]) -> None:
        for key, val in data.items():
            keys = key.split(":")
            if len(keys) > 2:
                raise ValueError(
                    "Input name+type is not allowed to contain more than one ':' -- "
                    + key
                )
            if len(keys) == 2:
                val = input_handlers._process_value(
                    keys[1], val, ResolvedId(keys[0]), self
                )

            # The keys[0] value is already a fully namespaced id; make that explicit by
            # wrapping it in ResolvedId, otherwise self.input will throw an id
            # validation error.
            self.input[ResolvedId(keys[0])]._set(val)

        self.output._manage_hidden()

    def _is_hidden(self, name: str) -> bool:
        with isolate():
            # The .clientdata_output_{name}_hidden string is already a fully namespaced
            # id; make that explicit by wrapping it in ResolvedId, otherwise self.input
            # will throw an id validation error.
            hidden_value_obj = cast(
                Value[bool], self.input[ResolvedId(f".clientdata_output_{name}_hidden")]
            )
            if not hidden_value_obj.is_set():
                return True

            return hidden_value_obj()

    # ==========================================================================
    # Message handlers
    # ==========================================================================

    async def _dispatch(self, message: ClientMessageOther) -> None:
        try:
            async_func, handler_session = self._message_handlers[message["method"]]
        except KeyError:
            await self._send_error_response(
                message,
                "Unknown method: " + message["method"],
            )
            return
        except AttributeError:
            await self._send_error_response(
                message,
                "Unknown method: " + message["method"],
            )
            return

        try:
            # TODO: handle `blobs`

            # * Use the session context from when the message handler was set
            # * Using `isolate()` allows the handler to read reactive values in a
            #   non-reactive context
            with session_context(handler_session), isolate():
                value = await async_func(*message["args"])
        except Exception as e:
            # Safe error handling!
            if self.app.sanitize_errors and not isinstance(e, SafeException):
                await self._send_error_response(message, self.app.sanitize_error_msg)
            else:
                await self._send_error_response(message, str(e))
            return

        await self._send_response(message, value)

    async def _send_response(self, message: ClientMessageOther, value: object) -> None:
        await self._send_message({"response": {"tag": message["tag"], "value": value}})

    # This is called during __init__.
    def _init_message_handlers(self):
        # TODO-future; Make sure these methods work within MockSession

        async def uploadInit(file_infos: list[FileInfo]) -> dict[str, Jsonifiable]:
            with session_context(self):
                if self._debug:
                    print("Upload init: " + str(file_infos), flush=True)

                # TODO: Don't alter message in place?
                for fi in file_infos:
                    if fi["type"] == "":
                        fi["type"] = _utils.guess_mime_type(fi["name"])

                job_id = self._file_upload_manager.create_upload_operation(file_infos)
                worker_id = ""
                return {
                    "jobId": job_id,
                    "uploadUrl": f"session/{self.id}/upload/{job_id}?w={worker_id}",
                }

        async def uploadEnd(job_id: str, input_id: str) -> None:
            upload_op = self._file_upload_manager.get_upload_operation(job_id)
            if upload_op is None:
                warnings.warn(
                    "Received uploadEnd message for non-existent upload operation.",
                    SessionWarning,
                    stacklevel=2,
                )
                return None
            file_data = upload_op.finish()
            # The input_id string is already a fully namespaced id; make that explicit
            # by wrapping it in ResolvedId, otherwise self.input will throw an id
            # validation error.
            self.input[ResolvedId(input_id)]._set(file_data)
            # Explicitly return None to signal that the message was handled.
            return None

        self.set_message_handler("uploadInit", uploadInit)
        self.set_message_handler("uploadEnd", uploadEnd)

    # ==========================================================================
    # Handling /session/{session_id}/{action}/{subpath} requests
    # ==========================================================================
    async def _handle_request(
        self, request: Request, action: str, subpath: Optional[str]
    ) -> ASGIApp:
        self._increment_busy_count()
        try:
            return await self._handle_request_impl(request, action, subpath)
        finally:
            self._decrement_busy_count()

    async def _handle_request_impl(
        self, request: Request, action: str, subpath: Optional[str]
    ) -> ASGIApp:
        if action == "upload" and request.method == "POST":
            if subpath is None or subpath == "":
                return HTMLResponse("<h1>Bad Request</h1>", 400)

            job_id = subpath
            upload_op = self._file_upload_manager.get_upload_operation(job_id)
            if not upload_op:
                return HTMLResponse("<h1>Bad Request</h1>", 400)

            # The FileUploadOperation can have multiple files; each one will
            # have a separate POST request. Each call to  `with upload_op` will
            # open up each file (in sequence) for writing.
            with upload_op:
                async for chunk in request.stream():
                    upload_op.write_chunk(chunk)

            return PlainTextResponse("OK", 200)

        elif action == "download" and request.method == "GET" and subpath:
            download_id = subpath
            if download_id in self._downloads:
                with session_context(self):
                    with isolate():
                        download = self._downloads[download_id]
                        filename = read_thunk_opt(download.filename)
                        content_type = read_thunk_opt(download.content_type)
                        contents = download.handler()

                        if filename is None:
                            if isinstance(contents, str):
                                filename = os.path.basename(contents)
                            else:
                                warnings.warn(
                                    "Unable to infer a filename for the "
                                    f"'{download_id}' download handler; please use "
                                    "@render.download(filename=) to specify one "
                                    "manually",
                                    SessionWarning,
                                    stacklevel=2,
                                )
                                filename = download_id

                        if content_type is None:
                            content_type = _utils.guess_mime_type(filename)
                        content_disposition_filename = urllib.parse.quote(filename)
                        if content_disposition_filename != filename:
                            content_disposition = f"attachment; filename*=utf-8''{content_disposition_filename}"
                        else:
                            content_disposition = f'attachment; filename="{filename}"'
                        headers = {
                            "Content-Disposition": content_disposition,
                            "Cache-Control": "no-store",
                        }

                        if isinstance(contents, str):
                            # contents is the path to a file
                            return FileResponse(
                                Path(contents),
                                headers=headers,
                                media_type=content_type,
                            )

                        wrapped_contents: AsyncIterable[bytes]

                        if isinstance(contents, AsyncIterable):
                            # Need to wrap the app-author-provided iterator in a
                            # callback that installs the appropriate context mgrs.
                            # We already use this context mgrs further up in the
                            # implementation of handle_request(), but the iterators
                            # aren't invoked until after handle_request() returns.
                            async def wrap_content_async() -> AsyncIterable[bytes]:
                                with session_context(self):
                                    with isolate():
                                        async for chunk in contents:
                                            if isinstance(chunk, str):
                                                yield chunk.encode(download.encoding)
                                            else:
                                                yield chunk

                            wrapped_contents = wrap_content_async()

                        else:  # isinstance(contents, Iterable):

                            async def wrap_content_sync() -> AsyncIterable[bytes]:
                                with session_context(self):
                                    with isolate():
                                        for chunk in contents:
                                            if isinstance(chunk, str):
                                                yield chunk.encode(download.encoding)
                                            else:
                                                yield chunk

                            wrapped_contents = wrap_content_sync()

                        # In streaming downloads, we send a 200 response, but if an
                        # error occurs in the middle of it, the client needs to know.
                        # With chunked encoding, the client will know if an error occurs
                        # if it does not receive a terminating (empty) chunk.
                        headers["Transfer-Encoding"] = "chunked"

                        return StreamingResponse(
                            wrapped_contents,
                            200,
                            headers=headers,
                            media_type=content_type,  # type: ignore
                        )

        elif action == "dynamic_route" and request.method == "GET" and subpath:
            name = subpath
            handler = self._dynamic_routes.get(name, None)
            if handler is None:
                return HTMLResponse("<h1>Bad Request</h1>", 400)

            with session_context(self):
                with isolate():
                    if _utils.is_async_callable(handler):
                        return await handler(request)
                    else:
                        return handler(request)

        return HTMLResponse("<h1>Not Found</h1>", 404)

    def send_input_message(self, id: str, message: dict[str, object]) -> None:
        self._outbound_message_queues.add_input_message(id, message)
        self._request_flush()

    def _send_insert_ui(
        self, selector: str, multiple: bool, where: str, content: RenderedDeps
    ) -> None:
        msg = {
            "selector": selector,
            "multiple": multiple,
            "where": where,
            "content": content,
        }
        self._send_message_sync({"shiny-insert-ui": msg})

    def _send_remove_ui(self, selector: str, multiple: bool) -> None:
        msg = {"selector": selector, "multiple": multiple}
        self._send_message_sync({"shiny-remove-ui": msg})

<<<<<<< HEAD
    @overload
    def _send_progress(
        self, type: Literal["binding"], message: BindingProgressMessage
    ) -> None:
        pass

    @overload
    def _send_progress(
        self, type: Literal["open"], message: OpenProgressMessage
    ) -> None:
        pass

    @overload
    def _send_progress(
        self, type: Literal["close"], message: CloseProgressMessage
    ) -> None:
        pass

    @overload
    def _send_progress(
        self, type: Literal["update"], message: UpdateProgressMessage
    ) -> None:
        pass

=======
>>>>>>> bd685bbe
    def _send_progress(self, type: str, message: object) -> None:
        msg: dict[str, object] = {"progress": {"type": type, "message": message}}
        self._send_message_sync(msg)

    async def send_custom_message(self, type: str, message: dict[str, object]) -> None:
        await self._send_message({"custom": {type: message}})

    async def _send_message(self, message: dict[str, object]) -> None:
        message_str: str = json.dumps(message) + "\n"
        if self._debug:
            print(
                "SEND: "
                + re.sub("(?m)base64,[a-zA-Z0-9+/=]+", "[base64 data]", message_str),
                end="",
                flush=True,
            )
        await self._conn.send(json.dumps(message))

    def _send_message_sync(self, message: dict[str, object]) -> None:
        _utils.run_coro_hybrid(self._send_message(message))

    def _print_error_message(self, message: str | Exception) -> None:
        print(str(message), file=sys.stderr)

    async def _send_error_response(
        self,
        message: ClientMessageOther,
        error: object,
    ) -> None:
        # { tag: number; value?: ResponseValue; error?: string }
        if "tag" not in message:
            raise RuntimeError("No `tag` key in message")
        tag = message["tag"]
        await self._send_message({"response": {"tag": tag, "error": error}})

    # ==========================================================================
    # Flush
    # ==========================================================================
    def on_flush(
        self,
        fn: Callable[[], None] | Callable[[], Awaitable[None]],
        once: bool = True,
    ) -> Callable[[], None]:
        return self._flush_callbacks.register(wrap_async(fn), once)

    def on_flushed(
        self,
        fn: Callable[[], None] | Callable[[], Awaitable[None]],
        once: bool = True,
    ) -> Callable[[], None]:
        return self._flushed_callbacks.register(wrap_async(fn), once)

    def _request_flush(self) -> None:
        self.app._request_flush(self)

    async def _flush(self) -> None:
        with session_context(self):
            await self._flush_callbacks.invoke()

        try:
            omq = self._outbound_message_queues

            message: dict[str, object] = {
                "values": omq.values,
                "inputMessages": omq.input_messages,
                "errors": omq.errors,
            }

            try:
                await self._send_message(message)
            finally:
                self._outbound_message_queues.reset()
        finally:
            with session_context(self):
                await self._flushed_callbacks.invoke()

    def _increment_busy_count(self) -> None:
        self._busy_count += 1
        if self._busy_count == 1:
            self._send_message_sync({"busy": "busy"})

    def _decrement_busy_count(self) -> None:
        self._busy_count -= 1
        if self._busy_count == 0:
            self._send_message_sync({"busy": "idle"})

    # ==========================================================================
    # On session ended
    # ==========================================================================
    def on_ended(
        self,
        fn: Callable[[], None] | Callable[[], Awaitable[None]],
    ) -> Callable[[], None]:
        return self._on_ended_callbacks.register(wrap_async(fn))

    # ==========================================================================
    # Misc
    # ==========================================================================
    async def _unhandled_error(self, e: Exception) -> None:
        print("Unhandled error: " + str(e), file=sys.stderr)
        await self.close()

    def download(
        self,
        id: Optional[str] = None,
        filename: Optional[str | Callable[[], str]] = None,
        media_type: None | str | Callable[[], str] = None,
        encoding: str = "utf-8",
    ) -> Callable[[DownloadHandler], None]:
        warn_deprecated(
            "session.download() is deprecated. Please use render.download() instead."
        )

        def wrapper(fn: DownloadHandler):
            effective_name = id or fn.__name__

            self._downloads[effective_name] = DownloadInfo(
                filename=filename,
                content_type=media_type,
                handler=fn,
                encoding=encoding,
            )

            @self.output(id=effective_name)
            @render.text
            @functools.wraps(fn)
            def _():
                # TODO: the `w=` parameter should eventually be a worker ID, if we add those
                return f"session/{urllib.parse.quote(self.id)}/download/{urllib.parse.quote(effective_name)}?w="

        return wrapper

    def dynamic_route(self, name: str, handler: DynamicRouteHandler) -> str:

        self._dynamic_routes.update({name: handler})
        nonce = _utils.rand_hex(8)
        return f"session/{urllib.parse.quote(self.id)}/dynamic_route/{urllib.parse.quote(name)}?nonce={urllib.parse.quote(nonce)}"

    def set_message_handler(
        self,
        name: str,
        handler: (
            Callable[..., Jsonifiable] | Callable[..., Awaitable[Jsonifiable]] | None
        ),
        *,
        _handler_session: Optional[Session] = None,
    ) -> str:
        # Verify that the name is a string
        assert isinstance(name, str)

        if _handler_session is None:
            _handler_session = self

        if handler is None:
            if name in self._message_handlers:
                del self._message_handlers[name]
        else:
            assert callable(handler)
            self._message_handlers[name] = (wrap_async(handler), _handler_session)
        return name

    def _process_ui(self, ui: TagChild) -> RenderedDeps:
        res = TagList(ui).render()
        deps: list[dict[str, Any]] = []
        for dep in res["dependencies"]:
            self.app._register_web_dependency(dep)
            dep_dict = dep.as_dict(lib_prefix=self.app.lib_prefix)
            deps.append(dep_dict)

        return {"deps": deps, "html": res["html"]}

    def make_scope(self, id: Id) -> Session:
        ns = self.ns(id)
        return SessionProxy(parent=self, ns=ns)

    def root_scope(self) -> AppSession:
        return self


class BindingProgressMessage(TypedDict):
    id: ResolvedId
    persistent: NotRequired[bool]


class OpenProgressMessage(TypedDict):
    id: ResolvedId
    style: str


class CloseProgressMessage(TypedDict):
    id: ResolvedId
    style: str


class UpdateProgressMessage(TypedDict):
    id: ResolvedId
    message: NotRequired[str | None]
    detail: NotRequired[str | None]
    value: NotRequired[float | int | None]
    style: str


# ======================================================================================
# SessionProxy
# ======================================================================================


class SessionProxy(Session):
    def __init__(self, parent: Session, ns: ResolvedId) -> None:
        self._parent = parent
        self.app = parent.app
        self.id = parent.id
        self.ns = ns
        self.input = Inputs(values=parent.input._map, ns=ns)
        self.output = Outputs(
            self,
            ns=ns,
            outputs=parent.output._outputs,
        )
        self._outbound_message_queues = parent._outbound_message_queues
        self._downloads = parent._downloads

    def _is_hidden(self, name: str) -> bool:
        return self._parent._is_hidden(name)

    def on_ended(
        self,
        fn: Callable[[], None] | Callable[[], Awaitable[None]],
    ) -> Callable[[], None]:
        return self._parent.on_ended(fn)

    def is_stub_session(self) -> bool:
        return self._parent.is_stub_session()

    async def close(self, code: int = 1001) -> None:
        await self._parent.close(code)

    def make_scope(self, id: str) -> Session:
        return self._parent.make_scope(self.ns(id))

    def root_scope(self) -> Session:
        res = self
        while isinstance(res, SessionProxy):
            res = res._parent
        return res

    def _process_ui(self, ui: TagChild) -> RenderedDeps:
        return self._parent._process_ui(ui)

    def send_input_message(self, id: str, message: dict[str, object]) -> None:
        self._parent.send_input_message(self.ns(id), message)

    def _send_insert_ui(
        self, selector: str, multiple: bool, where: str, content: RenderedDeps
    ) -> None:
        self._parent._send_insert_ui(selector, multiple, where, content)

    def _send_remove_ui(self, selector: str, multiple: bool) -> None:
        self._parent._send_remove_ui(selector, multiple)

    def _send_progress(self, type: str, message: object) -> None:
        self._parent._send_progress(type, message)  # pyright: ignore

    async def send_custom_message(self, type: str, message: dict[str, object]) -> None:
        await self._parent.send_custom_message(type, message)

    def _increment_busy_count(self) -> None:
        self._parent._increment_busy_count()

    def _decrement_busy_count(self) -> None:
        self._parent._decrement_busy_count()

    def set_message_handler(
        self,
        name: str,
        handler: (
            Callable[..., Jsonifiable] | Callable[..., Awaitable[Jsonifiable]] | None
        ),
        *,
        _handler_session: Optional[Session] = None,
    ) -> str:
        # Verify that the name is a string
        assert isinstance(name, str)

        if _handler_session is None:
            _handler_session = self

        return self._parent.set_message_handler(
            self.ns(name),
            handler,
            _handler_session=_handler_session,
        )

    def on_flush(
        self,
        fn: Callable[[], None] | Callable[[], Awaitable[None]],
        once: bool = True,
    ) -> Callable[[], None]:
        return self._parent.on_flush(fn, once)

    async def _send_message(self, message: dict[str, object]) -> None:
        await self._parent._send_message(message)

    def _send_message_sync(self, message: dict[str, object]) -> None:
        self._parent._send_message_sync(message)

    def on_flushed(
        self,
        fn: Callable[[], None] | Callable[[], Awaitable[None]],
        once: bool = True,
    ) -> Callable[[], None]:
        return self._parent.on_flushed(fn, once)

    def dynamic_route(self, name: str, handler: DynamicRouteHandler) -> str:
        return self._parent.dynamic_route(self.ns(name), handler)

    async def _unhandled_error(self, e: Exception) -> None:
        await self._parent._unhandled_error(e)

    def download(
        self,
        id: Optional[str] = None,
        filename: Optional[str | Callable[[], str]] = None,
        media_type: None | str | Callable[[], str] = None,
        encoding: str = "utf-8",
    ) -> Callable[[DownloadHandler], None]:
        def wrapper(fn: DownloadHandler):
            id_ = self.ns(id or fn.__name__)
            return self._parent.download(
                id=id_,
                filename=filename,
                media_type=media_type,
                encoding=encoding,
            )(fn)

        return wrapper


# ======================================================================================
# Inputs
# ======================================================================================


# TODO: provide a real input typing example when we have an answer for that
# https://github.com/posit-dev/py-shiny/issues/70
class Inputs:
    """
    A class representing Shiny input values.

    This class provides access to a :class:`~shiny.Session`'s input values. The
    input values are reactive :class:`~shiny.reactive.Value`s, and can be accessed with
    the ``[]`` operator, or with ``.``. For example, if there is an input named ``x``,
    it can be accessed via `input["x"]()` or ``input.x()``.
    """

    def __init__(
        self, values: dict[str, Value[Any]], ns: Callable[[str], str] = Root
    ) -> None:
        self._map = values
        self._ns = ns

    def __setitem__(self, key: str, value: Value[Any]) -> None:
        if not isinstance(value, reactive.Value):
            raise TypeError("`value` must be a reactive.Value object.")

        self._map[self._ns(key)] = value

    def __getitem__(self, key: str) -> Value[Any]:
        key = self._ns(key)
        # Auto-populate key if accessed but not yet set. Needed to take reactive
        # dependencies on input values that haven't been received from client
        # yet.
        if key not in self._map:
            self._map[key] = Value[Any](read_only=True)

        return self._map[key]

    def __delitem__(self, key: str) -> None:
        del self._map[self._ns(key)]

    # Allow access of values as attributes.
    def __setattr__(self, attr: str, value: Value[Any]) -> None:
        if attr in ("_map", "_ns"):
            super().__setattr__(attr, value)
            return

        self.__setitem__(attr, value)

    def __getattr__(self, attr: str) -> Value[Any]:
        if attr in ("_map", "_ns"):
            return object.__getattribute__(self, attr)
        return self.__getitem__(attr)

    def __delattr__(self, key: str) -> None:
        self.__delitem__(key)

    def __contains__(self, key: str) -> bool:
        # This looks simple, but does a number of things. By accessing `self[key]`, it
        # indirectly calls `__getitem__`, which applies a namespace to the key, and
        # it populates the key if it doesn't exist yet. It then calls `is_set()`, which
        # creates a reactive dependency, and returns whether the value is set.
        return self[key].is_set()


# ======================================================================================
# Outputs
# ======================================================================================


@dataclasses.dataclass
class OutputInfo:
    renderer: Renderer[Any]
    effect: Effect_
    suspend_when_hidden: bool


class Outputs:
    """
    A class representing Shiny output definitions.
    """

    def __init__(
        self,
        session: Session,
        ns: Callable[[str], ResolvedId],
        *,
        outputs: dict[str, OutputInfo],
    ) -> None:
        self._session = session
        self._ns = ns
        self._outputs = outputs

    @overload
    def __call__(self, renderer: RendererT) -> RendererT:
        pass

    @overload
    def __call__(
        self,
        *,
        id: Optional[str] = None,
        suspend_when_hidden: bool = True,
        priority: int = 0,
    ) -> Callable[[RendererT], RendererT]:
        pass

    def __call__(
        self,
        renderer: Optional[RendererT] = None,
        *,
        id: Optional[str] = None,
        suspend_when_hidden: bool = True,
        priority: int = 0,
    ) -> RendererT | Callable[[RendererT], RendererT]:

        def require_real_session() -> Session:
            if self._session.is_stub_session():
                raise RuntimeError(
                    "`output` must be used with a real session (as opposed to a stub session)."
                )

            return self._session

        def set_renderer(renderer: RendererT) -> RendererT:
            if not isinstance(renderer, Renderer):
                raise TypeError(
                    "`@output` must be applied to a `@render.xx` function.\n"
                    + "In other words, `@output` must be above `@render.xx`."
                )

            # Get the (possibly namespaced) output id
            output_id = id or renderer.__name__
            output_name = self._ns(output_id)

            # renderer is a Renderer object. Give it a bit of metadata.
            renderer._set_output_metadata(output_id=output_id)

            renderer._on_register()

            self.remove(output_name)

            @effect(
                suspended=suspend_when_hidden and self._session._is_hidden(output_name),
                priority=priority,
            )
            async def output_obs():
                if self._session.is_stub_session():
                    raise RuntimeError(
                        "`output` must be used with a real session (as opposed to a stub session)."
                    )

                session = require_real_session()

                await session._send_message(
                    {"recalculating": {"name": output_name, "status": "recalculating"}}
                )

                try:
                    value = await renderer.render()
                    session._outbound_message_queues.set_value(output_name, value)
                except SilentOperationInProgressException:
                    session._send_progress(
                        "binding", {"id": output_name, "persistent": True}
                    )
                    # It's important to exit early here _without_ a recalculated message
                    return
                except SilentCancelOutputException:
                    pass
                except SilentException:
                    session._outbound_message_queues.set_value(output_name, None)
                except Exception as e:
                    # Print traceback to the console
                    traceback.print_exc()
                    # Possibly sanitize error for the user
                    if session.app.sanitize_errors and not isinstance(e, SafeException):
                        err_msg = session.app.sanitize_error_msg
                    else:
                        err_msg = str(e)
                    # Register the outbound error message
                    err_message = {
                        "message": err_msg,
                        # TODO: is it possible to get the call?
                        "call": None,
                        # TODO: I don't think we actually use this for anything client-side
                        "type": None,
                    }
                    session._outbound_message_queues.set_error(output_name, err_message)

                await session._send_message(
                    {
                        "recalculating": {
                            "name": output_name,
                            "status": "recalculated",
                        }
                    }
                )

            output_obs.on_invalidate(
                lambda: require_real_session()._send_progress(
                    "binding", {"id": output_name}
                )
            )

            # Store the renderer and effect info
            self._outputs[output_name] = OutputInfo(
                renderer=renderer,
                effect=output_obs,
                suspend_when_hidden=suspend_when_hidden,
            )

            return renderer

        if renderer is None:
            return set_renderer
        else:
            return set_renderer(renderer)

    def remove(self, id: Id) -> None:
        output_name = self._ns(id)
        if output_name in self._outputs:
            self._outputs[output_name].effect.destroy()
            del self._outputs[output_name]

    def _manage_hidden(self) -> None:
        "Suspends execution of hidden outputs and resumes execution of visible outputs."
        for name, output in self._outputs.items():
            if self._should_suspend(name):
                output.effect.suspend()
            else:
                output.effect.resume()

    def _should_suspend(self, name: str) -> bool:
        return self._outputs[name].suspend_when_hidden and self._session._is_hidden(
            name
        )<|MERGE_RESOLUTION|>--- conflicted
+++ resolved
@@ -543,12 +543,6 @@
 
         self._outbound_message_queues = OutBoundMessageQueues()
 
-<<<<<<< HEAD
-        self._message_handlers: dict[
-            str, Callable[..., Awaitable[object]]
-        ] = self._create_message_handlers()
-=======
->>>>>>> bd685bbe
         self._file_upload_manager: FileUploadManager = FileUploadManager()
         self._on_ended_callbacks = _utils.AsyncCallbacks()
         self._has_run_session_end_tasks: bool = False
@@ -955,33 +949,6 @@
         msg = {"selector": selector, "multiple": multiple}
         self._send_message_sync({"shiny-remove-ui": msg})
 
-<<<<<<< HEAD
-    @overload
-    def _send_progress(
-        self, type: Literal["binding"], message: BindingProgressMessage
-    ) -> None:
-        pass
-
-    @overload
-    def _send_progress(
-        self, type: Literal["open"], message: OpenProgressMessage
-    ) -> None:
-        pass
-
-    @overload
-    def _send_progress(
-        self, type: Literal["close"], message: CloseProgressMessage
-    ) -> None:
-        pass
-
-    @overload
-    def _send_progress(
-        self, type: Literal["update"], message: UpdateProgressMessage
-    ) -> None:
-        pass
-
-=======
->>>>>>> bd685bbe
     def _send_progress(self, type: str, message: object) -> None:
         msg: dict[str, object] = {"progress": {"type": type, "message": message}}
         self._send_message_sync(msg)
