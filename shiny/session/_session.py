# Needed for types imported only during TYPE_CHECKING with Python 3.7 - 3.9
# See https://www.python.org/dev/peps/pep-0655/#usage-in-python-3-11
from __future__ import annotations

__all__ = ("Session", "Inputs", "Outputs")

import contextlib
import dataclasses
import enum
import functools
import json
import os
import re
import traceback
import typing
import urllib.parse
import warnings
from pathlib import Path
from typing import (
    TYPE_CHECKING,
    Any,
    AsyncIterable,
    Awaitable,
    Callable,
    Iterable,
    Optional,
    TypeVar,
    cast,
    overload,
)

from htmltools import TagChild, TagList
from starlette.requests import HTTPConnection, Request
from starlette.responses import HTMLResponse, PlainTextResponse, StreamingResponse
from starlette.types import ASGIApp

if TYPE_CHECKING:
    from .._app import App

from .. import _utils, render
from .._connection import Connection, ConnectionClosed
from .._docstring import add_example
from .._fileupload import FileInfo, FileUploadManager
from .._namespaces import Id, ResolvedId, Root
from .._typing_extensions import TypedDict
from ..http_staticfiles import FileResponse
from ..input_handler import input_handlers
from ..reactive import Effect, Effect_, Value, flush, isolate
from ..reactive._core import lock, on_flushed
from ..render import RenderFunction
from ..types import SafeException, SilentCancelOutputException, SilentException
from ._utils import RenderedDeps, read_thunk_opt, session_context

IT = TypeVar("IT")
OT = TypeVar("OT")


class ConnectionState(enum.Enum):
    Start = 0
    Running = 1
    Closed = 2


class ProtocolError(Exception):
    message: str

    def __init__(self, message: str = ""):
        super(ProtocolError, self).__init__(message)
        self.message = message


class SessionWarning(RuntimeWarning):
    pass


# By default warnings are shown once; we want to always show them.
warnings.simplefilter("always", SessionWarning)


# This cast is necessary because if the type checker thinks that if
# "tag" isn't in `message`, then it's not a ClientMessage object.
# This will be fixable when TypedDict items can be marked as
# potentially missing, in Python 3.10, with PEP 655.
class ClientMessage(TypedDict):
    method: str


class ClientMessageInit(ClientMessage):
    data: dict[str, object]


class ClientMessageUpdate(ClientMessage):
    data: dict[str, object]


# For messages where "method" is something other than "init" or "update".
class ClientMessageOther(ClientMessage):
    args: list[object]
    tag: int


# This is the type for the function provided by the user to provide the contents of a
# download. It must be a function that takes no arguments, and returns one of:
# 1. A string, which will be interpreted as a path
# 2. A regular Iterable of bytes or strings (i.e. a generator function)
# 3. An AsyncIterable of bytes or strings (i.e. an async generator function)
#
# (Not currently supported is Awaitable[str], could be added easily enough if needed.)
DownloadHandler = Callable[
    [], "str | Iterable[bytes | str] | AsyncIterable[bytes | str]"
]

DynamicRouteHandler = Callable[[Request], ASGIApp]


@dataclasses.dataclass
class DownloadInfo:
    filename: Callable[[], str] | str | None
    content_type: Optional[Callable[[], str] | str]
    handler: DownloadHandler
    encoding: str


class OutBoundMessageQueues(TypedDict):
    values: list[dict[str, Any]]
    input_messages: list[dict[str, Any]]
    errors: list[dict[str, Any]]


def empty_outbound_message_queues() -> OutBoundMessageQueues:
    return {"values": [], "input_messages": [], "errors": []}


# Makes isinstance(x, Session) also return True when x is a SessionProxy (i.e., a module
# session)
class SessionMeta(type):
    def __instancecheck__(self, __instance: Any) -> bool:
        return isinstance(__instance, SessionProxy)


class Session(object, metaclass=SessionMeta):
    """
    A class representing a user session.
    """

    ns: ResolvedId = Root

    # These declarations are here only for pyright and stubgen to generate stub files.
    app: App
    id: str
    http_conn: HTTPConnection
    input: Inputs
    output: Outputs
    user: str | None
    groups: list[str] | None

    # ==========================================================================
    # Initialization
    # ==========================================================================
    def __init__(
        self, app: App, id: str, conn: Connection, debug: bool = False
    ) -> None:
        self.app: App = app
        self.id: str = id
        self._conn: Connection = conn
        self._debug: bool = debug

        # The HTTPConnection representing the WebSocket. This is used so that we can
        # query information about the request, like headers, cookies, etc.
        self.http_conn: HTTPConnection = conn.get_http_conn()

        self.input: Inputs = Inputs(dict())
        self.output: Outputs = Outputs(self, self.ns, dict(), dict())

        self.user: str | None = None
        self.groups: list[str] | None = None
        credentials_json: str = ""
        if "shiny-server-credentials" in self.http_conn.headers:
            credentials_json = self.http_conn.headers["shiny-server-credentials"]
        elif "rstudio-connect-credentials" in self.http_conn.headers:
            # Fall back to "rstudio-connect-credentials" if "shiny-server-credentials"
            # isn't available. Note: This is only needed temporarily, because Connect
            # treates PyShiny apps as FastAPI apps. When there's proper Shiny support,
            # this can be removed.
            credentials_json = self.http_conn.headers["rstudio-connect-credentials"]
        if credentials_json:
            try:
                creds = json.loads(credentials_json)
                self.user = creds["user"]
                self.groups = creds["groups"]
            except Exception as e:
                print("Error parsing credentials header: " + str(e))

        self._outbound_message_queues = empty_outbound_message_queues()

        self._message_handlers: dict[
            str, Callable[..., Awaitable[object]]
        ] = self._create_message_handlers()
        self._file_upload_manager: FileUploadManager = FileUploadManager()
        self._on_ended_callbacks = _utils.Callbacks()
        self._has_run_session_end_tasks: bool = False
        self._downloads: dict[str, DownloadInfo] = {}
        self._dynamic_routes: dict[str, DynamicRouteHandler] = {}

        self._register_session_end_callbacks()

        self._flush_callbacks = _utils.Callbacks()
        self._flushed_callbacks = _utils.Callbacks()

    def _register_session_end_callbacks(self) -> None:
        # This is to be called from the initialization. It registers functions
        # that are called when a session ends.

        # Clear file upload directories, if present
        self.on_ended(self._file_upload_manager.rm_upload_dir)

    def _run_session_end_tasks(self) -> None:
        if self._has_run_session_end_tasks:
            return
        self._has_run_session_end_tasks = True

        try:
            self._on_ended_callbacks.invoke()
        finally:
            self.app._remove_session(self)

    async def close(self, code: int = 1001) -> None:
        """
        Close the session.
        """
        await self._conn.close(code, None)
        self._run_session_end_tasks()

    async def _run(self) -> None:
        conn_state: ConnectionState = ConnectionState.Start

        def verify_state(expected_state: ConnectionState) -> None:
            if conn_state != expected_state:
                raise ProtocolError("Invalid method for the current session state")

        with contextlib.ExitStack() as stack:
            try:
                await self._send_message(
                    {
                        "config": {
                            "workerId": "",
                            "sessionId": self.id,
                            "user": None,
                        }
                    }
                )

                while True:
                    message: str = await self._conn.receive()
                    if self._debug:
                        print("RECV: " + message, flush=True)

                    try:
                        message_obj = json.loads(
                            message, object_hook=_utils.lists_to_tuples
                        )
                    except json.JSONDecodeError:
                        warnings.warn(
                            "ERROR: Invalid JSON message", SessionWarning, stacklevel=2
                        )
                        return

                    if "method" not in message_obj:
                        self._send_error_response("Message does not contain 'method'.")
                        return

                    async with lock():
                        if message_obj["method"] == "init":
                            verify_state(ConnectionState.Start)

                            # When a reactive flush occurs, flush the session's outputs,
                            # errors, etc. to the client. Note that this is
                            # `reactive._core.on_flushed`, not `self.on_flushed`.
                            unreg = on_flushed(self._flush)
                            # When the session ends, stop flushing outputs on reactive
                            # flush.
                            stack.callback(unreg)

                            conn_state = ConnectionState.Running
                            message_obj = typing.cast(ClientMessageInit, message_obj)
                            self._manage_inputs(message_obj["data"])

                            with session_context(self):
                                self.app.server(self.input, self.output, self)

                        elif message_obj["method"] == "update":
                            verify_state(ConnectionState.Running)

                            message_obj = typing.cast(ClientMessageUpdate, message_obj)
                            self._manage_inputs(message_obj["data"])

                        elif "tag" in message_obj and "args" in message_obj:
                            verify_state(ConnectionState.Running)

                            message_obj = typing.cast(ClientMessageOther, message_obj)
                            await self._dispatch(message_obj)

                        else:
                            raise ProtocolError(
                                f"Unrecognized method {message_obj['method']}"
                            )

                        self._request_flush()

                        await flush()

            except ConnectionClosed:
                ...
            except Exception as e:
                try:
                    self._send_error_response(str(e))
                except Exception:
                    pass
                finally:
                    await self.close()
            finally:
                self._run_session_end_tasks()

    def _manage_inputs(self, data: dict[str, object]) -> None:
        for key, val in data.items():
            keys = key.split(":")
            if len(keys) > 2:
                raise ValueError(
                    "Input name+type is not allowed to contain more than one ':' -- "
                    + key
                )
            if len(keys) == 2:
                val = input_handlers._process_value(keys[1], val, keys[0], self)

            # The keys[0] value is already a fully namespaced id; make that explicit by
            # wrapping it in ResolvedId, otherwise self.input will throw an id
            # validation error.
            self.input[ResolvedId(keys[0])]._set(val)

        self.output._manage_hidden()

    def _is_hidden(self, name: str) -> bool:
        with isolate():
            # The .clientdata_output_{name}_hidden string is already a fully namespaced
            # id; make that explicit by wrapping it in ResolvedId, otherwise self.input
            # will throw an id validation error.
            hidden_value_obj = cast(
                Value[bool], self.input[ResolvedId(f".clientdata_output_{name}_hidden")]
            )
            if not hidden_value_obj.is_set():
                return True

            return hidden_value_obj()

    # ==========================================================================
    # Message handlers
    # ==========================================================================

    async def _dispatch(self, message: ClientMessageOther) -> None:
        try:
            func = self._message_handlers[message["method"]]
        except AttributeError:
            self._send_error_response("Unknown method: " + message["method"])
            return

        try:
            # TODO: handle `blobs`
            value: object = await func(*message["args"])
        except Exception as e:
            self._send_error_response("Error: " + str(e))
            return

        await self._send_response(message, value)

    async def _send_response(self, message: ClientMessageOther, value: object) -> None:
        await self._send_message({"response": {"tag": message["tag"], "value": value}})

    # This is called during __init__.
    def _create_message_handlers(self) -> dict[str, Callable[..., Awaitable[object]]]:
        async def uploadInit(file_infos: list[FileInfo]) -> dict[str, object]:
            with session_context(self):
                if self._debug:
                    print("Upload init: " + str(file_infos), flush=True)

                # TODO: Don't alter message in place?
                for fi in file_infos:
                    if fi["type"] == "":
                        fi["type"] = _utils.guess_mime_type(fi["name"])

                job_id = self._file_upload_manager.create_upload_operation(file_infos)
                worker_id = ""
                return {
                    "jobId": job_id,
                    "uploadUrl": f"session/{self.id}/upload/{job_id}?w={worker_id}",
                }

        async def uploadEnd(job_id: str, input_id: str) -> None:
            upload_op = self._file_upload_manager.get_upload_operation(job_id)
            if upload_op is None:
                warnings.warn(
                    "Received uploadEnd message for non-existent upload operation.",
                    SessionWarning,
                    stacklevel=2,
                )
                return None
            file_data = upload_op.finish()
            # The input_id string is already a fully namespaced id; make that explicit
            # by wrapping it in ResolvedId, otherwise self.input will throw an id
            # validation error.
            self.input[ResolvedId(input_id)]._set(file_data)
            # Explicitly return None to signal that the message was handled.
            return None

        return {
            "uploadInit": uploadInit,
            "uploadEnd": uploadEnd,
        }

    # ==========================================================================
    # Handling /session/{session_id}/{action}/{subpath} requests
    # ==========================================================================
    async def _handle_request(
        self, request: Request, action: str, subpath: Optional[str]
    ) -> ASGIApp:
        if action == "upload" and request.method == "POST":
            if subpath is None or subpath == "":
                return HTMLResponse("<h1>Bad Request</h1>", 400)

            job_id = subpath
            upload_op = self._file_upload_manager.get_upload_operation(job_id)
            if not upload_op:
                return HTMLResponse("<h1>Bad Request</h1>", 400)

            # The FileUploadOperation can have multiple files; each one will
            # have a separate POST request. Each call to  `with upload_op` will
            # open up each file (in sequence) for writing.
            with upload_op:
                async for chunk in request.stream():
                    upload_op.write_chunk(chunk)

            return PlainTextResponse("OK", 200)

        elif action == "download" and request.method == "GET" and subpath:
            download_id = subpath
            if download_id in self._downloads:
                with session_context(self):
                    with isolate():
                        download = self._downloads[download_id]
                        filename = read_thunk_opt(download.filename)
                        content_type = read_thunk_opt(download.content_type)
                        contents = download.handler()

                        if filename is None:
                            if isinstance(contents, str):
                                filename = os.path.basename(contents)
                            else:
                                warnings.warn(
                                    "Unable to infer a filename for the "
                                    f"'{download_id}' download handler; please use "
                                    "@session.download(filename=) to specify one "
                                    "manually",
                                    SessionWarning,
                                    stacklevel=2,
                                )
                                filename = download_id

                        if content_type is None:
                            content_type = _utils.guess_mime_type(filename)
                        content_disposition_filename = urllib.parse.quote(filename)
                        if content_disposition_filename != filename:
                            content_disposition = f"attachment; filename*=utf-8''{content_disposition_filename}"
                        else:
                            content_disposition = f'attachment; filename="{filename}"'
                        headers = {
                            "Content-Disposition": content_disposition,
                            "Cache-Control": "no-store",
                        }

                        if isinstance(contents, str):
                            # contents is the path to a file
                            return FileResponse(
                                Path(contents),
                                headers=headers,
                                media_type=content_type,
                            )

                        wrapped_contents: AsyncIterable[bytes]

                        if isinstance(contents, AsyncIterable):
                            # Need to wrap the app-author-provided iterator in a
                            # callback that installs the appropriate context mgrs.
                            # We already use this context mgrs further up in the
                            # implementation of handle_request(), but the iterators
                            # aren't invoked until after handle_request() returns.
                            async def wrap_content_async() -> AsyncIterable[bytes]:
                                with session_context(self):
                                    with isolate():
                                        async for chunk in contents:
                                            if isinstance(chunk, str):
                                                yield chunk.encode(download.encoding)
                                            else:
                                                yield chunk

                            wrapped_contents = wrap_content_async()

                        else:  # isinstance(contents, Iterable):

                            async def wrap_content_sync() -> AsyncIterable[bytes]:
                                with session_context(self):
                                    with isolate():
                                        for chunk in contents:
                                            if isinstance(chunk, str):
                                                yield chunk.encode(download.encoding)
                                            else:
                                                yield chunk

                            wrapped_contents = wrap_content_sync()

                        # In streaming downloads, we send a 200 response, but if an
                        # error occurs in the middle of it, the client needs to know.
                        # With chunked encoding, the client will know if an error occurs
                        # if it does not receive a terminating (empty) chunk.
                        headers["Transfer-Encoding"] = "chunked"

                        return StreamingResponse(
                            wrapped_contents,
                            200,
                            headers=headers,
                            media_type=content_type,  # type: ignore
                        )

        elif action == "dynamic_route" and request.method == "GET" and subpath:
            name = subpath
            handler = self._dynamic_routes.get(name, None)
            if handler is None:
                return HTMLResponse("<h1>Bad Request</h1>", 400)

            with session_context(self):
                with isolate():
                    if _utils.is_async_callable(handler):
                        return await handler(request)
                    else:
                        return handler(request)

        return HTMLResponse("<h1>Not Found</h1>", 404)

    def send_input_message(self, id: str, message: dict[str, object]) -> None:
        """
        Send an input message to the session.

        Sends a message to an input on the session's client web page; if the input is
        present and bound on the page at the time the message is received, then the
        input binding object's ``receiveMessage(el, message)`` method will be called.
        This method should generally not be called directly from Shiny apps, but through
        friendlier wrapper functions like ``ui.update_text()``.

        Parameters
        ----------
        id
            An id matching the id of an input to update.
        message
            The message to send.
        """
        msg: dict[str, object] = {"id": id, "message": message}
        self._outbound_message_queues["input_messages"].append(msg)
        self._request_flush()

    def _send_insert_ui(
        self, selector: str, multiple: bool, where: str, content: RenderedDeps
    ) -> None:
        msg = {
            "selector": selector,
            "multiple": multiple,
            "where": where,
            "content": content,
        }
        self._send_message_sync({"shiny-insert-ui": msg})

    def _send_remove_ui(self, selector: str, multiple: bool) -> None:
        msg = {"selector": selector, "multiple": multiple}
        self._send_message_sync({"shiny-remove-ui": msg})

    def _send_progress(self, type: str, message: object) -> None:
        msg: dict[str, object] = {"progress": {"type": type, "message": message}}
        self._send_message_sync(msg)

    @add_example()
    async def send_custom_message(self, type: str, message: dict[str, object]) -> None:
        """
        Send a message to the client.

        Parameters
        ----------
        type
            The type of message to send.
        message
            The message to send.

        Note
        ----
        Sends messages to the client which can be handled in JavaScript with
        ``Shiny.addCustomMessageHandler(type, function(message){...})``. Once the
        message handler is added, it will be invoked each time ``send_custom_message()``
        is called on the server.
        """
        await self._send_message({"custom": {type: message}})

    async def _send_message(self, message: dict[str, object]) -> None:
        message_str: str = json.dumps(message) + "\n"
        if self._debug:
            print(
                "SEND: "
                + re.sub("(?m)base64,[a-zA-Z0-9+/=]+", "[base64 data]", message_str),
                end="",
                flush=True,
            )
        await self._conn.send(json.dumps(message))

    def _send_message_sync(self, message: dict[str, object]) -> None:
        """
        Same as _send_message, except that if the message isn't too large and the socket
        isn't too backed up, then the message may be sent synchronously instead of
        having to wait until the current task yields (and potentially much longer than
        that, if there is a lot of contention for the main thread).
        """
        _utils.run_coro_hybrid(self._send_message(message))

    def _send_error_response(self, message_str: str) -> None:
        print("_send_error_response: " + message_str)
        pass

    # ==========================================================================
    # Flush
    # ==========================================================================
    @add_example()
    def on_flush(self, fn: Callable[[], None], once: bool = True) -> Callable[[], None]:
        """
        Register a function to call before the next reactive flush.

        Parameters
        ----------
        fn
            The function to call.
        once
            Whether to call the function only once or on every flush.

        Returns
        -------
        :
            A function that can be used to cancel the registration.
        """
        return self._flush_callbacks.register(fn, once)

    @add_example()
    def on_flushed(
        self, fn: Callable[[], None], once: bool = True
    ) -> Callable[[], None]:
        """
        Register a function to call after the next reactive flush.

        Parameters
        ----------
        fn
            The function to call.
        once
            Whether to call the function only once or on every flush.

        Returns
        -------
        :
            A function that can be used to cancel the registration.
        """
        return self._flushed_callbacks.register(fn, once)

    def _request_flush(self) -> None:
        self.app._request_flush(self)

    async def _flush(self) -> None:
        with session_context(self):
            self._flush_callbacks.invoke()

        try:
            omq = self._outbound_message_queues

            values: dict[str, object] = {}
            for v in omq["values"]:
                values.update(v)

            errors: dict[str, object] = {}
            for err in omq["errors"]:
                errors.update(err)

            message: dict[str, object] = {
                "values": values,
                "inputMessages": omq["input_messages"],
                "errors": errors,
            }

            try:
                await self._send_message(message)
            finally:
                self._outbound_message_queues = empty_outbound_message_queues()
        finally:
            with session_context(self):
                self._flushed_callbacks.invoke()

    # ==========================================================================
    # On session ended
    # ==========================================================================
    @add_example()
    def on_ended(self, fn: Callable[[], None]) -> Callable[[], None]:
        """
        Registers a function to be called after the client has disconnected.

        Parameters
        ----------
        fn
            The function to call.

        Returns
        -------
        :
            A function that can be used to cancel the registration.
        """
        return self._on_ended_callbacks.register(fn)

    # ==========================================================================
    # Misc
    # ==========================================================================
    async def _unhandled_error(self, e: Exception) -> None:
        print("Unhandled error: " + str(e))
        await self.close()

    @add_example()
    def download(
        self,
        id: Optional[str] = None,
        filename: Optional[str | Callable[[], str]] = None,
        media_type: None | str | Callable[[], str] = None,
        encoding: str = "utf-8",
    ) -> Callable[[DownloadHandler], None]:
        """
        Decorator to register a function to handle a download.

        Parameters
        ----------
        id
            The name of the download.
        filename
            The filename of the download.
        media_type
            The media type of the download.
        encoding
            The encoding of the download.

        Returns
        -------
        :
            The decorated function.
        """

        def wrapper(fn: DownloadHandler):
            effective_name = id or fn.__name__

            self._downloads[effective_name] = DownloadInfo(
                filename=filename,
                content_type=media_type,
                handler=fn,
                encoding=encoding,
            )

            @self.output(id=effective_name)
            @render.text
            @functools.wraps(fn)
            def _():
                # TODO: the `w=` parameter should eventually be a worker ID, if we add those
                return f"session/{urllib.parse.quote(self.id)}/download/{urllib.parse.quote(effective_name)}?w="

        return wrapper

    @add_example()
    def dynamic_route(self, name: str, handler: DynamicRouteHandler) -> str:
        """
        Register a function to call when a dynamically generated, session-specific,
        route is requested.

        Provides a convenient way to serve-up session-dependent values for other
        clients/applications to consume.

        Parameters
        ----------
        name
            A name for the route (used to determine part of the URL path).
        handler
            The function to call when a request is made to the route. This function
            should take a single argument (a :class:`starlette.requests.Request` object)
            and return a :class:`starlette.types.ASGIApp` object.


        Returns
        -------
        :
            The URL path for the route.
        """

        self._dynamic_routes.update({name: handler})
        nonce = _utils.rand_hex(8)
        return f"session/{urllib.parse.quote(self.id)}/dynamic_route/{urllib.parse.quote(name)}?nonce={urllib.parse.quote(nonce)}"

    def _process_ui(self, ui: TagChild) -> RenderedDeps:
        res = TagList(ui).render()
        deps: list[dict[str, Any]] = []
        for dep in res["dependencies"]:
            self.app._register_web_dependency(dep)
<<<<<<< HEAD
            dep_dict = dep.as_dict()
=======
            dep_dict = dep.as_dict(lib_prefix=self.app.lib_prefix)
>>>>>>> 6d25cbb7
            deps.append(dep_dict)

        return {"deps": deps, "html": res["html"]}

    def make_scope(self, id: Id) -> Session:
        ns = self.ns(id)
        return SessionProxy(parent=self, ns=ns)  # type: ignore

    def root_scope(self) -> Session:
        return self


class SessionProxy:
    ns: ResolvedId
    input: Inputs
    output: Outputs

    def __init__(self, parent: Session, ns: ResolvedId) -> None:
        self._parent = parent
        self.ns = ns
        self.input = Inputs(values=parent.input._map, ns=ns)
        self.output = Outputs(
            session=cast(Session, self),
            effects=self.output._effects,
            suspend_when_hidden=self.output._suspend_when_hidden,
            ns=ns,
        )

    def __getattr__(self, attr: str) -> Any:
        return getattr(self._parent, attr)

    def make_scope(self, id: str) -> Session:
        return self._parent.make_scope(self.ns(id))

    def root_scope(self) -> Session:
        res = self
        while isinstance(res, SessionProxy):
            res = res._parent
        return res

    def send_input_message(self, id: str, message: dict[str, object]) -> None:
        return self._parent.send_input_message(self.ns(id), message)

    def dynamic_route(self, name: str, handler: DynamicRouteHandler) -> str:
        return self._parent.dynamic_route(self.ns(name), handler)

    def download(
        self, id: Optional[str] = None, **kwargs: object
    ) -> Callable[[DownloadHandler], None]:
        def wrapper(fn: DownloadHandler):
            id_ = self.ns(id or fn.__name__)
            return self._parent.download(id=id_, **kwargs)(fn)

        return wrapper


# ======================================================================================
# Inputs
# ======================================================================================


# TODO: provide a real input typing example when we have an answer for that
# https://github.com/rstudio/py-shiny/issues/70
class Inputs:
    """
    A class representing Shiny input values.

    This class provides access to a :class:`~shiny.session.Session`'s input values. The
    input values are reactive :class:`~shiny.reactive.Values`, and can be accessed with
    the ``[]`` operator, or with ``.``. For example, if there is an input named ``x``,
    it can be accessed via ``input["x"]()`` or ``input.x()``.
    """

    def __init__(
        self, values: dict[str, Value[Any]], ns: Callable[[str], str] = Root
    ) -> None:
        self._map = values
        self._ns = ns

    def __setitem__(self, key: str, value: Value[Any]) -> None:
        if not isinstance(value, Value):
            raise TypeError("`value` must be a reactive.Value object.")

        self._map[self._ns(key)] = value

    def __getitem__(self, key: str) -> Value[Any]:
        key = self._ns(key)
        # Auto-populate key if accessed but not yet set. Needed to take reactive
        # dependencies on input values that haven't been received from client
        # yet.
        if key not in self._map:
            self._map[key] = Value[Any](read_only=True)

        return self._map[key]

    def __delitem__(self, key: str) -> None:
        del self._map[self._ns(key)]

    # Allow access of values as attributes.
    def __setattr__(self, attr: str, value: Value[Any]) -> None:
        if attr in ("_map", "_ns"):
            super().__setattr__(attr, value)
            return

        self.__setitem__(attr, value)

    def __getattr__(self, attr: str) -> Value[Any]:
        if attr in ("_map", "_ns"):
            return object.__getattribute__(self, attr)
        return self.__getitem__(attr)

    def __delattr__(self, key: str) -> None:
        self.__delitem__(key)

    def __contains__(self, key: str) -> bool:
        # This looks simple, but does a number of things. By accessing `self[key]`, it
        # indirectly calls `__getitem__`, which applies a namespace to the key, and
        # it populates the key if it doesn't exist yet. It then calls `is_set()`, which
        # creates a reactive dependency, and returns whether the value is set.
        return self[key].is_set()


# ======================================================================================
# Outputs
# ======================================================================================
class Outputs:
    """
    A class representing Shiny output definitions.
    """

    def __init__(
        self,
        session: Session,
        ns: Callable[[str], str],
        effects: dict[str, Effect_],
        suspend_when_hidden: dict[str, bool],
    ) -> None:
        self._session = session
        self._ns = ns
        self._effects = effects
        self._suspend_when_hidden = suspend_when_hidden

    @overload
    def __call__(self, fn: RenderFunction[Any, Any]) -> None:
        ...

    @overload
    def __call__(
        self,
        *,
        id: Optional[str] = None,
        suspend_when_hidden: bool = True,
        priority: int = 0,
        name: Optional[str] = None,
    ) -> Callable[[RenderFunction[Any, Any]], None]:
        ...

    def __call__(
        self,
        fn: Optional[RenderFunction[IT, OT]] = None,
        *,
        id: Optional[str] = None,
        suspend_when_hidden: bool = True,
        priority: int = 0,
        name: Optional[str] = None,
    ) -> None | Callable[[RenderFunction[IT, OT]], None]:
        if name is not None:
            from .. import _deprecated

            _deprecated.warn_deprecated(
                "`@output(name=...)` is deprecated. Use `@output(id=...)` instead."
            )
            id = name

        def set_fn(fn: RenderFunction[IT, OT]) -> None:
            # Get the (possibly namespaced) output id
            output_name = self._ns(id or fn.__name__)

            if not isinstance(fn, RenderFunction):
                raise TypeError(
                    "`@output` must be applied to a `@render.xx` function.\n"
                    + "In other words, `@output` must be above `@render.xx`."
                )

            # fn is a RenderFunction object. Give it a bit of metadata.
            fn.set_metadata(self._session, output_name)

            if output_name in self._effects:
                self._effects[output_name].destroy()

            self._suspend_when_hidden[output_name] = suspend_when_hidden

            @Effect(
                suspended=suspend_when_hidden and self._session._is_hidden(output_name),
                priority=priority,
            )
            async def output_obs():
                await self._session._send_message(
                    {"recalculating": {"name": output_name, "status": "recalculating"}}
                )

                message: dict[str, Optional[OT]] = {}
                try:
                    if _utils.is_async_callable(fn):
                        message[output_name] = await fn()
                    else:
                        message[output_name] = fn()
                except SilentCancelOutputException:
                    return
                except SilentException:
                    message[output_name] = None
                except Exception as e:
                    # Print traceback to the console
                    traceback.print_exc()
                    # Possibly sanitize error for the user
                    if self._session.app.sanitize_errors and not isinstance(
                        e, SafeException
                    ):
                        err_msg = self._session.app.sanitize_error_msg
                    else:
                        err_msg = str(e)
                    # Register the outbound error message
                    err_message = {
                        output_name: {
                            "message": err_msg,
                            # TODO: is it possible to get the call?
                            "call": None,
                            # TODO: I don't think we actually use this for anything client-side
                            "type": None,
                        }
                    }
                    self._session._outbound_message_queues["errors"].append(err_message)

                self._session._outbound_message_queues["values"].append(message)

                await self._session._send_message(
                    {"recalculating": {"name": output_name, "status": "recalculated"}}
                )

            output_obs.on_invalidate(
                lambda: self._session._send_progress("binding", {"id": output_name})
            )

            self._effects[output_name] = output_obs

            return None

        if fn is None:
            return set_fn
        else:
            return set_fn(fn)

    def _manage_hidden(self) -> None:
        "Suspends execution of hidden outputs and resumes execution of visible outputs."
        output_names = list(self._suspend_when_hidden.keys())
        for name in output_names:
            if self._should_suspend(name):
                self._effects[name].suspend()
            else:
                self._effects[name].resume()

    def _should_suspend(self, name: str) -> bool:
        return self._suspend_when_hidden[name] and self._session._is_hidden(name)<|MERGE_RESOLUTION|>--- conflicted
+++ resolved
@@ -812,11 +812,7 @@
         deps: list[dict[str, Any]] = []
         for dep in res["dependencies"]:
             self.app._register_web_dependency(dep)
-<<<<<<< HEAD
-            dep_dict = dep.as_dict()
-=======
             dep_dict = dep.as_dict(lib_prefix=self.app.lib_prefix)
->>>>>>> 6d25cbb7
             deps.append(dep_dict)
 
         return {"deps": deps, "html": res["html"]}
