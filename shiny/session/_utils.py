# Needed for types imported only during TYPE_CHECKING with Python 3.7 - 3.9
# See https://www.python.org/dev/peps/pep-0655/#usage-in-python-3-11
from __future__ import annotations

from ..types import MISSING, MISSING_TYPE

__all__ = (
    "get_current_session",
    "session_context",
    "require_active_session",
)

from contextlib import contextmanager
from contextvars import ContextVar, Token
from typing import TYPE_CHECKING, Any, Callable, Optional, TypeVar

<<<<<<< HEAD
from .._deprecated import session_type_warning
from .._docstring import add_example
=======
if TYPE_CHECKING:
    from ._session import Session

from .._docstring import no_example
>>>>>>> aba94597
from .._namespaces import namespace_context
from .._typing_extensions import TypedDict

if TYPE_CHECKING:
    from ._session import Session


class RenderedDeps(TypedDict):
    deps: list[dict[str, Any]]
    html: str


# ==============================================================================
# Context manager for current session (AKA current reactive domain)
# ==============================================================================
_current_session: ContextVar[Optional[Session]] = ContextVar(
    "current_session", default=None
)
_default_session: Optional[Session] = None


@no_example()
def get_current_session() -> Optional[Session]:
    """
    Get the current user session.

    Returns
    -------
    :
        The current session if one is active, otherwise ``None``.

    Note
    ----
    Shiny apps should not need to call this function directly. Instead, it is intended to
    be used by Shiny developers who wish to create new functions that should only be
    called from within an active Shiny session.

    See Also
    --------
    * :func:`~shiny.session.require_active_session`
    """
    return _current_session.get() or _default_session


@add_example()
@contextmanager
def session_context(session: Optional[Session]):
    """
    A context manager for current session.

    This context manager is used to set the current session for the duration of the code
    block. This is meant for advanced use cases where a custom session handling is
    needed.

    For example, if you want to use a session value (e.g.  module's session) that is different from the current session (e.g. a global session), then executing the module code within `with session_context(mod_sess):` will execute the code in the context of the module session.

    Parameters
    ----------
    session
        A :class:`~shiny.Session` instance. If not provided, the instance is inferred via
        :func:`~shiny.session.get_current_session`.
    """
    token: Token[Session | None] = _current_session.set(session)
    try:
        with namespace_context(session.ns if session else None):
            yield
    finally:
        _current_session.reset(token)


<<<<<<< HEAD
def require_active_session(session: MISSING_TYPE = MISSING) -> Session:
=======
@no_example()
def require_active_session(session: Optional[Session]) -> Session:
>>>>>>> aba94597
    """
    Raise an exception if no Shiny session is currently active.

    Parameters
    ----------
    session
        Deprecated. If a custom :class:`~shiny.Session` is needed, please execute your code inside `with
        shiny.session.session_context(session):`. See
        :func:`~shiny.session.session_context` for more details.

    Returns
    -------
    :
        The session.

    Note
    ----
    Shiny apps should not need to call this function directly. Instead, it is intended to
    be used by Shiny developers who wish to create new functions that should only be
    called from within an active Shiny session.

    Raises
    ------
    ValueError
        If session is not active.

    See Also
    --------
    * :func:`~shiny.session.get_current_session`
    """

    session_is_missing = True

    if not isinstance(session, MISSING_TYPE):
        session_type_warning()
        session_is_missing = (
            session is None
        )  # pyright: ignore[reportUnnecessaryComparison]

    ret_session: Session | None = None
    if session_is_missing:
        ret_session = get_current_session()

    if ret_session is None:
        import inspect

        call_stack = inspect.stack()
        if len(call_stack) > 1:
            caller = call_stack[1]
        else:
            # Uncommon case: this function is called from the top-level, so the caller
            # is just require_active_session.
            caller = call_stack[0]

        calling_fn_name = caller.function
        if calling_fn_name == "__init__":
            # If the caller is __init__, then we're most likely in the initialization of
            # an object. This will get the class name.
            calling_fn_name = caller.frame.f_locals["self"].__class__.__name__

        raise RuntimeError(
            f"{calling_fn_name}() must be called from within an active Shiny session."
        )
    return ret_session


# Ideally I'd love not to limit the types for T, but if I don't, the type checker has
# trouble figuring out what `T` is supposed to be when run_thunk is actually used. For
# now, just keep expanding the possible types, as needed.
T = TypeVar("T", str, int)


def read_thunk(thunk: Callable[[], T] | T) -> T:
    if callable(thunk):
        return thunk()
    else:
        return thunk


def read_thunk_opt(thunk: Optional[Callable[[], T] | T]) -> Optional[T]:
    if thunk is None:
        return None
    elif callable(thunk):
        return thunk()
    else:
        return thunk<|MERGE_RESOLUTION|>--- conflicted
+++ resolved
@@ -14,15 +14,8 @@
 from contextvars import ContextVar, Token
 from typing import TYPE_CHECKING, Any, Callable, Optional, TypeVar
 
-<<<<<<< HEAD
 from .._deprecated import session_type_warning
-from .._docstring import add_example
-=======
-if TYPE_CHECKING:
-    from ._session import Session
-
-from .._docstring import no_example
->>>>>>> aba94597
+from .._docstring import add_example, no_example
 from .._namespaces import namespace_context
 from .._typing_extensions import TypedDict
 
@@ -93,12 +86,8 @@
         _current_session.reset(token)
 
 
-<<<<<<< HEAD
+@no_example()
 def require_active_session(session: MISSING_TYPE = MISSING) -> Session:
-=======
-@no_example()
-def require_active_session(session: Optional[Session]) -> Session:
->>>>>>> aba94597
     """
     Raise an exception if no Shiny session is currently active.
 
