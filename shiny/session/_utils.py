# Needed for types imported only during TYPE_CHECKING with Python 3.7 - 3.9
# See https://www.python.org/dev/peps/pep-0655/#usage-in-python-3-11
from __future__ import annotations

from ..types import MISSING, MISSING_TYPE

__all__ = (
    "get_current_session",
    "session_context",
    "require_active_session",
)

from contextlib import contextmanager
from contextvars import ContextVar, Token
from typing import TYPE_CHECKING, Any, Callable, Optional, TypeVar

from .._deprecated import session_type_warning
from .._docstring import add_example
from .._namespaces import namespace_context
from .._typing_extensions import TypedDict

if TYPE_CHECKING:
    from ._session import Session


class RenderedDeps(TypedDict):
    deps: list[dict[str, Any]]
    html: str


# ==============================================================================
# Context manager for current session (AKA current reactive domain)
# ==============================================================================
_current_session: ContextVar[Optional[Session]] = ContextVar(
    "current_session", default=None
)
_default_session: Optional[Session] = None


def get_current_session() -> Optional[Session]:
    """
    Get the current user session.

    Returns
    -------
    :
        The current session if one is active, otherwise ``None``.

    Note
    ----
    Shiny apps should not need to call this function directly. Instead, it is intended to
    be used by Shiny developers who wish to create new functions that should only be
    called from within an active Shiny session.

    See Also
    -------
    ~require_active_session
    """
    return _current_session.get() or _default_session


@add_example()
@contextmanager
def session_context(session: Optional[Session]):
    """
    A context manager for current session.

    This context manager is used to set the current session for the duration of the code
    block. This is meant for advanced use cases where a custom session handling is
    needed.

    For example, if you want to use a session value (e.g.  module's session) that is different from the current session (e.g. a global session), then executing the module code within `with session_context(mod_sess):` will execute the code in the context of the module session.

    Parameters
    ----------
    session
        A :class:`~shiny.Session` instance. If not provided, the instance is inferred via
        :func:`~shiny.session.get_current_session`.
    """
    token: Token[Session | None] = _current_session.set(session)
    try:
        with namespace_context(session.ns if session else None):
            yield
    finally:
        _current_session.reset(token)


def require_active_session(session: MISSING_TYPE = MISSING) -> Session:
    """
    Raise an exception if no Shiny session is currently active.

    Parameters
    ----------
    session
<<<<<<< HEAD
        Deprecated. If a custom session is needed, please execute your code inside `with
        shiny.session.session_context(session):`. See
        :func:`~shiny.session.session_context` for more details.
=======
        A :class:`~shiny.Session` instance. If not provided, the session is inferred via
        :func:`~shiny.session.get_current_session`.
>>>>>>> c19bf27c

    Returns
    -------
    :
        The session.

    Note
    ----
    Shiny apps should not need to call this function directly. Instead, it is intended to
    be used by Shiny developers who wish to create new functions that should only be
    called from within an active Shiny session.

    Raises
    ------
    ValueError
        If session is not active.

    See Also
    -------
    ~get_current_session
    """

    session_is_missing = True

    if not isinstance(session, MISSING_TYPE):
        session_type_warning()
        session_is_missing = (
            session is None
        )  # pyright: ignore[reportUnnecessaryComparison]

    ret_session: Session | None = None
    if session_is_missing:
        ret_session = get_current_session()

    if ret_session is None:
        import inspect

        call_stack = inspect.stack()
        if len(call_stack) > 1:
            caller = call_stack[1]
        else:
            # Uncommon case: this function is called from the top-level, so the caller
            # is just require_active_session.
            caller = call_stack[0]

        calling_fn_name = caller.function
        if calling_fn_name == "__init__":
            # If the caller is __init__, then we're most likely in the initialization of
            # an object. This will get the class name.
            calling_fn_name = caller.frame.f_locals["self"].__class__.__name__

        raise RuntimeError(
            f"{calling_fn_name}() must be called from within an active Shiny session."
        )
    return ret_session


# Ideally I'd love not to limit the types for T, but if I don't, the type checker has
# trouble figuring out what `T` is supposed to be when run_thunk is actually used. For
# now, just keep expanding the possible types, as needed.
T = TypeVar("T", str, int)


def read_thunk(thunk: Callable[[], T] | T) -> T:
    if callable(thunk):
        return thunk()
    else:
        return thunk


def read_thunk_opt(thunk: Optional[Callable[[], T] | T]) -> Optional[T]:
    if thunk is None:
        return None
    elif callable(thunk):
        return thunk()
    else:
        return thunk<|MERGE_RESOLUTION|>--- conflicted
+++ resolved
@@ -92,14 +92,9 @@
     Parameters
     ----------
     session
-<<<<<<< HEAD
-        Deprecated. If a custom session is needed, please execute your code inside `with
+        Deprecated. If a custom :class:`~shiny.Session` is needed, please execute your code inside `with
         shiny.session.session_context(session):`. See
         :func:`~shiny.session.session_context` for more details.
-=======
-        A :class:`~shiny.Session` instance. If not provided, the session is inferred via
-        :func:`~shiny.session.get_current_session`.
->>>>>>> c19bf27c
 
     Returns
     -------
