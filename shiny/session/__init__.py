"""
Tools for working within a (user) session context.
"""

<<<<<<< HEAD
from ._session import Inputs, Outputs, Session
from ._utils import (
=======
from ._session import Session, Inputs, Outputs
from ._utils import (  # noqa: F401
>>>>>>> 6f846378
    get_current_session,
    session_context as session_context,
    require_active_session,
)

__all__ = (
    "Session",
    "Inputs",
    "Outputs",
    "get_current_session",
    "require_active_session",
)<|MERGE_RESOLUTION|>--- conflicted
+++ resolved
@@ -2,13 +2,8 @@
 Tools for working within a (user) session context.
 """
 
-<<<<<<< HEAD
-from ._session import Inputs, Outputs, Session
+from ._session import Session, Inputs, Outputs
 from ._utils import (
-=======
-from ._session import Session, Inputs, Outputs
-from ._utils import (  # noqa: F401
->>>>>>> 6f846378
     get_current_session,
     session_context as session_context,
     require_active_session,
