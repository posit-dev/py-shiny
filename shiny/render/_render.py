--- conflicted
+++ resolved
@@ -280,13 +280,9 @@
     async def render(self) -> dict[str, Jsonifiable] | Jsonifiable | None:
         is_userfn_async = self.fn.is_async()
         name = self.output_id
-<<<<<<< HEAD
         session = require_active_session()
-=======
-        session = require_active_session(None)
         # Module support
         name = session.ns(name)
->>>>>>> bd685bbe
         width = self.width
         height = self.height
         alt = self.alt
