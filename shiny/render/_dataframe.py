from __future__ import annotations

import abc
import json
<<<<<<< HEAD
from dataclasses import dataclass
from typing import (
    TYPE_CHECKING,
    Any,
    Literal,
    Optional,
    Protocol,
    Sequence,
    TypedDict,
    Union,
    cast,
    runtime_checkable,
)
=======
from typing import TYPE_CHECKING, Any, Literal, Protocol, Union, cast, runtime_checkable
>>>>>>> 11b83c3f

from htmltools import Tag

from .. import reactive, ui
from .._deprecated import ShinyDeprecationWarning
from .._docstring import add_example, no_example
<<<<<<< HEAD
from .._typing_extensions import Self
from ..session._utils import get_current_session, require_active_session
=======
>>>>>>> 11b83c3f
from ._dataframe_unsafe import serialize_numpy_dtypes
from .renderer import Jsonifiable, Renderer, ValueFn

if TYPE_CHECKING:
    import pandas as pd

    from ..session._utils import Session

# TODO-barret-future; make generic? By currently accepting `object`, it is difficult to capture the generic type of the data.
DataFrameResult = Union[None, "pd.DataFrame", "DataGrid", "DataTable"]


class CellUpdateFn(Protocol):
    async def __call__(
        self,
        *,
        info: CellUpdateInfo,
        # TODO-barret; Remove `**kwargs`
        **kwargs: Any,  # future proofing
    ) -> Any: ...


class CellUpdateInfo(TypedDict):
    row_index: int
    column_index: int
    value: str
    prev: str


class CellsUpdateFn(Protocol):
    async def __call__(
        self,
        *,
        infos: list[CellUpdateInfo],
        # TODO-barret; Remove `**kwargs`
        **kwargs: Any,  # future proofing
    ) -> Any: ...
@dataclass
class CellPatch:
    row_index: int
    # TODO-barret; Safeguard against columns with the same name
    # TODO-barret; Use column index instead of name
    column_index: int
    value: str
    prev: str


class AbstractTabularData(abc.ABC):
    @abc.abstractmethod
    def to_payload(self) -> Jsonifiable: ...


EditMode = Literal["none", "edit"]
RowSelectionMode = Literal["none", "single_row", "multiple_row"]
# ColumnSelectionMode = Literal["single_col", "multiple_col"]
DataFrameMode = Union[
    EditMode,
    RowSelectionMode,
    # ColumnSelectionMode,
    Literal["none"],
]

RowSelectionModeDeprecated = Literal["single", "multiple", "none", "deprecated"]


class SelectedIndicies(TypedDict):
    rows: tuple[int] | None
    columns: tuple[int] | None


# # TODO-future; Use `dataframe-api-compat>=0.2.6` to injest dataframes and return standardized dataframe structures
# # TODO-future: Find this type definition: https://github.com/data-apis/dataframe-api-compat/blob/273c0be45962573985b3a420869d0505a3f9f55d/dataframe_api_compat/polars_standard/dataframe_object.py#L22
# # Related: https://data-apis.org/dataframe-api-compat/quick_start/
# # Related: https://github.com/data-apis/dataframe-api-compat
# # Related: `.collect()` is needed. Boo. : https://data-apis.org/dataframe-api-compat/basics/dataframe/#__tabbed_2_2
# from dataframe_api import DataFrame as DataFrameStandard
# class ConsortiumNamespaceDataframe(Protocol):
#     def __dataframe_namespace__(self) -> DataFrameStandard: ...
# class ConsortiumStandardDataframe(Protocol):
#     def __dataframe_consortium_standard__(self,api_version: str) -> DataFrameStandard: ...
# # https://data-apis.org/dataframe-protocol/latest/purpose_and_scope.html#this-dataframe-protocol
# def get_compliant_df(
#     df: ConsortiumNamespaceDataframe | ConsortiumStandardDataframe,
# ) -> DataFrameStandard:
#     """Utility function to support programming against a dataframe API"""
#     if hasattr(df, "__dataframe_namespace__"):
#         # Is already Standard-compliant DataFrame, nothing to do here.
#         pass
#     elif hasattr(df, "__dataframe_consortium_standard__"):
#         # Convert to Standard-compliant DataFrame.
#         df = df.__dataframe_consortium_standard__(api_version="2023.11-beta")
#     else:
#         # Here we can raise an exception if we only want to support compliant dataframes,
#         # or convert to our default choice of dataframe if we want to accept (e.g.) dicts
#         raise TypeError(
#             "Expected Standard-compliant DataFrame, or DataFrame with Standard-compliant implementation"
#         )
#     return df


def as_mode(
    mode: DataFrameMode,
    *,
    row_selection_mode: RowSelectionModeDeprecated,
) -> DataFrameMode:
    if row_selection_mode == "deprecated":
        return mode
    ShinyDeprecationWarning(
        "`DataGraid(row_selection_mode=)` has been superseded by `DataGrid(mode=)`."
        ' Please use `DataGrid(mode="{row_selection_mode}_row")` instead.'
    )
    if row_selection_mode == "none":
        return "none"

    mode = cast(RowSelectionMode, f"{row_selection_mode}_row")
    return mode


@add_example(ex_dir="../api-examples/data_frame")
class DataGrid(AbstractTabularData):
    """
    Holds the data and options for a :class:`~shiny.render.data_frame` output, for a
    spreadsheet-like view.

    Parameters
    ----------
    data
        A pandas `DataFrame` object, or any object that has a `.to_pandas()` method
        (e.g., a Polars data frame or Arrow table).
    width
        A _maximum_ amount of horizontal space for the data grid to occupy, in CSS units
        (e.g. `"400px"`) or as a number, which will be interpreted as pixels. The
        default is `fit-content`, which sets the grid's width according to its contents.
        Set this to `100%` to use the maximum available horizontal space.
    height
        A _maximum_ amount of vertical space for the data grid to occupy, in CSS units
        (e.g. `"400px"`) or as a number, which will be interpreted as pixels. If there
        are more rows than can fit in this space, the grid will scroll. Set the height
        to `"auto"` to allow the grid to grow to fit all of the rows (this is not
        recommended for large data sets, as it may crash the browser).
    summary
        If `True` (the default), shows a message like "Viewing rows 1 through 10 of 20"
        below the grid when not all of the rows are being shown. If `False`, the message
        is not displayed. You can also specify a string template to customize the
        message, containing `{start}`, `{end}`, and `{total}` tokens. For example:
        `"Viendo filas {start} a {end} de {total}"`.
    filters
        If `True`, shows a row of filter inputs below the headers, one for each column.
    mode
        Single string to set the mode of the table.

        Supported values:
        * Use `"none"` to disable any cell selections or editing.
        * Use `"single_row"` to allow a single row to be selected at a time.
        * Use `"multiple_row"` to allow multiple rows to be selected by clicking on them individually.
        * Use `"edit"` to allow editing of the cells in the table.
    row_selection_mode
        Deprecated. Please use `mode={row_selection_mode}_row` instead.

    Returns
    -------
    :
        An object suitable for being returned from a `@render.data_frame`-decorated
        output function.

    See Also
    --------
    * :func:`~shiny.ui.output_data_frame`
    * :class:`~shiny.render.data_frame`
    * :class:`~shiny.render.DataTable`
    """

    def __init__(
        self,
        data: object,
        *,
        width: str | float | None = "fit-content",
        height: Union[str, float, None] = None,
        summary: Union[bool, str] = True,
        filters: bool = False,
        mode: DataFrameMode = "none",
        row_selection_mode: RowSelectionModeDeprecated = "deprecated",
    ):
        import pandas as pd

        self.data: pd.DataFrame = cast(
            pd.DataFrame,
            cast_to_pandas(
                data,
                "The DataGrid() constructor didn't expect a 'data' argument of type",
            ),
        )

        self.width = width
        self.height = height
        self.summary = summary
        self.filters = filters
        self.mode: DataFrameMode = as_mode(mode, row_selection_mode=row_selection_mode)

    def to_payload(self) -> Jsonifiable:
        res = serialize_pandas_df(self.data)
        res["options"] = dict(
            width=self.width,
            height=self.height,
            summary=self.summary,
            filters=self.filters,
            mode=self.mode,
            style="grid",
            fill=self.height is None,
        )
        return res


@no_example()
class DataTable(AbstractTabularData):
    """
    Holds the data and options for a :class:`~shiny.render.data_frame` output, for a
    spreadsheet-like view.

    Parameters
    ----------
    data
        A pandas `DataFrame` object, or any object that has a `.to_pandas()` method
        (e.g., a Polars data frame or Arrow table).
    width
        A _maximum_ amount of vertical space for the data table to occupy, in CSS units
        (e.g. `"400px"`) or as a number, which will be interpreted as pixels. The
        default is `fit-content`, which sets the table's width according to its
        contents. Set this to `100%` to use the maximum available horizontal space.
    height
        A _maximum_ amount of vertical space for the data table to occupy, in CSS units
        (e.g. `"400px"`) or as a number, which will be interpreted as pixels. If there
        are more rows than can fit in this space, the table body will scroll. Set the
        height to `None` to allow the table to grow to fit all of the rows (this is not
        recommended for large data sets, as it may crash the browser).
    summary
        If `True` (the default), shows a message like "Viewing rows 1 through 10 of 20"
        below the grid when not all of the rows are being shown. If `False`, the message
        is not displayed. You can also specify a string template to customize the
        message, containing `{start}`, `{end}`, and `{total}` tokens. For example:
        `"Viendo filas {start} a {end} de {total}"`.
    filters
        If `True`, shows a row of filter inputs below the headers, one for each column.
    mode
        Single string to set the mode of the table.

        Supported values:
        * Use `"none"` to disable any cell selections or editing.
        * Use `"single_row"` to allow a single row to be selected at a time.
        * Use `"multiple_row"` to allow multiple rows to be selected by clicking on them individually.
        * Use `"edit"` to allow editing of the cells in the table.
    row_selection_mode
        Deprecated. Please use `mode={row_selection_mode}_row` instead.

    Returns
    -------
    :
        An object suitable for being returned from a `@render.data_frame`-decorated
        output function.

    See Also
    --------
    * :func:`~shiny.ui.output_data_frame`
    * :class:`~shiny.render.data_frame`
    * :class:`~shiny.render.DataGrid`
    """

    def __init__(
        self,
        data: object,
        *,
        width: Union[str, float, None] = "fit-content",
        height: Union[str, float, None] = "500px",
        summary: Union[bool, str] = True,
        filters: bool = False,
        mode: DataFrameMode = "none",
        row_selection_mode: Literal["deprecated"] = "deprecated",
    ):
        import pandas as pd

        self.data: pd.DataFrame = cast(
            pd.DataFrame,
            cast_to_pandas(
                data,
                "The DataTable() constructor didn't expect a 'data' argument of type",
            ),
        )

        self.width = width
        self.height = height
        self.summary = summary
        self.filters = filters
        self.mode: DataFrameMode = as_mode(mode, row_selection_mode=row_selection_mode)

    def to_payload(self) -> Jsonifiable:
        res = serialize_pandas_df(self.data)
        res["options"] = dict(
            width=self.width,
            height=self.height,
            summary=self.summary,
            filters=self.filters,
            mode=self.mode,
            style="table",
        )
        return res


def serialize_pandas_df(df: "pd.DataFrame") -> dict[str, Any]:
    columns = df.columns.tolist()
    columns_set = set(columns)
    if len(columns_set) != len(columns):
        raise ValueError(
            "The column names of the pandas DataFrame are not unique."
            " This is not supported by the data_frame renderer."
        )

    # Currently, we don't make use of the index; drop it so we don't error trying to
    # serialize it or something
    df = df.reset_index(drop=True)

    res = json.loads(
        # {index: [index], columns: [columns], data: [values]}
        df.to_json(None, orient="split")  # pyright: ignore[reportUnknownMemberType]
    )

    res["type_hints"] = serialize_numpy_dtypes(df)

    return res


@add_example()
class data_frame(Renderer[DataFrameResult]):
    """
    Decorator for a function that returns a pandas `DataFrame` object (or similar) to
    render as an interactive table or grid. Features fast virtualized scrolling, sorting,
    filtering, and row selection (single or multiple).

    Returns
    -------
    :
        A decorator for a function that returns any of the following:

        1. A :class:`~shiny.render.DataGrid` or :class:`~shiny.render.DataTable` object,
           which can be used to customize the appearance and behavior of the data frame
           output.
        2. A pandas `DataFrame` object. (Equivalent to
           `shiny.render.DataGrid(df)`.)
        3. Any object that has a `.to_pandas()` method (e.g., a Polars data frame or
           Arrow table). (Equivalent to `shiny.render.DataGrid(df.to_pandas())`.)

    Row selection
    -------------
    When using the row selection feature, you can access the selected rows by using the
<<<<<<< HEAD
    `<data_frame_renderer>.input_selected_rows()` method, where `<data_frame_renderer>`
    is the render function name that corresponds with the `id=` used in
    :func:`~shiny.ui.outout_data_frame`. Internally, this method retrieves the selected
    row value from session's `input.<id>_selected_rows()` value. The value returned will
    be `None` if the row selection mode is `"none"`, or a tuple of integers representing
    the indices of the selected rows. If no rows have been selected (while in a non-`"none"`
    row selection mode), an empty tuple will be returned. To filter a pandas data frame
    down to the selected rows, use `df.iloc[list(input.<id>_selected_rows())]`.
=======
    `input.<id>_selected_rows()` function, where `<id>` is the `id` of the
    :func:`~shiny.ui.output_data_frame`. The value returned will be `None` if no rows
    are selected, or a tuple of integers representing the indices of the selected rows.
    To filter a pandas data frame down to the selected rows, use
    `df.iloc[list(input.<id>_selected_rows())]`.
>>>>>>> 11b83c3f

    Tip
    ----
    This decorator should be applied **before** the ``@output`` decorator (if that
    decorator is used). Also, the name of the decorated function (or
    ``@output(id=...)``) should match the ``id`` of a :func:`~shiny.ui.output_table`
    container (see :func:`~shiny.ui.output_table` for example usage).

    See Also
    --------
    * :func:`~shiny.ui.output_data_frame`
    * :class:`~shiny.render.DataGrid` and :class:`~shiny.render.DataTable` are the
      objects you can return from the rendering function to specify options.
    """

<<<<<<< HEAD
    _session: Session | None  # Do not use. Use `_get_session()` instead

    _value: reactive.Value[DataFrameResult | None]
    # _data: reactive.Value[pd.DataFrame | None]

    handle_cell_update: CellUpdateFn
    handle_cells_update: CellsUpdateFn

    cell_patches: reactive.Value[list[CellPatch]]

    data: reactive.Calc_[pd.DataFrame]
    """
    Reactive value of the data frame's output data.
    """
    data_patched: reactive.Calc_[pd.DataFrame]
    """
    Reactive value of the data frame's edited output data.
    """
    table_mode: reactive.Calc_[DataFrameMode]
    """
    Reactive value of the data frame's row selection mode.
    """

    input_selected: reactive.Calc_[SelectedIndicies | None]
    """
    Reactive value of selected rows indicies.

    This method is a wrapper around `input.<id>_selected_rows()`, where `<id>` is
    the `id` of the data frame output. This method returns the selected rows and
    will cause reactive updates as the selected rows change.

    Returns
    -------
    :
        * `None` if the row selection mode is None
        * `tuple[int]` representing the indices of the selected rows. If no rowws are selected
    """

    data_selected: reactive.Calc_[pd.DataFrame]
    """
    Reactive value that returns the edited data frame subsetted to the selected area.

    Returns
    -------
    :
        * If the row selection mode is `None`, the calculation will throw a silent error (`req(False)`)
        * The edited data (`.data_patched()`) at the indices of the selected rows
    """

    def _init_reactives(self) -> None:

        import pandas as pd

        from .. import req

        # Init
        self._value: reactive.Value[Union[DataFrameResult, None]] = reactive.Value(None)
        self.cell_patches: reactive.Value[list[CellPatch]] = reactive.Value([])

        @reactive.calc
        def self_data() -> pd.DataFrame:
            value = self._value()
            req(value)

            if not isinstance(value, (DataGrid, DataTable)):
                raise TypeError(
                    f"Unsupported type returned from render function: {type(value)}. Expected `DataGrid` or `DataTable`"
                )

            if not isinstance(value.data, pd.DataFrame):
                raise TypeError(f"Unexpected type for self._data: {type(value.data)}")

            return value.data

        self.data = self_data

        @reactive.calc
        def self_table_mode() -> DataFrameMode:
            value = self._value()
            req(value)
            if not isinstance(value, (DataGrid, DataTable)):
                raise TypeError(
                    f"Unsupported type returned from render function: {type(value)}. Expected `DataGrid` or `DataTable`"
                )

            return value.mode

        self.table_mode = self_table_mode

        @reactive.calc
        def self_input_selected() -> SelectedIndicies | None:
            mode = self.table_mode()
            if mode == "none":
                return None
            return {
                "rows": self._get_session().input[f"{self.output_id}_selected_rows"](),
                "columns": None,
            }

        self.input_selected = self_input_selected

        @reactive.calc
        def self_data_selected() -> pd.DataFrame:
            indicies = self.input_selected()
            if indicies is None:
                req(False)
                raise RuntimeError("This should never be reached for typing purposes")

            data_selected = self.data_patched()
            if indicies["rows"] is not None:
                data_selected = data_selected.iloc[list(indicies["rows"])]
            if indicies["columns"] is not None:
                data_selected = data_selected.iloc[:, list(indicies["columns"])]
            return data_selected

        self.data_selected = self_data_selected

        @reactive.calc
        def self_data_patched() -> pd.DataFrame:
            data = self.data()

            with pd.option_context("mode.copy_on_write", True):
                for cell_patch in self.cell_patches():
                    data.iat[  # pyright: ignore[reportUnknownMemberType]
                        cell_patch.row_index,
                        cell_patch.column_index,
                    ] = cell_patch.value
            return data

        self.data_patched = self_data_patched

    def _get_session(self) -> Session:
        if self._session is None:
            raise RuntimeError(
                "The data frame's session can only be accessed within a reactive context"
            )
        return self._session

    # TODO-barret; `on` sounds like a registration. Maybe use `set` instead? `set_cell_update_fn`?
    def on_cell_update(self, fn: CellUpdateFn) -> Self:
        self.handle_cell_update = fn
        return self

    def on_cells_update(self, fn: CellsUpdateFn) -> Self:
        self.handle_cells_update = fn
        return self

    def _init_handlers(self) -> None:
        async def _on_cell_update_default(
            *,
            info: CellUpdateInfo,
            # row_index: int,
            # column_index: int,
            # value: str,
            # prev: str,
            **kwargs: Any,
        ) -> str:
            return info["value"]

        async def _on_cells_update_default(
            *,
            infos: list[CellUpdateInfo],
            **kwargs: Any,
        ):
            with reactive.isolate():
                formatted_values: list[Any] = []
                for update_info in infos:
                    # row_index = update_info["row_index"]
                    # column_index = update_info["column_index"]
                    # value = update_info["value"]
                    # prev = update_info["prev"]

                    formatted_value = await self.handle_cell_update(info=update_info)
                    #     row_index=row_index,
                    #     column_index=column_index,
                    #     value=value,
                    #     prev=prev,
                    # )
                    # TODO-barret; check type here?
                    # TODO-barret; The return value should be coerced by pandas to the correct type
                    formatted_values.append(formatted_value)

                return formatted_values

        self.on_cell_update(_on_cell_update_default)
        self.on_cells_update(_on_cells_update_default)
        # self._add_message_handlers()

    # To be called by session's outputRPC message handler on this data_frame
    # Do not change this method unless you update corresponding code in `/js/dataframe/`!!
    # @outputRPC_handler
    async def _handle_cells_update(self, update_infos: list[CellUpdateInfo]):

        # if len(self.cell_patches()) > 1:
        #     raise RuntimeError("Barret testing!")

        # Make new array to trigger reactive update
        patches = [p for p in self.cell_patches()]

        # Call user's on_cells_update method to retrieve formatted values
        # TODO-barret; REname `formatted` to `raw_values`
        formatted_values = await self.handle_cells_update(infos=update_infos)

        if len(formatted_values) != len(update_infos):
            raise ValueError(
                f"The return value of {self.output_id}'s `handle_cells_update()` (typically set by `@{self.output_id}.on_cells_update`) must be a list of the same length as the input list of cell updates. Received {len(formatted_values)} items and expected {len(update_infos)}."
            )

        # Add new patches
        for formatted_value, update_info in zip(formatted_values, update_infos):
            patches.append(
                CellPatch(
                    row_index=update_info["row_index"],
                    column_index=update_info["column_index"],
                    value=formatted_value,
                    prev=update_info["prev"],
                )
            )

        # Remove duplicate patches
        patch_map: dict[tuple[int, int], CellPatch] = {}
        for patch in patches:
            patch_map[(patch.row_index, patch.column_index)] = patch
        patches = list(patch_map.values())

        # Set new patches
        self.cell_patches.set(patches)

        return formatted_values
=======
    # `<data_frame_renderer>.input_selected_rows()` method, where `<data_frame_renderer>` is the render function name that corresponds with the `id=` used in :func:`~shiny.ui.outout_data_frame`. Internally, this method retrieves the selected row value from session's `input.<id>_selected_rows()` value. The value returned will be `None` if no rows
>>>>>>> 11b83c3f

    def auto_output_ui(self) -> Tag:
        return ui.output_data_frame(id=self.output_id)

    def __init__(self, fn: ValueFn[DataFrameResult]):
        # Must be done before super().__init__ is called
        session = get_current_session()
        self._session = session

        super().__init__(fn)

        # Set reactives from calculated properties
        self._init_reactives()
        # Set update functions
        self._init_handlers()

    def _set_output_metadata(self, *, output_id: str) -> None:
        super()._set_output_metadata(output_id=output_id)

        # Verify that the session used when creating the renderer is the same session used
        # when executing the renderer. This is to prevent a user from creating a renderer
        # in one module and setting an output on another.

        active_session = require_active_session(None)
        if self._get_session() != active_session:
            raise RuntimeError(
                "The session used when creating the renderer "
                "is not the same session used when executing the renderer. "
                "Please file an issue on "
                "GitHub <https://github.com/posit-dev/py-shiny/issues/new> "
                "with an example of how you are reproducing this error. "
                "We would be curious to know your use case!"
            )

    async def render(self) -> Jsonifiable:
        # Reset value
        self._value.set(None)
        self.cell_patches.set([])

        value = await self.fn()
        if value is None:
            return None

        if not isinstance(value, AbstractTabularData):
            value = DataGrid(
                cast_to_pandas(
                    value,
                    "@render.data_frame doesn't know how to render objects of type",
                )
            )

        self._value.set(value)
        return value.to_payload()

<<<<<<< HEAD
    async def _send_message_to_browser(self, handler: str, obj: dict[str, Any]):
        # TODO-barret; capture data in render method
        # TODO-barret; invalidate data in render method before user fn has been called

        session = self._get_session()
        id = session.ns(self.output_id)

        await session.send_custom_message(
            "receiveMessage",
            {
                "id": id,
                "handler": handler,
                "obj": obj,
            },
        )

    async def update_row_selection(
        self, idx: Optional[Sequence[int] | int] = None
    ) -> None:
        if idx is None:
            idx = ()
        elif isinstance(idx, int):
            idx = (idx,)

        with reactive.isolate():
            mode = self.row_selection_mode()
        if mode == "none":
            raise ValueError(
                "You can't update row selections when row_selection_mode is 'none'"
            )

        if mode == "single" and len(idx) > 1:
            raise ValueError(
                "Attempted to set multiple row selection values when row_selection_mode is 'single'"
            )
        await self._send_message_to_browser("updateRowSelection", {"keys": idx})
=======
    # def input_selected_rows(self) -> Optional[tuple[int]]:
    #     """
    #     When `row_selection_mode` is set to "single" or "multiple" this will return
    #     a tuple of integers representing the rows selected by a user.
    #     """

    #     active_session = require_active_session(None)
    #     return active_session.input[self.output_id + "_selected_rows"]()
>>>>>>> 11b83c3f


@runtime_checkable
class PandasCompatible(Protocol):
    # Signature doesn't matter, runtime_checkable won't look at it anyway
    def to_pandas(self) -> object: ...


def cast_to_pandas(x: object, error_message_begin: str) -> object:
    import pandas as pd

    if not isinstance(x, pd.DataFrame):
        if not isinstance(x, PandasCompatible):
            raise TypeError(
                error_message_begin
                + f" '{str(type(x))}'. Use either a pandas.DataFrame, or an object"
                " that has a .to_pandas() method."
            )
        return x.to_pandas()
    return x<|MERGE_RESOLUTION|>--- conflicted
+++ resolved
@@ -2,7 +2,6 @@
 
 import abc
 import json
-<<<<<<< HEAD
 from dataclasses import dataclass
 from typing import (
     TYPE_CHECKING,
@@ -16,20 +15,14 @@
     cast,
     runtime_checkable,
 )
-=======
-from typing import TYPE_CHECKING, Any, Literal, Protocol, Union, cast, runtime_checkable
->>>>>>> 11b83c3f
 
 from htmltools import Tag
 
 from .. import reactive, ui
 from .._deprecated import ShinyDeprecationWarning
 from .._docstring import add_example, no_example
-<<<<<<< HEAD
 from .._typing_extensions import Self
 from ..session._utils import get_current_session, require_active_session
-=======
->>>>>>> 11b83c3f
 from ._dataframe_unsafe import serialize_numpy_dtypes
 from .renderer import Jsonifiable, Renderer, ValueFn
 
@@ -383,7 +376,6 @@
     Row selection
     -------------
     When using the row selection feature, you can access the selected rows by using the
-<<<<<<< HEAD
     `<data_frame_renderer>.input_selected_rows()` method, where `<data_frame_renderer>`
     is the render function name that corresponds with the `id=` used in
     :func:`~shiny.ui.outout_data_frame`. Internally, this method retrieves the selected
@@ -392,13 +384,6 @@
     the indices of the selected rows. If no rows have been selected (while in a non-`"none"`
     row selection mode), an empty tuple will be returned. To filter a pandas data frame
     down to the selected rows, use `df.iloc[list(input.<id>_selected_rows())]`.
-=======
-    `input.<id>_selected_rows()` function, where `<id>` is the `id` of the
-    :func:`~shiny.ui.output_data_frame`. The value returned will be `None` if no rows
-    are selected, or a tuple of integers representing the indices of the selected rows.
-    To filter a pandas data frame down to the selected rows, use
-    `df.iloc[list(input.<id>_selected_rows())]`.
->>>>>>> 11b83c3f
 
     Tip
     ----
@@ -414,7 +399,6 @@
       objects you can return from the rendering function to specify options.
     """
 
-<<<<<<< HEAD
     _session: Session | None  # Do not use. Use `_get_session()` instead
 
     _value: reactive.Value[DataFrameResult | None]
@@ -644,9 +628,6 @@
         self.cell_patches.set(patches)
 
         return formatted_values
-=======
-    # `<data_frame_renderer>.input_selected_rows()` method, where `<data_frame_renderer>` is the render function name that corresponds with the `id=` used in :func:`~shiny.ui.outout_data_frame`. Internally, this method retrieves the selected row value from session's `input.<id>_selected_rows()` value. The value returned will be `None` if no rows
->>>>>>> 11b83c3f
 
     def auto_output_ui(self) -> Tag:
         return ui.output_data_frame(id=self.output_id)
@@ -701,7 +682,6 @@
         self._value.set(value)
         return value.to_payload()
 
-<<<<<<< HEAD
     async def _send_message_to_browser(self, handler: str, obj: dict[str, Any]):
         # TODO-barret; capture data in render method
         # TODO-barret; invalidate data in render method before user fn has been called
@@ -727,27 +707,26 @@
             idx = (idx,)
 
         with reactive.isolate():
-            mode = self.row_selection_mode()
+            mode = self.table_mode()
         if mode == "none":
             raise ValueError(
                 "You can't update row selections when row_selection_mode is 'none'"
             )
 
-        if mode == "single" and len(idx) > 1:
+        if mode == "single_row" and len(idx) > 1:
             raise ValueError(
                 "Attempted to set multiple row selection values when row_selection_mode is 'single'"
             )
         await self._send_message_to_browser("updateRowSelection", {"keys": idx})
-=======
-    # def input_selected_rows(self) -> Optional[tuple[int]]:
-    #     """
-    #     When `row_selection_mode` is set to "single" or "multiple" this will return
-    #     a tuple of integers representing the rows selected by a user.
-    #     """
-
-    #     active_session = require_active_session(None)
-    #     return active_session.input[self.output_id + "_selected_rows"]()
->>>>>>> 11b83c3f
+
+    def input_selected_rows(self) -> Optional[tuple[int]]:
+        """
+        When `row_selection_mode` is set to "single" or "multiple" this will return
+        a tuple of integers representing the rows selected by a user.
+        """
+
+        active_session = require_active_session(None)
+        return active_session.input[self.output_id + "_selected_rows"]()
 
 
 @runtime_checkable
