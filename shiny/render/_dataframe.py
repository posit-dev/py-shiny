--- conflicted
+++ resolved
@@ -1,29 +1,10 @@
 from __future__ import annotations
 
-<<<<<<< HEAD
 import warnings
 
 # TODO-barret; Docs
 # TODO-barret; Add examples!
-from typing import TYPE_CHECKING, Any, TypeVar
-=======
-import abc
-import json
-from typing import (
-    TYPE_CHECKING,
-    Any,
-    Awaitable,
-    Callable,
-    Literal,
-    Optional,
-    Protocol,
-    Sequence,
-    TypedDict,
-    Union,
-    cast,
-    runtime_checkable,
-)
->>>>>>> 10b8e688
+from typing import TYPE_CHECKING, Any, Awaitable, Callable, TypeVar
 
 from htmltools import Tag
 
@@ -31,7 +12,6 @@
 from .._docstring import add_example
 from .._typing_extensions import Self, TypedDict
 from ..session._utils import get_current_session, require_active_session
-<<<<<<< HEAD
 from ._data_frame_utils import (
     AbstractTabularData,
     BrowserCellSelection,
@@ -50,12 +30,7 @@
 )
 
 # as_selection_location_js,
-from .renderer import Jsonifiable, Renderer, ValueFn, output_binding_request_handler
-=======
-from ._dataframe_unsafe import serialize_numpy_dtypes
 from .renderer import Jsonifiable, Renderer, ValueFn
-from .renderer._utils import JsonifiableDict
->>>>>>> 10b8e688
 
 if TYPE_CHECKING:
     import pandas as pd
@@ -400,13 +375,8 @@
         return self._set_patches_handler_impl(self._patches_handler)
 
     # Do not change this method name unless you update corresponding code in `/js/dataframe/`!!
-<<<<<<< HEAD
-    async def _handle_patches(self, patches: list[CellPatch]) -> Jsonifiable:
+    async def _patches_handler(self, patches: list[CellPatch]) -> Jsonifiable:
         assert_patches_shape(patches)
-=======
-    async def _patches_handler(self, patches: list[CellPatch]) -> Jsonifiable:
-        # TODO-barret; verify that the patches are in the correct format
->>>>>>> 10b8e688
 
         # Call user's cell update method to retrieve formatted values
         updated_patches = await self._patches_fn(patches=patches)
