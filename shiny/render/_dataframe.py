--- conflicted
+++ resolved
@@ -27,12 +27,7 @@
 
 class AbstractTabularData(abc.ABC):
     @abc.abstractmethod
-<<<<<<< HEAD
-    def to_payload(self) -> Jsonifiable:
-        pass
-=======
     def to_payload(self) -> Jsonifiable: ...
->>>>>>> 01222f31
 
 
 @add_example(ex_dir="../api-examples/data_frame")
@@ -297,12 +292,7 @@
 @runtime_checkable
 class PandasCompatible(Protocol):
     # Signature doesn't matter, runtime_checkable won't look at it anyway
-<<<<<<< HEAD
-    def to_pandas(self) -> object:
-        pass
-=======
     def to_pandas(self) -> object: ...
->>>>>>> 01222f31
 
 
 def cast_to_pandas(x: object, error_message_begin: str) -> object:
