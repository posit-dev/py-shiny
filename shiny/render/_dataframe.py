--- conflicted
+++ resolved
@@ -279,7 +279,6 @@
             )
         return value.to_payload()
 
-<<<<<<< HEAD
     async def __send_message(self, type: str, obj: dict[str, Any] = {}):
         active_session = require_active_session(None)
         id = active_session.ns(self.output_id)
@@ -288,18 +287,17 @@
             {"id": id, "handler": type, "obj": obj},
         )
 
-    async def update_row_selection(self, idx: Optional[list[int]] = None) -> None:
-        await self.__send_message("updateRowSelection", {"keys": idx})
-=======
     def input_selected_rows(self) -> Optional[tuple[int]]:
         """
         When `row_selection_mode` is set to "single" or "multiple" this will return
         a tuple of integers representing the rows selected by a user.
         """
 
+    async def update_row_selection(self, idx: Optional[list[int]] = None) -> None:
+        await self.__send_message("updateRowSelection", {"keys": idx})
+
         active_session = require_active_session(None)
         return active_session.input[self.output_id + "_selected_rows"]()
->>>>>>> 6b844e83
 
 
 @runtime_checkable
