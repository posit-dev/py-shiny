--- conflicted
+++ resolved
@@ -285,10 +285,9 @@
         """
         Renders the output value function.
 
-<<<<<<< HEAD
         This method is called when the renderer is requested to render its output.
 
-        The `Renderer`'s `render` method goes as follows:
+        The `Renderer`'s `render()` implementation goes as follows:
 
         * Execute the value function supplied to the renderer.
         * If the output value is `None`, `None` will be returned.
@@ -298,15 +297,6 @@
         When overwriting this method in a subclass, the implementation should execute
         the value function `.fn` and return the transformed value (which is
         JSON-serializable).
-=======
-        This method is called when the renderer is requested to render its output. It
-        should execute the value function `.fn` and return a (most likely) transformed
-        value.
-
-        The default implementation is to resolve the value function. If the value is
-        `None`, `None` will be returned. If the value is not `None`, the `.transform()`
-        method will be called to transform the value into a JSON-serializable object.
->>>>>>> 1edbb816
         """
 
         value = await self.fn()
