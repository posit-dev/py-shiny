# This file exists solely because I found it hard to write typesafe code for
# manipulating numpy dtypes. Rather than litter many lines of code with pyright ignore
# directives, I've moved the problematic code here and disabled some pyright checks at
# the file level. If anyone knows how to make this code typesafe, we can get rid of this
# file.

from __future__ import annotations

from typing import TYPE_CHECKING, Any, Literal, Protocol, Union, runtime_checkable

from htmltools import HTML, MetadataNode, Tagifiable

<<<<<<< HEAD
from ..._typing_extensions import TypeGuard
from ._tbl_data import PdDataFrame, SeriesLike
=======
from ..._typing_extensions import TypedDict, TypeGuard
>>>>>>> 5ba7ef29

if TYPE_CHECKING:
    import pandas as pd

# pyright: reportMissingTypeArgument=false
# pyright: reportUnknownArgumentType=false
# pyright: reportUnknownMemberType=false
# pyright: reportUnknownParameterType=false
# pyright: reportUnknownVariableType=false


<<<<<<< HEAD
def serialize_numpy_dtypes(df: PdDataFrame) -> list[dict[str, Any]]:
=======
class DataFrameDtypeOriginal(TypedDict):
    type: str


class DataFrameDtypeSubset(TypedDict):
    type: Literal["numeric", "string", "html", "unknown"]


class DataFrameDtypeCategories(TypedDict):
    type: Literal["categorical"]
    categories: list[str]


DataFrameDtype = Union[
    DataFrameDtypeOriginal,
    DataFrameDtypeSubset,
    DataFrameDtypeCategories,
]


def serialize_numpy_dtypes(df: "pd.DataFrame") -> list[DataFrameDtype]:
>>>>>>> 5ba7ef29
    return [serialize_numpy_dtype(col) for _, col in df.items()]


def col_contains_shiny_html(col: SeriesLike) -> bool:
    return any(is_shiny_html(val) for _, val in enumerate(col))


def serialize_numpy_dtype(
    col: "pd.Series[Any]",
) -> DataFrameDtypeOriginal | DataFrameDtypeSubset | DataFrameDtypeCategories:
    import pandas as pd

    t = pd.api.types.infer_dtype(col)
    # t can be any of: string, bytes, floating, integer, mixed-integer,
    #     mixed-integer-float, decimal, complex, categorical, boolean, datetime64,
    #     datetime, date, timedelta64, timedelta, time, period, mixed, unknown-array

    if t == "string":
        if col_contains_shiny_html(col):
            t = "html"
        else:
            pass
        # If no HTML (which is a str) is found, then it is a string! (Keep t as `"string"`)
    elif t in ["bytes", "floating", "integer", "decimal", "mixed-integer-float"]:
        t = "numeric"
    elif t == "categorical":
        return {
            "type": "categorical",
            "categories": [str(x) for x in col.cat.categories.to_list()],
        }
    else:
        if col_contains_shiny_html(col):
            t = "html"
        else:
            t = "unknown"

    return {"type": t}


# TODO-future; Replace this class with `htmltools.ReprHtml` when it is publically available. Even better... there should be a "is tag-like" method in htmltools that determines if the object could be enhanced by rendering
@runtime_checkable
class ReprHtml(Protocol):
    """
    Objects with a `_repr_html_()` method.
    """

    def _repr_html_(self) -> str: ...


# TODO-barret-test; Add test to assert the union type of `TagNode` contains `str` and (HTML | Tagifiable | MetadataNode | ReprHtml). Until a `is tag renderable` method is available in htmltools, we need to check for these types manually and must stay in sync with the `TagNode` union type.
# TODO-barret-future; Use `TypeIs[HTML | Tagifiable | MetadataNode | ReprHtml]` when it is available from typing_extensions
def is_shiny_html(val: Any) -> TypeGuard[HTML | Tagifiable | MetadataNode | ReprHtml]:
    return isinstance(val, (HTML, Tagifiable, MetadataNode, ReprHtml))<|MERGE_RESOLUTION|>--- conflicted
+++ resolved
@@ -10,12 +10,8 @@
 
 from htmltools import HTML, MetadataNode, Tagifiable
 
-<<<<<<< HEAD
-from ..._typing_extensions import TypeGuard
+from ..._typing_extensions import TypedDict, TypeGuard
 from ._tbl_data import PdDataFrame, SeriesLike
-=======
-from ..._typing_extensions import TypedDict, TypeGuard
->>>>>>> 5ba7ef29
 
 if TYPE_CHECKING:
     import pandas as pd
@@ -27,9 +23,6 @@
 # pyright: reportUnknownVariableType=false
 
 
-<<<<<<< HEAD
-def serialize_numpy_dtypes(df: PdDataFrame) -> list[dict[str, Any]]:
-=======
 class DataFrameDtypeOriginal(TypedDict):
     type: str
 
@@ -50,8 +43,7 @@
 ]
 
 
-def serialize_numpy_dtypes(df: "pd.DataFrame") -> list[DataFrameDtype]:
->>>>>>> 5ba7ef29
+def serialize_numpy_dtypes(df: PdDataFrame) -> list[DataFrameDtype]:
     return [serialize_numpy_dtype(col) for _, col in df.items()]
 
 
