--- conflicted
+++ resolved
@@ -22,11 +22,8 @@
     SelectionModes,
     as_cell_selection,
 )
-<<<<<<< HEAD
+from ._styles import StyleInfo
 from ._types import CellHtml
-=======
-from ._styles import StyleInfo
->>>>>>> a00a3504
 
 __all__ = (
     "AbstractTabularData",
