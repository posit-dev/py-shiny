from __future__ import annotations

import warnings

# TODO-barret; Should `.input_cell_selection()` ever return None? Is that value even helpful? Empty lists would be much more user friendly.
# TODO-barret-render.data_frame; Docs
# TODO-barret-render.data_frame; Add examples!
from typing import (
    TYPE_CHECKING,
    Any,
    Awaitable,
    Callable,
    Dict,
    Literal,
    TypeVar,
    Union,
    cast,
)

from htmltools import Tag

from .. import reactive, ui
from .._docstring import add_example
from .._typing_extensions import Annotated, TypedDict
from .._utils import wrap_async
from ..session._utils import require_active_session, session_context
from ..types import ListOrTuple
from ._data_frame_utils import (
    AbstractTabularData,
    BrowserCellSelection,
    CellPatch,
    CellPatchProcessed,
    CellSelection,
    CellValue,
    DataGrid,
    DataTable,
    PatchesFn,
    PatchesFnSync,
    PatchFn,
    PatchFnSync,
    SelectionModes,
    as_cell_selection,
    assert_patches_shape,
    cast_to_pandas,
    cell_patch_processed_to_jsonifiable,
    wrap_shiny_html,
)
from ._data_frame_utils._unsafe import serialize_numpy_dtype

# as_selection_location_js,
from .renderer import Jsonifiable, Renderer, ValueFn

if TYPE_CHECKING:
    import pandas as pd

    from ..session import Session

    DataFrameT = TypeVar("DataFrameT", bound=pd.DataFrame)
    # TODO-barret-render.data_frame; Pandas, Polars, api compat, etc.; Today, we only support Pandas


from ._data_frame_utils._datagridtable import DataFrameResult


class ColumnSort(TypedDict):
    col: int
    desc: bool


class ColumnFilterStr(TypedDict):
    col: int
    value: str


class ColumnFilterNumber(TypedDict):
    col: int
    value: (
        tuple[int | float, int | float]
        | tuple[int | float, None]
        | tuple[None, int | float]
        | Annotated[list[int | float | None], 2]
    )


ColumnFilter = Union[ColumnFilterStr, ColumnFilterNumber]


class DataViewInfo(TypedDict):
    sort: tuple[ColumnSort, ...]
    filter: tuple[ColumnFilter, ...]

    rows: tuple[int, ...]  # sorted and filtered row number
    selected_rows: tuple[int, ...]  # selected and sorted and filtered row number
    # selected_columns: tuple[int, ...]  # selected and sorted and filtered row number


# # TODO-future; Use `dataframe-api-compat>=0.2.6` to injest dataframes and return standardized dataframe structures
# # TODO-future: Find this type definition: https://github.com/data-apis/dataframe-api-compat/blob/273c0be45962573985b3a420869d0505a3f9f55d/dataframe_api_compat/polars_standard/dataframe_object.py#L22
# # Related: https://data-apis.org/dataframe-api-compat/quick_start/
# # Related: https://github.com/data-apis/dataframe-api-compat
# # Related: `.collect()` is needed. Boo. : https://data-apis.org/dataframe-api-compat/basics/dataframe/#__tabbed_2_2
# from dataframe_api import DataFrame as DataFrameStandard
# class ConsortiumNamespaceDataframe(Protocol):
#     def __dataframe_namespace__(self) -> DataFrameStandard: ...
# class ConsortiumStandardDataframe(Protocol):
#     def __dataframe_consortium_standard__(self,api_version: str) -> DataFrameStandard: ...
# # https://data-apis.org/dataframe-protocol/latest/purpose_and_scope.html#this-dataframe-protocol
# def get_compliant_df(
#     df: ConsortiumNamespaceDataframe | ConsortiumStandardDataframe,
# ) -> DataFrameStandard:
#     """Utility function to support programming against a dataframe API"""
#     if hasattr(df, "__dataframe_namespace__"):
#         # Is already Standard-compliant DataFrame, nothing to do here.
#         pass
#     elif hasattr(df, "__dataframe_consortium_standard__"):
#         # Convert to Standard-compliant DataFrame.
#         df = df.__dataframe_consortium_standard__(api_version="2023.11-beta")
#     else:
#         # Here we can raise an exception if we only want to support compliant dataframes,
#         # or convert to our default choice of dataframe if we want to accept (e.g.) dicts
#         raise TypeError(
#             "Expected Standard-compliant DataFrame, or DataFrame with Standard-compliant implementation"
#         )
#     return df


@add_example()
class data_frame(Renderer[DataFrameResult]):
    """
    Decorator for a function that returns a pandas `DataFrame` object (or similar) to
    render as an interactive table or grid. Features fast virtualized scrolling, sorting,
    filtering, and row selection (single or multiple).

    Returns
    -------
    :
        A decorator for a function that returns any of the following:

        1. A :class:`~shiny.render.DataGrid` or :class:`~shiny.render.DataTable` object,
           which can be used to customize the appearance and behavior of the data frame
           output.
        2. A pandas `DataFrame` object. (Equivalent to
           `shiny.render.DataGrid(df)`.)
        3. Any object that has a `.to_pandas()` method (e.g., a Polars data frame or
           Arrow table). (Equivalent to `shiny.render.DataGrid(df.to_pandas())`.)

    Row selection
    -------------
    When using the row selection feature, you can access the selected rows by using the
    `<data_frame_renderer>.input_cell_selection()` method, where `<data_frame_renderer>`
    is the `@render.data_frame` function name that corresponds with the `id=` used in
    :func:`~shiny.ui.outout_data_frame`. Internally,
    `<data_frame_renderer>.input_cell_selection()` retrieves the selected cell
    information from session's `input.<data_frame_renderer>_cell_selection()` value and
    upgrades it for consistent subsetting.

    To filter your pandas data frame (`df`) down to the selected rows, you can use:

    * `df.iloc[list(input.<data_frame_renderer>_cell_selection()["rows"])]`
    * `df.iloc[list(<data_frame_renderer>.input_cell_selection()["rows"])]`
    * `df.iloc[list(<data_frame_renderer>.data_view_info()["selected_rows"])]`
    * `<data_frame_renderer>.data_view(selected=True)`

    Editing cells
    -------------
    When a returned `DataTable` or `DataGrid` object has `editable=True`, app users will
    be able to edit the cells in the table. After a cell has been edited, the edited
    value will be sent to the server for processing. The handling methods are set via
    `@<data_frame_renderer>.set_patch_fn` or `@<data_frame_renderer>.set_patches_fn`
    decorators. By default, both decorators will return a string value.

    To access the data viewed by the user, use `<data_frame_renderer>.data_view()`. This
    method will sort, filter, and apply any patches to the data frame as viewed by the
    user within the browser. This is a shallow copy of the original data frame. It is
    possible that alterations to `data_view` could alter the original `data` data frame.

    To access the original data, use `<data_frame_renderer>.data()`. This is a quick
    reference to the original data frame (converted to a `pandas.DataFrame`) that was
    returned from the app's render function. If it is mutated in place, it **will**
    modify the original data.

    Note... if the data frame renderer is re-rendered due to reactivity, then (currently)
    the user's edits, sorting, and filtering will be lost. We hope to improve upon this
    in the future.

    Tip
    ---
    This decorator should be applied **before** the ``@output`` decorator (if that
    decorator is used). Also, the name of the decorated function (or
    ``@output(id=...)``) should match the ``id`` of a :func:`~shiny.ui.output_data_frame`
    container (see :func:`~shiny.ui.output_data_frame` for example usage).

    See Also
    --------
    * :func:`~shiny.ui.output_data_frame`
    * :class:`~shiny.render.DataGrid` and :class:`~shiny.render.DataTable` are the
      objects you can return from the rendering function to specify options.
    """

    _value: reactive.Value[DataFrameResult | None]
    """
    Reactive value of the data frame's rendered object.
    """
    _type_hints: reactive.Value[dict[str, str] | None]
    """
    Reactive value of the data frame's type hints for each column.

    This is enhanced with `"html"` type for rendering HTML content in the data frame.
    """

    _patch_fn: PatchFn
    """
    User-defined function to update a single cell in the data frame.

    Defaults to return the value as is.
    """
    _patches_fn: PatchesFn
    """
    User-defined function to update all cells in a batch actions.

    It gives the user opportunity to return less, the same, or even more patches than
    originally requested by the browser.

    Defaults to calling `._patch_fn()` on each input patch and returning the input
    patches with updated values.
    """

    _cell_patch_map: reactive.Value[dict[tuple[int, int], CellPatchProcessed]]
    """
    Reactive dictionary of patches to be applied to the data frame.

    This map is used for faster deduplications of patches at each location given the row
    and column indices.

    The key is defined as `(row_index, column_index)`.
    """
    cell_patches: reactive.Calc_[list[CellPatchProcessed]]
    """
    Reactive value of the data frame's edits provided by the user.
    """

    data: reactive.Calc_[pd.DataFrame]
    """
    Reactive value of the data frame's output data.

    This is a quick reference to the original data frame that was returned from the
    app's render function. If it is mutated in place, it **will** modify the original
    data.

    Even if the rendered data value was not `pd.DataFrame`, this method currently
    returns the converted `pd.DataFrame`.
    """
    _data_view_all: reactive.Calc_[pd.DataFrame]
    """
    Reactive value of the full (sorted and filtered) data.
    """
    _data_view_selected: reactive.Calc_[pd.DataFrame]
    """
    Reactive value of the selected rows of the (sorted and filtered) data.
    """

    @add_example(ex_dir="../api-examples/data_frame_data_view")
    def data_view(self, *, selected: bool = False) -> pd.DataFrame:
        """
        Reactive function that retrieves the data how it is viewed within the browser.

        This function will sort, filter, and apply any patches to the data frame as
        viewed by the user within the browser.

        This is a shallow copy of the original data frame. It is possible that
        alterations to `data_view` could alter the original `data` data frame. Please be
        cautious when using this value directly.

        Parameters
        ----------
        selected
            If `True`, subset the viewed data to the selected area. Defaults to `False`.

        Returns
        -------
        :
            A view of the data frame as seen in the browser. Even if the rendered data
            value was not `pd.DataFrame`, this method currently returns the converted
            `pd.DataFrame`.

        See Also
        --------
        * [`pandas.DataFrame.copy` API documentation]h(ttps://pandas.pydata.org/pandas-docs/stable/reference/api/pandas.DataFrame.copy.html)
        """
        # Return reactive calculations so that they can be cached for other calculations
        if selected:
            return self._data_view_selected()
        else:
            return self._data_view_all()

    # TODO-barret-render.data_frame; Allow for DataTable and DataGrid to accept SelectionModes
    selection_modes: reactive.Calc_[SelectionModes]
    """
    Reactive value of the data frame's possible selection modes.
    """

    input_cell_selection: reactive.Calc_[CellSelection | None]
    """
    Reactive value of selected cell information.

    This method is a wrapper around `input.<id>_cell_selection()`, where `<id>` is
    the `id` of the data frame output. This method returns the selected rows and
    will cause reactive updates as the selected rows change.

    The value has been enhanced from it's vanilla form to include the missing `cols` key
    (or `rows` key) as a tuple of integers representing all column (or row) numbers.
    This allows for consistent usage within code when subsetting your data. These
    missing keys are not sent over the wire as they are independent of the selection.

    Returns
    -------
    :
        :class:`~shiny.render.CellSelection` representing the indices of the selected
        cells. If no cells are currently selected, `None` is returned.
    """

    data_view_rows: reactive.Calc_[tuple[int, ...]]
    """
    Reactive value of the data frame's view indices.

    This value is a wrapper around `input.<id>_data_view_rows()`, where `<id>` is the
    `id` of the data frame output.

    Returns
    -------
    :
        The row numbers of the data frame that are currently being viewed in the browser
        after sorting and filtering has been applied.
    """
    _data_patched: reactive.Calc_[pd.DataFrame]
    """
    Reactive value of the data frame's patched data.

    Returns
    -------
    :
        The data frame with all the user's edit patches applied to it.
    """

    input_sort: reactive.Calc_[tuple[ColumnSort, ...]]
    """
    Reactive value of the data frame's column sorting information.

    Returns
    -------
    :
        An array of `col`umn number and _is `desc`ending_ information.
    """

    input_column_filter: reactive.Calc_[tuple[ColumnFilter, ...]]
    """
    Reactive value of the data frame's column filters.

    Returns
    -------
    :
        An array of `col`umn number and `value` information.
    """

    def _reset_reactives(self) -> None:
        self._value.set(None)
        self._cell_patch_map.set({})
        self._type_hints.set(None)

    def _init_reactives(self) -> None:

        import pandas as pd

        from .. import req

        # Init
        self._value: reactive.Value[DataFrameResult | None] = reactive.Value(None)
        self._type_hints: reactive.Value[dict[str, str] | None] = reactive.Value(None)
        self._cell_patch_map = reactive.Value({})

        @reactive.calc
        def self_cell_patches() -> list[CellPatchProcessed]:
            return list(self._cell_patch_map().values())

        self.cell_patches = self_cell_patches

        @reactive.calc
        def self_data() -> pd.DataFrame:
            value = self._value()
            req(value)

            if not isinstance(value, (DataGrid, DataTable)):
                raise TypeError(
                    f"Unsupported type returned from render function: {type(value)}. Expected `DataGrid` or `DataTable`"
                )

            if not isinstance(value.data, pd.DataFrame):
                raise TypeError(f"Unexpected type for self._data: {type(value.data)}")

            return value.data

        self.data = self_data

        @reactive.calc
        def self_selection_modes() -> SelectionModes:
            value = self._value()
            req(value)
            if not isinstance(value, (DataGrid, DataTable)):
                raise TypeError(
                    f"Unsupported type returned from render function: {type(value)}. Expected `DataGrid` or `DataTable`"
                )

            return value.selection_modes

        self.selection_modes = self_selection_modes

        @reactive.calc
        def self_input_cell_selection() -> CellSelection | None:
            browser_cell_selection_input = cast(
                BrowserCellSelection,
                self._get_session().input[f"{self.output_id}_cell_selection"](),
            )
            cell_selection = as_cell_selection(
                browser_cell_selection_input,
                selection_modes=self.selection_modes(),
                data=self.data(),
                data_view_rows=self._input_data_view_rows(),
                data_view_cols=tuple(range(self.data().shape[1])),
            )
            # If it is an empty selection, return `None`
            if cell_selection["type"] == "none":
                return None
            elif cell_selection["type"] == "row":
                if len(cell_selection["rows"]) == 0:
                    return None
            if cell_selection["type"] == "col":
                if len(cell_selection["cols"]) == 0:
                    return None
            elif cell_selection["type"] == "rect":
                if (
                    len(cell_selection["rows"]) == 0
                    and len(cell_selection["cols"]) == 0
                ):
                    return None
            else:
                raise ValueError(
                    f"Unexpected cell selection type: {cell_selection['type']}"
                )

            return cell_selection

        self.input_cell_selection = self_input_cell_selection

        @reactive.calc
        def self_input_sort() -> tuple[ColumnSort, ...]:
            column_sort = self._get_session().input[f"{self.output_id}_column_sort"]()
            return tuple(column_sort)

        self.input_sort = self_input_sort

        @reactive.calc
        def self_input_column_filter() -> tuple[ColumnFilter, ...]:
            column_filter = self._get_session().input[
                f"{self.output_id}_column_filter"
            ]()
            return tuple(column_filter)

        self.input_column_filter = self_input_column_filter

        @reactive.calc
<<<<<<< HEAD
        def self_data_view_info() -> DataViewInfo:
            sort = self.input_column_sort()
            filter = self.input_column_filter()
            rows = self._input_data_view_rows()

            cell_selection = self.input_cell_selection()
            selected_rows = (
                tuple(cell_selection["rows"]) if cell_selection is not None else ()
            )

            return {
                "sort": sort,
                "filter": filter,
                "rows": rows,
                "selected_rows": selected_rows,
                # "selected_cols": selected_cols,
            }

        self.data_view_info = self_data_view_info

        @reactive.calc
        def self__input_data_view_rows() -> tuple[int, ...]:
=======
        def self_input_data_view_rows() -> tuple[int, ...]:
>>>>>>> db3ebcbe
            data_view_rows = self._get_session().input[
                f"{self.output_id}_data_view_rows"
            ]()
            return tuple(data_view_rows)

        self.data_view_rows = self_input_data_view_rows

        # @reactive.calc
        # def self__data_selected() -> pd.DataFrame:
        #     # browser_cell_selection
        #     bcs = self.input_cell_selection()
        #     if bcs is None:
        #         req(False)
        #         raise RuntimeError("This should never be reached for typing purposes")
        #     data_selected = self.data_view(selected=False)
        #     if bcs["type"] == "none":
        #         # Empty subset
        #         return data_selected.iloc[[]]
        #     elif bcs["type"] == "row":
        #         # Seems to not work with `tuple[int, ...]`,
        #         # but converting to a list does!
        #         rows = list(bcs["rows"])
        #         return data_selected.iloc[rows]
        #     elif bcs["type"] == "col":
        #         # Seems to not work with `tuple[int, ...]`,
        #         # but converting to a list does!
        #         cols = list(bcs["cols"])
        #         return data_selected.iloc[:, cols]
        #     elif bcs["type"] == "rect":
        #         return data_selected.iloc[
        #             bcs["rows"][0] : bcs["rows"][1],
        #             bcs["cols"][0] : bcs["cols"][1],
        #         ]
        #     raise RuntimeError(f"Unhandled selection type: {bcs['type']}")
        # # self._data_selected = self__data_selected

        @reactive.calc
        def self__data_patched() -> pd.DataFrame:
            # Enable copy-on-write mode for the data;
            # Use `deep=False` to avoid copying the full data; CoW will copy the necessary data when modified
            with pd.option_context("mode.copy_on_write", True):
                # Apply patches!
                data = self.data().copy(deep=False)
                for cell_patch in self.cell_patches():
                    data.iat[  # pyright: ignore[reportUnknownMemberType]
                        cell_patch["row_index"],
                        cell_patch["column_index"],
                    ] = cell_patch["value"]

                return data

        self._data_patched = self__data_patched

        # Apply filtering and sorting
        # https://github.com/posit-dev/py-shiny/issues/1240
        def _subset_data_view(selected: bool) -> pd.DataFrame:
            """
            Helper method to subset data according to what is viewed in the browser;

            Applies filtering and sorting to the patched data. If `selected=True`, only
            the user selected rows are returned.


            Note Future rect selection changes
            ----------------------------------
            In the future, the selected rows may need to be **after** filtering
            and sorting are applied. This would allow for rectangular selections to be
            applied to the filtered and sorted data given min/max row info.

            Where as, currently, the selected rows are applied to the original data
            before filtering and sorting are applied. Serializing the rect selection
            would require tuple info of all cells selected.
            """

            # Enable copy-on-write mode for the data;
            # Use `deep=False` to avoid copying the full data; CoW will copy the necessary data when modified
            with pd.option_context("mode.copy_on_write", True):
                # Get patched data
                data = self._data_patched().copy(deep=False)

                if selected:
                    cell_selection = self.input_cell_selection()
                    if cell_selection is None:
                        rows = ()
                    else:
                        rows = cell_selection.get("rows", ())
                else:
                    rows = self.data_view_rows()

                # Turn into list for pandas compatibility
                rows = list(rows)
                return data.iloc[rows]

        # Helper reactives so that internal calculations can be cached for use in other calculations
        @reactive.calc
        def self__data_view() -> pd.DataFrame:
            return _subset_data_view(selected=False)

        @reactive.calc
        def self__data_view_selected() -> pd.DataFrame:
            return _subset_data_view(selected=True)

        self._data_view_all = self__data_view
        self._data_view_selected = self__data_view_selected

    def _get_session(self) -> Session:
        if self._session is None:
            raise RuntimeError(
                "The data frame being used was not initialized within a reactive context / session. Please call `@render.data_frame` where `shiny.session.get_current_context()` returns a non-`None` value."
            )
        return self._session

    @add_example(ex_dir="../api-examples/data_frame_data_view")
    def set_patch_fn(self, fn: PatchFn | PatchFnSync) -> None:
        """
        Decorator to set the function that updates a single cell in the data frame.

        The default patch function returns the value as is.

        Parameters
        ----------
        fn
            A function that accepts a kwarg `patch` and returns the processed
            `patch.value` for the cell.
        """
        self._patch_fn = wrap_async(  # pyright: ignore[reportGeneralTypeIssues,reportAttributeAccessIssue]
            fn
        )
        # Do not return self here as it is typically used as a decorator (which would return `self`)
        # By returning `self` in express mode, it is attempted to be registered twice. That is bad.
        # So for now, we will not return `self` here.
        # from .._typing_extensions import Self
        # return self

    @add_example(ex_dir="../api-examples/data_frame_set_patches")
    def set_patches_fn(self, fn: PatchesFn | PatchesFnSync) -> None:
        """
        Decorator to set the function that updates a batch of cells in the data frame.

        The default patches function calls the async `._patch_fn()` on each input patch
        and returns the updated patch values.

        There are no checks made on the quantity of patches returned. The user can
        return more, less, or the same number of patches as the input patches. This
        allows for the app author to own more control over which columns are updated and
        how they are updated.
        """
        self._patches_fn = wrap_async(  # pyright: ignore[reportGeneralTypeIssues,reportAttributeAccessIssue]
            fn
        )
        # Do not return self here as it is typically used as a decorator (which would return `self`)
        # By returning `self` in express mode, it is attempted to be registered twice. That is bad.
        # So for now, we will not return `self` here.
        # from .._typing_extensions import Self
        # return self

    def _init_patch_fns(self) -> None:
        """
        Initialize `._patch_fn()` and `._patches_fn()`.
        """

        async def patch_fn(
            *,
            patch: CellPatch,
        ) -> CellValue:
            return patch["value"]

        async def patches_fn(
            *,
            patches: list[CellPatch],
        ):
            ret_patches: list[CellPatch] = []
            for patch in patches:

                new_patch = patch.copy()
                new_patch["value"] = await self._patch_fn(patch=patch)
                ret_patches.append(new_patch)

            return ret_patches

        self.set_patch_fn(patch_fn)
        self.set_patches_fn(patches_fn)

    def _set_patches_handler_impl(
        self,
        handler: Callable[..., Awaitable[Jsonifiable]] | None,
    ) -> str:
        """
        Set the client patches request handler for the data frame.

        This method should be removed when the rendered result is `None`.
        (... b/c there is no data frame to send requests!)
        """
        session = self._get_session()
        key = session.set_message_handler(
            f"data_frame_patches_{self.output_id}",
            handler,
        )
        return key

    def _reset_patches_handler(self) -> str:
        """
        Resets the client patches request handler for the data frame.
        """
        return self._set_patches_handler_impl(None)

    def _set_patches_handler(self) -> str:
        """
        Set the client patches handler for the data frame.

        This method **must be** called as late as possible as it depends on the ID of the output.
        """
        return self._set_patches_handler_impl(self._patches_handler)

    # Do not change this method name unless you update corresponding code in `/js/dataframe/`!!
    async def _patches_handler(self, patches: list[CellPatch]) -> Jsonifiable:
        """
        Accepts edit patches requests from the client and returns the processed patches.

        Parameters
        ----------
        patches
            A list of patches to apply to the data frame.

        Returns
        -------
        :
            A list of processed patches to apply to the data frame. The number of
            processed patches can be different from the number of input patches.
        """
        assert_patches_shape(patches)

        with session_context(self._get_session()):
            # Call user's cell update method to retrieve formatted values
            patches = await self._patches_fn(patches=patches)

        # Check to make sure `updated_infos` is a list of dicts with the correct keys
        bad_patches_format = not isinstance(patches, list)
        if not bad_patches_format:
            for patch in patches:
                if not (
                    # Verify structure
                    isinstance(patch, dict)
                    # Verify types
                    and isinstance(patch["row_index"], int)
                    and isinstance(patch["column_index"], int)
                    # # Do not check the value type here. It should be validated by
                    # # `._set_cell_patch_map_value()` later with more type hint context
                    # and isinstance(updated_patch["value"], CellValue)
                ):
                    raise ValueError(
                        f"The return value of {self.output_id}'s `_patches_fn()` "
                        f"(typically set by `@{self.output_id}.set_patches_fn`) "
                        f"must be a list where each item has a row_index (`int`), column_index (`int`), and value (`TagChild`)."
                    )

        # Add (or overwrite) new cell patches by setting each patch into the cell patch map
        processed_patches: list[Jsonifiable] = []
        for patch in patches:
            processed_patch = self._set_cell_patch_map_value(
                value=patch["value"],
                row_index=patch["row_index"],
                column_index=patch["column_index"],
            )
            processed_patches.append(
                cell_patch_processed_to_jsonifiable(processed_patch)
            )

        # Return the processed patches to the client
        return processed_patches

    def _set_cell_patch_map_value(
        self,
        value: CellValue,
        *,
        row_index: int,
        column_index: int,
    ) -> CellPatchProcessed:
        """
        Set the value within the cell patch map.

        Parameters
        ----------
        value
            The new value to set the cell to.
        row_index
            The row index of the cell to update.
        column_index
            The column index of the cell to update.
        """
        assert isinstance(
            row_index, int
        ), f"Expected `row_index` to be an `int`, got {type(row_index)}"
        assert isinstance(
            column_index, int
        ), f"Expected `column_index` to be an `int`, got {type(column_index)}"

        # TODO-barret-render.data_frame; Check for cell type and compare against self._type_hints
        # TODO-barret-render.data_frame; The `value` should be coerced by pandas to the correct type
        # TODO-barret; See https://pandas.pydata.org/pandas-docs/stable/user_guide/basics.html#object-conversion

        cell_patch_processed: CellPatchProcessed = {
            "row_index": row_index,
            "column_index": column_index,
            "value": wrap_shiny_html(value, session=self._get_session()),
        }
        # Use copy to set the new value
        cell_patch_map = self._cell_patch_map().copy()
        cell_patch_map[(row_index, column_index)] = cell_patch_processed
        self._cell_patch_map.set(cell_patch_map)

        return cell_patch_processed

    # TODO-barret-render.data_frame; Add `update_cell_value()` method
    # def _update_cell_value(
    #     self, value: CellValue, *, row_index: int, column_index: int
    # ) -> CellPatchProcessed:
    #     """
    #     Update the value of a cell in the data frame.
    #
    #     Parameters
    #     ----------
    #     value
    #         The new value to set the cell to.
    #     row_index
    #         The row index of the cell to update.
    #     column_index
    #         The column index of the cell to update.
    #     """
    #     cell_patch_processed = self._set_cell_patch_map_value(
    #         value, row_index=row_index, column_index=column_index
    #     )
    #     # TODO-barret-render.data_frame; Send message to client to update cell value
    #     return cell_patch_processed

    def auto_output_ui(self) -> Tag:
        return ui.output_data_frame(id=self.output_id)

    def __init__(self, fn: ValueFn[DataFrameResult]):
        super().__init__(fn)

        # Set reactives from calculated properties
        self._init_reactives()
        # Set update functions
        self._init_patch_fns()

    def _set_output_metadata(self, *, output_id: str) -> None:
        super()._set_output_metadata(output_id=output_id)

        # Verify that the session used (during `__init__`) when creating the renderer is
        # the same session used when executing the renderer. This is to prevent a user
        # from creating a renderer in one module and registering it on an output with a
        # different session.

        active_session = require_active_session(None)
        if self._get_session() != active_session:
            raise RuntimeError(
                "The session used when creating the renderer "
                "is not the same session used when executing the renderer. "
                "Please file an issue on "
                "GitHub <https://github.com/posit-dev/py-shiny/issues/new> "
                "with an example of how you are reproducing this error. "
                "We would be curious to know your use case!"
            )

    async def render(self) -> Jsonifiable:
        # Reset value
        self._reset_reactives()
        self._reset_patches_handler()

        value = await self.fn()
        if value is None:
            return None

        if not isinstance(value, AbstractTabularData):
            value = DataGrid(
                cast_to_pandas(
                    value,
                    "@render.data_frame doesn't know how to render objects of type",
                )
            )

        # Set patches url handler for client
        patch_key = self._set_patches_handler()
        self._value.set(value)

        # Use session context so `to_payload()` gets the correct session
        with session_context(self._get_session()):
            payload = value.to_payload()

            type_hints = cast(
                Union[Dict[str, str], None],
                payload.get("typeHints", None),
            )
            self._type_hints.set(type_hints)

            return {
                "payload": payload,
                "patchInfo": {
                    "key": patch_key,
                },
                "selectionModes": self.selection_modes().as_dict(),
            }

    async def _send_message_to_browser(self, handler: str, obj: dict[str, Any]):

        session = self._get_session()
        id = session.ns(self.output_id)
        await session.send_custom_message(
            "shinyDataFrameMessage",
            {
                "id": id,
                "handler": handler,
                "obj": obj,
            },
        )

    async def update_cell_selection(
        # self, selection: SelectionLocation | CellSelection
        self,
        selection: CellSelection | Literal["all"] | None | BrowserCellSelection,
    ) -> None:
        """
        Update the cell selection in the data frame.

        Currently only single (`"type": "row"`) or multiple (`"type": "rows"`) row
        selection is supported.

        If the current data frame selection mode is `"none"` and a non-none selection is
        provided, a warning will be raised and no rows will be selected. If cells are
        supposes to be selected, the selection mode returned from the render function
        must (currently) be set to `"row"` or `"rows"`.

        Parameters
        ----------
        selection
            The cell selection to apply to the data frame. This can be a `CellSelection`
            object, `"all"` to select all cells (if possible), or `None` to clear the
            selection.
        """
        with reactive.isolate():
            selection_modes = self.selection_modes()
            data = self.data()
            data_view_rows = self._input_data_view_rows()
            data_view_cols = tuple(range(data.shape[1]))

        if selection_modes._is_none():
            warnings.warn(
                'Cell selection cannot be updated when `.selection_mode=` contains "none". '
                'Please set `selection_mode=` to contain a non-`"none"` value '
                "(e.g. 'row' or 'rows') in the return value of "
                "`@render.data_frame` to enable cell selection.",
                stacklevel=2,
            )

            selection = None

        cell_selection = as_cell_selection(
            selection,
            selection_modes=selection_modes,
            data=data,
            data_view_rows=data_view_rows,
            data_view_cols=data_view_cols,
        )

        if cell_selection["type"] == "none":
            pass
        elif cell_selection["type"] == "rect":
            raise RuntimeError("Rectangle region selection is not yet supported")
        elif cell_selection["type"] == "col":
            raise RuntimeError("Column selection is not yet supported")
        elif cell_selection["type"] == "row":
            row_value = cell_selection["rows"]
            if selection_modes.row == "single" and len(row_value) > 1:
                warnings.warn(
                    "Attempted to set cell selection to more than 1 row when `.selection_modes()` contains 'row'. "
                    "Only the first row supplied will be selected.",
                    stacklevel=2,
                )

                cell_selection["rows"] = (row_value[0],)
        else:
            raise ValueError(f"Unhandled selection type: {cell_selection['type']}")
        await self._send_message_to_browser(
            "updateCellSelection",
            {"cellSelection": cell_selection},
        )

    @add_example(ex_dir="../api-examples/data_frame_update_sort")
    async def update_sort(
        self,
        sort: ListOrTuple[ColumnSort | int] | int | ColumnSort | None,
    ) -> None:
        """
        Update the column sorting in the data frame.

        The sort will be applied in reverse order so that the first value has the highest
        precedence. This mean _ties_ will go to the second sort column (and so on).

        Parameters
        ----------
        sort
            A list of column sorting information. If `None`, sorting will be removed. `int` values will be upgraded to `{"col": int, "desc": <DESC>}` where `<DESC>` is `True` if the column is number like and `False` otherwise.
        """
        if sort is None:
            sort = ()
        elif isinstance(sort, int):
            sort = (sort,)
        elif isinstance(sort, (list, tuple)):
            ...
        else:
            raise TypeError(
                f"Expected `sort` to be a `list`, `tuple`, `int`, or `None`. Received `{type(sort)}`"
            )

        vals: list[ColumnSort] = []
        if len(sort) > 0:
            with reactive.isolate():
                data = self.data()
            ncol = len(data.columns)

            for val in sort:
                val_dict: ColumnSort
                if isinstance(val, int):

                    col: pd.Series[Any] = data[val]
                    desc = serialize_numpy_dtype(col)["type"] == "numeric"
                    val_dict = {"col": val, "desc": desc}
                val_dict: ColumnSort = (
                    val if isinstance(val, dict) else {"col": val, "desc": True}
                )
                assert isinstance(val_dict, dict)
                assert isinstance(val_dict["col"], int)
                assert 0 <= val_dict["col"] < ncol
                assert isinstance(val_dict["desc"], bool)
                vals.append(val_dict)

        await self._send_message_to_browser(
            "updateColumnSort",
            {"sort": vals},
        )

    @add_example(ex_dir="../api-examples/data_frame_update_filter")
    async def update_filter(
        self,
        filter: ListOrTuple[ColumnFilter] | None,
    ) -> None:
        """
        Update the column filtering in the data frame.

        Parameters
        ----------
        filter
            A list of column filtering information. If `None`, filtering will be removed.
        """

        assert filter is None or isinstance(filter, (list, tuple))

        if filter is None:
            filter = []
        else:
            with reactive.isolate():
                data = self.data()
            ncol = len(data.columns)

            for column_filter, i in zip(filter, range(len(filter))):
                assert isinstance(column_filter, dict)
                assert isinstance(column_filter["col"], int)
                assert 0 <= column_filter["col"] < ncol
                if isinstance(column_filter["value"], str):
                    ...
                elif isinstance(column_filter["value"], (list, tuple)):
                    assert len(column_filter["value"]) == 2
                    if (
                        column_filter["value"][0] is None
                        and column_filter["value"][1] is None
                    ):
                        raise TypeError(
                            "Expected `filter[{i}]['value']` to be a `str` or a `list`/`tuple` of type `int` or `None`. Received `None` for both values."
                        )
                    assert isinstance(
                        column_filter["value"][0], (int, float, type(None))
                    )
                    assert isinstance(
                        column_filter["value"][1], (int, float, type(None))
                    )
                else:
                    raise TypeError(
                        f"Expected `filter[{i}]['value']` to be a `str` or a `list`/`tuple` of type `int` or `None`. Received `{type(column_filter['value'])}`"
                    )

        await self._send_message_to_browser(
            "updateColumnFilter",
            {"filter": filter},
        )<|MERGE_RESOLUTION|>--- conflicted
+++ resolved
@@ -468,32 +468,7 @@
         self.input_column_filter = self_input_column_filter
 
         @reactive.calc
-<<<<<<< HEAD
-        def self_data_view_info() -> DataViewInfo:
-            sort = self.input_column_sort()
-            filter = self.input_column_filter()
-            rows = self._input_data_view_rows()
-
-            cell_selection = self.input_cell_selection()
-            selected_rows = (
-                tuple(cell_selection["rows"]) if cell_selection is not None else ()
-            )
-
-            return {
-                "sort": sort,
-                "filter": filter,
-                "rows": rows,
-                "selected_rows": selected_rows,
-                # "selected_cols": selected_cols,
-            }
-
-        self.data_view_info = self_data_view_info
-
-        @reactive.calc
-        def self__input_data_view_rows() -> tuple[int, ...]:
-=======
         def self_input_data_view_rows() -> tuple[int, ...]:
->>>>>>> db3ebcbe
             data_view_rows = self._get_session().input[
                 f"{self.output_id}_data_view_rows"
             ]()
