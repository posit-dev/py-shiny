--- conflicted
+++ resolved
@@ -149,32 +149,19 @@
     Row selection
     -------------
     When using the row selection feature, you can access the selected rows by using the
-<<<<<<< HEAD
-    `<data_frame_renderer>.input_cell_selection()` method, where `<data_frame_renderer>`
+    `<data_frame_renderer>.cell_selection()` method, where `<data_frame_renderer>`
     is the `@render.data_frame` function name that corresponds with the `id=` used in
     :func:`~shiny.ui.outout_data_frame`. Internally,
-    `<data_frame_renderer>.input_cell_selection()` retrieves the selected cell
+    `<data_frame_renderer>.cell_selection()` retrieves the selected cell
     information from session's `input.<data_frame_renderer>_cell_selection()` value and
     upgrades it for consistent subsetting.
 
     To filter your pandas data frame (`df`) down to the selected rows, you can use:
 
     * `df.iloc[list(input.<data_frame_renderer>_cell_selection()["rows"])]`
-    * `df.iloc[list(<data_frame_renderer>.input_cell_selection()["rows"])]`
+    * `df.iloc[list(<data_frame_renderer>.cell_selection()["rows"])]`
     * `df.iloc[list(<data_frame_renderer>.data_view_info()["selected_rows"])]`
     * `<data_frame_renderer>.data_view(selected=True)`
-=======
-    `<data_frame_renderer>.cell_selection()` method, where `<data_frame_renderer>`
-    is the render function name that corresponds with the `id=` used in
-    :func:`~shiny.ui.outout_data_frame`. Internally, this method retrieves the selected
-    cell information from session's `input.<id>_cell_selection()` value. The value
-    returned will be `None` if the selection mode is `"none"`, or a tuple of
-    integers representing the indices of the selected rows if the selection mode is
-    `"row"` or `"rows"`. If no rows have been selected (while in a non-`"none"` row
-    selection mode), an empty tuple will be returned. To filter a pandas data frame down
-    to the selected rows, use `<data_frame_renderer>.data_view()` or
-    `df.iloc[list(input.<id>_cell_selection()["rows"])]`.
->>>>>>> 9a3e5b23
 
     Editing cells
     -------------
@@ -314,14 +301,7 @@
     Reactive value of the data frame's possible selection modes.
     """
 
-<<<<<<< HEAD
-    # def input_cell_selection() : reactive.Calc_[CellSelection | None]:
-    #     print(cell_selection)
-
-    input_cell_selection: reactive.Calc_[CellSelection | None]
-=======
     cell_selection: reactive.Calc_[CellSelection | None]
->>>>>>> 9a3e5b23
     """
     Reactive value of selected cell information.
 
@@ -437,29 +417,19 @@
         self.selection_modes = self_selection_modes
 
         @reactive.calc
-<<<<<<< HEAD
-        def self_input_cell_selection() -> CellSelection | None:
-            browser_cell_selection_input = cast(
+        def self_cell_selection() -> CellSelection | None:
+            browser_cell_selection = cast(
                 BrowserCellSelection,
                 self._get_session().input[f"{self.output_id}_cell_selection"](),
             )
-            cell_selection = as_cell_selection(
-                browser_cell_selection_input,
-=======
-        def self_cell_selection() -> CellSelection | None:
-            browser_cell_selection = self._get_session().input[
-                f"{self.output_id}_cell_selection"
-            ]()
 
             cell_selection = as_cell_selection(
                 browser_cell_selection,
->>>>>>> 9a3e5b23
                 selection_modes=self.selection_modes(),
                 data=self.data(),
                 data_view_rows=self.data_view_rows(),
                 data_view_cols=tuple(range(self.data().shape[1])),
             )
-<<<<<<< HEAD
             # If it is an empty selection, return `None`
             # if cell_selection["type"] == "none":
             #     return None
@@ -479,10 +449,6 @@
             #     raise ValueError(
             #         f"Unexpected cell selection type: {cell_selection['type']}"
             #     )
-=======
-            if cell_selection["type"] == "none":
-                return None
->>>>>>> 9a3e5b23
 
             return cell_selection
 
@@ -587,29 +553,13 @@
                 data = self._data_patched().copy(deep=False)
 
                 if selected:
-<<<<<<< HEAD
-                    cell_selection = self.input_cell_selection()
+                    cell_selection = self.cell_selection()
                     if cell_selection is None:
                         rows = ()
                     else:
                         rows = cell_selection.get("rows", ())
                 else:
                     rows = self.data_view_rows()
-=======
-                    cell_selection = self.cell_selection()
-                    if cell_selection is not None and cell_selection["type"] == "row":
-                        # Use a `set` for faster lookups
-                        selected_row_set = set(cell_selection["rows"])
-                        nrow = data.shape[0]
-
-                        # Subset the data view indices to only include the selected rows that are in the data
-                        data_view_rows = [
-                            row
-                            for row in data_view_rows
-                            # Make sure the row is not larger than the number of rows
-                            if row in selected_row_set and row < nrow
-                        ]
->>>>>>> 9a3e5b23
 
                 # Turn into list for pandas compatibility
                 rows = list(rows)
@@ -1010,7 +960,6 @@
             {"cellSelection": cell_selection},
         )
 
-<<<<<<< HEAD
     @add_example(ex_dir="../api-examples/data_frame_update_sort")
     async def update_sort(
         self,
@@ -1118,7 +1067,7 @@
             "updateColumnFilter",
             {"filter": filter},
         )
-=======
+
     def input_cell_selection(self) -> CellSelection | None:
         """
         [Deprecated] Reactive value of selected cell information.
@@ -1132,5 +1081,4 @@
             "`@render.data_frame`'s `.input_cell_selection()` method is deprecated. Please use `.cell_selection()` instead."
         )
 
-        return self.cell_selection()
->>>>>>> 9a3e5b23
+        return self.cell_selection()