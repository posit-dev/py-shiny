--- conflicted
+++ resolved
@@ -1,18 +1,16 @@
 import matplotlib.pyplot as plt
 import numpy as np
 
-<<<<<<< HEAD
-from shiny import App, Inputs, Outputs, Session
-from shiny import experimental as x
-from shiny import render, ui
-=======
-from shiny import *
->>>>>>> e1a9b6ba
+from shiny import App, Inputs, Outputs, Session, render, ui
 
 app_ui = ui.page_fixed(
     ui.layout_sidebar(
-        ui.panel_sidebar(ui.input_slider("n", "N", min=0, max=100, value=20)),
-        ui.panel_main(ui.output_plot("plot")),
+        ui.panel_sidebar(
+            ui.input_slider("n", "N", min=0, max=100, value=20),
+        ),
+        ui.panel_main(
+            ui.output_plot("plot"),
+        ),
     ),
 )
 
