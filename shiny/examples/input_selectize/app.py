from htmltools import HTML

from shiny import *

app_ui = ui.page_fluid(
    ui.input_selectize(
        "state",
        "Choose a state:",
        {
            "East Coast": {"NY": "New York", "NJ": "New Jersey", "CT": "Connecticut"},
            "West Coast": {"WA": "Washington", "OR": "Oregon", "CA": "California"},
            "Midwest": {"MN": "Minnesota", "WI": "Wisconsin", "IA": "Iowa"},
        },
        multiple=True,
    ),
    ui.output_text("value"),
    ui.br(),
    ui.input_selectize(
        "state",
        "Selectize Options",
        {
            "East Coast": {"NY": "New York", "NJ": "New Jersey", "CT": "Connecticut"},
            "West Coast": {"WA": "Washington", "OR": "Oregon", "CA": "California"},
            "Midwest": {"MN": "Minnesota", "WI": "Wisconsin", "IA": "Iowa"},
        },
        multiple=True,
        options=(
            {
<<<<<<< HEAD
                "maxOptions": 3,
=======
                "placeholder": "Customize with JavaScript",
>>>>>>> 71f39a04
                "render": HTML(
                    '{option: function(item, escape) {return "<div><strong>Select " + item.label + "</strong></div>";}}'
                ),
            }
        ),
    ),
)


def server(input: Inputs, output: Outputs, session: Session):
    @output
    @render.text
    def value():
        return "You choose: " + str(input.state())


app = App(app_ui, server)<|MERGE_RESOLUTION|>--- conflicted
+++ resolved
@@ -26,11 +26,7 @@
         multiple=True,
         options=(
             {
-<<<<<<< HEAD
-                "maxOptions": 3,
-=======
                 "placeholder": "Customize with JavaScript",
->>>>>>> 71f39a04
                 "render": HTML(
                     '{option: function(item, escape) {return "<div><strong>Select " + item.label + "</strong></div>";}}'
                 ),
