from __future__ import annotations

__all__ = ("notification_show", "notification_remove")

from typing import Any, Optional

<<<<<<< HEAD
from htmltools import TagChildArg, TagList
=======
if sys.version_info >= (3, 8):
    from typing import Literal
else:
    from typing_extensions import Literal

from htmltools import TagChild
>>>>>>> 2dfeb8c6

from .._docstring import add_example
from .._typing_extensions import Literal
from .._utils import rand_hex
from ..session import Session, require_active_session


@add_example()
def notification_show(
    ui: TagChild,
    *,
    action: Optional[TagChild] = None,
    duration: Optional[int | float] = 5,
    close_button: bool = True,
    id: Optional[str] = None,
    type: Literal["default", "message", "warning", "error"] = "default",
    session: Optional[Session] = None,
) -> str:
    """
    Show a notification to the user.

    Parameters
    ----------
    ui
        Content of message.
    action
        Message content that represents an action. For example, this could be a link
        that the user can click on. This is separate from ui so customized layouts can
        handle the main notification content separately from action content.
    duration
        Number of seconds to display the message before it disappears. Use ``None`` to
        make the message not automatically disappear.
    close_button
        If ``True``, display a button which will make the notification disappear when
        clicked. If ``False`` do not display.
    id
        An optional unique identifier for the notification. If supplied, any existing
        notification with the same ``id`` will be replaced with this one (otherwise, a
        new notification is created).
    type
        A string which controls the color of the notification. One of "default" (gray),
        "message" (blue), "warning" (yellow), or "error" (red).
    session
        A :class:`~shiny.Session` instance. If not provided, it is inferred via
       :func:`~shiny.session.get_current_session`.

    Returns
    -------
    The notification's ``id``.

    See Also
    -------
    ~shiny.ui.notification_remove
    ~shiny.ui.modal
    """

    session = require_active_session(session)

    ui_ = session._process_ui(ui)
    action_ = session._process_ui(action)

    id = id if id else rand_hex(8)

    payload: dict[str, Any] = {
        "html": ui_["html"],
        "action": action_["html"],
        "deps": ui_["deps"] + action_["deps"],
        "closeButton": close_button,
        "id": id,
        "type": type,
    }

    if duration:
        payload.update({"duration": duration * 1000})

    session._send_message_sync({"notification": {"type": "show", "message": payload}})

    return id


def notification_remove(id: str, *, session: Optional[Session] = None) -> str:
    """
    Remove a notification.

    Parameters
    ----------
    id
        A notification ``id``.
    session
        A :class:`~shiny.Session` instance. If not provided, it is inferred via
       :func:`~shiny.session.get_current_session`.

    Returns
    -------
    The notification's ``id``.

    See Also
    -------
    ~shiny.ui.notification_show
    ~shiny.ui.modal

    Example
    -------
    See :func:`notification_show`.
    """
    session = require_active_session(session)
    session._send_message_sync({"notification": {"type": "remove", "message": id}})
    return id<|MERGE_RESOLUTION|>--- conflicted
+++ resolved
@@ -4,16 +4,7 @@
 
 from typing import Any, Optional
 
-<<<<<<< HEAD
-from htmltools import TagChildArg, TagList
-=======
-if sys.version_info >= (3, 8):
-    from typing import Literal
-else:
-    from typing_extensions import Literal
-
 from htmltools import TagChild
->>>>>>> 2dfeb8c6
 
 from .._docstring import add_example
 from .._typing_extensions import Literal
