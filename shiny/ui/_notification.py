from __future__ import annotations

__all__ = ("notification_show", "notification_remove")

from typing import Any, Literal, Optional

from htmltools import TagChild

from .._deprecated import _session_param_docs as _session_param
from .._docstring import add_example, doc_format
from .._utils import rand_hex
from ..session import require_active_session
from ..types import MISSING, MISSING_TYPE


@add_example()
@doc_format(session_param=_session_param)
def notification_show(
    ui: TagChild,
    *,
    action: Optional[TagChild] = None,
    duration: Optional[int | float] = 5,
    close_button: bool = True,
    id: Optional[str] = None,
    type: Literal["default", "message", "warning", "error"] = "default",
    session: MISSING_TYPE = MISSING,
) -> str:
    """
    Show a notification to the user.

    A notification is a message that appears near the bottom corner of the app.
    Notifications normally disappear after a short period of time, and should multiple
    notifications appear together, they will stack on top of one another.

    Parameters
    ----------
    ui
        Contents of the notification message.
    action
        Message content that represents an action. For example, this could be a link
        that the user can click on. This is separate from ui so customized layouts can
        handle the main notification content separately from the action content.
    duration
        Number of seconds to display the message before it disappears. Use ``None`` to
        prevent the message from disappearing automatically. The user will need to click
        the corner of the notification to close it.
    close_button
        If ``True``, display a button which will make the notification disappear when
        clicked. If ``False`` do not display.
    id
        An optional unique identifier for the notification. If supplied, any existing
        notification with the same ``id`` will be replaced with this one (otherwise, a
        new notification is created).
    type
<<<<<<< HEAD
        A string which controls the color of the notification. One of "default" (gray),
        "message" (blue), "warning" (yellow), or "error" (red).
    {session_param}
=======
        A string which controls the color of the notification. This should be one of
        "default" (gray), "message" (blue), "warning" (yellow), or "error" (red).
    session
        The :class:`~shiny.Session` in which the notification should appear.  If not
        provided, the session is inferred via :func:`~shiny.session.get_current_session`.
>>>>>>> c19bf27c

    Returns
    -------
    :
        The notification's ``id``.

    See Also
    -------
    ~shiny.ui.notification_remove
    ~shiny.ui.modal
    """

    active_session = require_active_session(session)

    ui_ = active_session._process_ui(ui)
    action_ = active_session._process_ui(action)

    id = id if id else rand_hex(8)

    payload: dict[str, Any] = {
        "html": ui_["html"],
        "action": action_["html"],
        "deps": ui_["deps"] + action_["deps"],
        "closeButton": close_button,
        "id": id,
        "type": type,
    }

    if duration:
        payload.update({"duration": duration * 1000})

    active_session._send_message_sync(
        {"notification": {"type": "show", "message": payload}}
    )

    return id


@doc_format(session_param=_session_param)
def notification_remove(
    id: str,
    *,
    session: MISSING_TYPE = MISSING,
) -> str:
    """
    Remove a notification.

    :func:`~shiny.ui.notification_remove` provides a way to remove a notification programatically.
    Notifications can also be removed manually by the user, or automatically after a
    specififed amont of time passes.

    Parameters
    ----------
    id
<<<<<<< HEAD
        A notification ``id``.
    {session_param}
=======
        The ``id`` of the notification to remove.
    session
        The :class:`~shiny.Session` in which the notification appears. If not provided, the session is inferred via
        :func:`~shiny.session.get_current_session`.
>>>>>>> c19bf27c

    Returns
    -------
    :
        The notification's ``id``.

    See Also
    -------
    ~shiny.ui.notification_show
    ~shiny.ui.modal

    Example
    -------
    See :func:`notification_show`.
    """
    active_session = require_active_session(session)
    active_session._send_message_sync(
        {"notification": {"type": "remove", "message": id}}
    )
    return id<|MERGE_RESOLUTION|>--- conflicted
+++ resolved
@@ -52,17 +52,9 @@
         notification with the same ``id`` will be replaced with this one (otherwise, a
         new notification is created).
     type
-<<<<<<< HEAD
-        A string which controls the color of the notification. One of "default" (gray),
-        "message" (blue), "warning" (yellow), or "error" (red).
-    {session_param}
-=======
         A string which controls the color of the notification. This should be one of
         "default" (gray), "message" (blue), "warning" (yellow), or "error" (red).
-    session
-        The :class:`~shiny.Session` in which the notification should appear.  If not
-        provided, the session is inferred via :func:`~shiny.session.get_current_session`.
->>>>>>> c19bf27c
+    {session_param}
 
     Returns
     -------
@@ -117,15 +109,8 @@
     Parameters
     ----------
     id
-<<<<<<< HEAD
-        A notification ``id``.
+        The ``id`` of the notification to remove.
     {session_param}
-=======
-        The ``id`` of the notification to remove.
-    session
-        The :class:`~shiny.Session` in which the notification appears. If not provided, the session is inferred via
-        :func:`~shiny.session.get_current_session`.
->>>>>>> c19bf27c
 
     Returns
     -------
