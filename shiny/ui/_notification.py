--- conflicted
+++ resolved
@@ -6,20 +6,14 @@
 
 from htmltools import TagChild
 
-<<<<<<< HEAD
 from .._deprecated import _session_param_docs as _session_param
-from .._docstring import add_example, doc_format
+from .._docstring import add_example, doc_format, no_example
 from .._utils import rand_hex
 from ..session import require_active_session
 from ..types import MISSING, MISSING_TYPE
-=======
-from .._docstring import add_example, no_example
-from .._utils import rand_hex
-from ..session import require_active_session
 
 if TYPE_CHECKING:
     from .. import Session
->>>>>>> aba94597
 
 
 @add_example()
@@ -102,17 +96,13 @@
     return id
 
 
-<<<<<<< HEAD
+@no_example()
 @doc_format(session_param=_session_param)
 def notification_remove(
     id: str,
     *,
     session: MISSING_TYPE = MISSING,
 ) -> str:
-=======
-@no_example()
-def notification_remove(id: str, *, session: Optional[Session] = None) -> str:
->>>>>>> aba94597
     """
     Remove a notification.
 
