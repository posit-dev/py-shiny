--- conflicted
+++ resolved
@@ -422,13 +422,8 @@
         ISO 639-1 language code for the HTML page, such as ``"en"`` or ``"ko"``. This
         will be used as the lang in the ``<html>`` tag, as in ``<html lang="en">``. The
         default, `None`, results in an empty string.
-<<<<<<< HEAD
-    kwargs
-        Attributes on the `<body>` tag.
-=======
     **kwargs
         Attributes on the the `<body>` tag.
->>>>>>> 22ee9b0c
 
     Returns
     -------
