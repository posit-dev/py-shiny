from __future__ import annotations

__all__ = (
    "modal_button",
    "modal",
    "modal_show",
    "modal_remove",
)

from typing import Optional

<<<<<<< HEAD
from htmltools import HTML, Tag, TagAttrArg, TagChildArg, div, tags
=======
from shiny.types import MISSING, MISSING_TYPE

if sys.version_info >= (3, 8):
    from typing import Literal
else:
    from typing_extensions import Literal

from htmltools import HTML, Tag, TagAttrs, TagAttrValue, TagChild, div, tags
>>>>>>> 2dfeb8c6

from shiny.types import MISSING, MISSING_TYPE

from .._docstring import add_example
from .._typing_extensions import Literal
from ..session import Session, require_active_session


def modal_button(label: TagChild, icon: TagChild = None, **kwargs: TagAttrValue) -> Tag:
    """
    Creates a button that will dismiss a :func:`modal` (useful when customising the
    ``footer`` of :func:`modal`).

    Parameters
    ----------
    label
        An input label.
    icon
        An icon to appear inline with the button/link.
    kwargs
        Attributes to be applied to the button.

    Returns
    -------
    A UI element

    See Also
    -------
    ~shiny.ui.modal
    ~shiny.ui.modal_show
    ~shiny.ui.modal_remove

    Example
    -------
    See :func:`modal`.
    """
    return tags.button(
        icon,
        label,
        {"class": "btn btn-default"},
        type="button",
        data_dismiss="modal",
        data_bs_dismiss="modal",
        **kwargs,
    )


@add_example()
def modal(
    *args: TagChild | TagAttrs,
    title: Optional[str] = None,
    footer: TagChild | MISSING_TYPE = MISSING,
    size: Literal["m", "s", "l", "xl"] = "m",
    easy_close: bool = False,
    fade: bool = True,
    **kwargs: TagAttrValue,
) -> Tag:
    """
    Creates the UI for a modal dialog, using Bootstrap's modal class. Modals are
    typically used for showing important messages, or for presenting UI that requires
    input from the user, such as a user name and/or password input.

    Parameters
    ----------
    args
        UI elements for the body of the modal.
    title
        An optional title for the modal dialog.
    footer
        UI for footer. Use ``None`` for no footer.
    size
        One of "s" for small, "m" (the default) for medium, or "l" for large.
    easy_close
        If ``True``, the modal dialog can be dismissed by clicking outside the dialog
        box, or be pressing the Escape key. If ``False`` (the default), the modal dialog
        can't be dismissed in those ways; instead it must be dismissed by clicking on a
        ``modal_button()``, or from a call to ``modal_remove()`` on the server.
    fade
        If ``False``, the modal dialog will have no fade-in animation (it will simply
        appear rather than fade in to view).
    kwargs
        Attributes to be applied to the modal's body tag.

    Returns
    -------
    A UI element

    See Also
    -------
    ~shiny.ui.modal_show
    ~shiny.ui.modal_remove
    ~shiny.ui.modal_button
    """

    title_div = None
    if title:
        title_div = div(tags.h4(title, class_="modal-title"), class_="modal-header")

    if isinstance(footer, MISSING_TYPE):
        footer = modal_button("Dismiss")
    if footer is not None:
        footer = div(footer, class_="modal-footer")

    dialog = div(
        div(
            title_div,
            div({"class": "modal-body"}, *args, **kwargs),
            footer,
            class_="modal-content",
        ),
        class_="modal-dialog"
        + ({"s": " modal-sm", "l": " modal-lg", "xl": " modal-xl"}.get(size, "")),
    )

    # jQuery plugin doesn't work in Bootstrap 5, but vanilla JS doesn't work in Bootstrap 4 :sob:
    js = "\n".join(
        [
            "if (window.bootstrap && !window.bootstrap.Modal.VERSION.match(/^4\\. /)) {",
            "  var modal=new bootstrap.Modal(document.getElementById('shiny-modal'))",
            "  modal.show()",
            "} else {",
            "  $('#shiny-modal').modal().focus()",
            "}",
        ]
    )

    backdrop = None if easy_close else "static"
    keyboard = None if easy_close else "false"

    return div(
        dialog,
        tags.script(HTML(js)),
        id="shiny-modal",
        class_="modal fade" if fade else "modal",
        tabindex="-1",
        data_backdrop=backdrop,
        data_bs_backdrop=backdrop,
        data_keyboard=keyboard,
        data_bs_keyboard=keyboard,
    )


def modal_show(modal: Tag, session: Optional[Session] = None) -> None:
    """
    Show a modal dialog.

    Parameters
    ----------
    modal
        Typically a :func:`modal` instance.
    session
        A :class:`~shiny.Session` instance. If not provided, it is inferred via
       :func:`~shiny.session.get_current_session`.

    See Also
    -------
    ~shiny.ui.modal_remove
    ~shiny.ui.modal

    Example
    -------
    See :func:`modal`.
    """
    session = require_active_session(session)
    msg = session._process_ui(modal)
    session._send_message_sync({"modal": {"type": "show", "message": msg}})


def modal_remove(session: Optional[Session] = None) -> None:
    """
    Remove a modal dialog.

    Parameters
    ----------
    session
        A :class:`~shiny.Session` instance. If not provided, it is inferred via
       :func:`~shiny.session.get_current_session`.

    See Also
    -------
    ~shiny.ui.modal_show
    ~shiny.ui.modal

    Example
    -------
    See :func:`modal`.
    """
    session = require_active_session(session)
    session._send_message_sync({"modal": {"type": "remove", "message": None}})<|MERGE_RESOLUTION|>--- conflicted
+++ resolved
@@ -9,18 +9,7 @@
 
 from typing import Optional
 
-<<<<<<< HEAD
-from htmltools import HTML, Tag, TagAttrArg, TagChildArg, div, tags
-=======
-from shiny.types import MISSING, MISSING_TYPE
-
-if sys.version_info >= (3, 8):
-    from typing import Literal
-else:
-    from typing_extensions import Literal
-
 from htmltools import HTML, Tag, TagAttrs, TagAttrValue, TagChild, div, tags
->>>>>>> 2dfeb8c6
 
 from shiny.types import MISSING, MISSING_TYPE
 
