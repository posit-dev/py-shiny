--- conflicted
+++ resolved
@@ -172,13 +172,7 @@
     ----------
     modal
         Typically a :func:`modal` instance.
-<<<<<<< HEAD
     {session_param}
-=======
-    session
-        The :class:`~shiny.Session` instance to display the modal in. If not provided,
-        the session is inferred via :func:`~shiny.session.get_current_session`.
->>>>>>> c19bf27c
 
     See Also
     -------
@@ -207,13 +201,7 @@
 
     Parameters
     ----------
-<<<<<<< HEAD
     {session_param}
-=======
-    session
-        The :class:`~shiny.Session` instance that contains the modal to remove. If not
-        provided, the session is inferred via :func:`~shiny.session.get_current_session`.
->>>>>>> c19bf27c
 
     See Also
     -------
