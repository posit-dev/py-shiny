--- conflicted
+++ resolved
@@ -1076,21 +1076,11 @@
 
 
 @overload
-<<<<<<< HEAD
-def _normalize_show_value(show: None) -> Literal["toggle"]:
-    pass
-
-
-@overload
-def _normalize_show_value(show: bool) -> Literal["show", "hide"]:
-    pass
-=======
 def _normalize_show_value(show: None) -> Literal["toggle"]: ...
 
 
 @overload
 def _normalize_show_value(show: bool) -> Literal["show", "hide"]: ...
->>>>>>> e43e859a
 
 
 def _normalize_show_value(show: bool | None) -> Literal["toggle", "show", "hide"]:
