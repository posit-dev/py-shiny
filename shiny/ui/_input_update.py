--- conflicted
+++ resolved
@@ -82,13 +82,7 @@
         An input label.
     icon
         An icon to appear inline with the button/link.
-<<<<<<< HEAD
-    {session_param}
-=======
-    session
-        A :class:`~shiny.Session` instance. If not provided, it is inferred via
-        :func:`~shiny.session.get_current_session`.
->>>>>>> c19bf27c
+    {session_param}
 
     Note
     ----
@@ -958,13 +952,7 @@
     title
         The new title of the popover.
     show
-<<<<<<< HEAD
-        Opens (`True`) or closes (`False) the popover.
-=======
         Opens (`True`) or closes (`False`) the popover.
-    session
-        A Shiny session object (the default should almost always be used).
->>>>>>> c19bf27c
 
     See Also
     --------
