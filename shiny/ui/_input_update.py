--- conflicted
+++ resolved
@@ -27,36 +27,23 @@
 from starlette.requests import Request
 from starlette.responses import JSONResponse, Response
 
-<<<<<<< HEAD
 from .._deprecated import _session_param_docs as _session_param
-from .._docstring import add_example, doc_format
-from .._namespaces import resolve_id
-from .._typing_extensions import NotRequired, TypedDict
-from .._utils import drop_none
-from ..session import require_active_session, session_context
-from ..types import MISSING, MISSING_TYPE
-=======
 from .._docstring import add_example, doc_format, no_example
 from .._namespaces import ResolvedId, resolve_id
 from .._typing_extensions import NotRequired, TypedDict
 from .._utils import drop_none
 from ..input_handler import input_handlers
 from ..session import require_active_session, session_context
-from ..types import ActionButtonValue
->>>>>>> aba94597
+from ..types import MISSING, MISSING_TYPE, ActionButtonValue
 from ._input_check_radio import ChoicesArg, _generate_options
 from ._input_date import _as_date_attr
 from ._input_select import SelectChoicesArg, _normalize_choices, _render_choices
 from ._input_slider import SliderStepArg, SliderValueArg, _as_numeric, _slider_type
-<<<<<<< HEAD
-from ._utils import session_on_flush_send_msg
-=======
-from ._utils import JSEval, _session_on_flush_send_msg, extract_js_keys
+from ._utils import JSEval, extract_js_keys, session_on_flush_send_msg
 
 if TYPE_CHECKING:
     from .. import Session
 
->>>>>>> aba94597
 
 _note = """
     The input updater functions send a message to the client, telling it to change the
@@ -133,7 +120,7 @@
     id: str,
     *,
     state: Optional[str] = None,
-    session: Optional[Session] = None,
+    session: MISSING_TYPE = MISSING,
 ) -> None:
     """
     Change the state of a task button on the client.
@@ -156,17 +143,17 @@
         :func:`~shiny.session.get_current_session`.
     """
 
-    session = require_active_session(session)
+    active_session = require_active_session(session)
 
     if state is not None:
-        resolved_id = session.ns(id)
+        resolved_id = active_session.ns(id)
         if state != "ready":
             manual_task_reset_buttons.add(resolved_id)
         else:
             manual_task_reset_buttons.discard(resolved_id)
 
     msg = {"state": state}
-    session.send_input_message(id, drop_none(msg))
+    active_session.send_input_message(id, drop_none(msg))
 
 
 manual_task_reset_buttons: set[ResolvedId] = set()
@@ -226,12 +213,8 @@
     active_session.send_input_message(id, drop_none(msg))
 
 
-<<<<<<< HEAD
-@doc_format(note=_note, session_param=_session_param)
-=======
 @no_example()
-@doc_format(note=_note)
->>>>>>> aba94597
+@doc_format(note=_note, session_param=_session_param)
 def update_switch(
     id: str,
     *,
@@ -533,12 +516,7 @@
         The maximum allowed value.
     step
         Interval to use when stepping between min and max.
-<<<<<<< HEAD
-    {session_param}
-=======
-    session
-        The :class:`~shiny.Session` object passed to the server function of a :class:`~shiny.App`.
->>>>>>> aba94597
+    {session_param}
 
     Note
     ----
@@ -1034,12 +1012,8 @@
 # -----------------------------------------------------------------------------
 
 
-<<<<<<< HEAD
-# @add_example()
+@add_example()
 @doc_format(session_param=_session_param)
-=======
-@add_example()
->>>>>>> aba94597
 def update_popover(
     id: str,
     *args: TagChild,
