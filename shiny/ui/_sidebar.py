from __future__ import annotations

import warnings
<<<<<<< HEAD
from typing import Literal, Optional, cast
=======
from dataclasses import dataclass, field
from typing import TYPE_CHECKING, Literal, Optional, cast
>>>>>>> bd685bbe

from htmltools import (
    HTML,
    Tag,
    TagAttrs,
    TagAttrValue,
    TagChild,
    TagList,
    css,
    div,
    tags,
)

from .._deprecated import warn_deprecated
from .._docstring import add_example, no_example
from .._namespaces import ResolvedId, resolve_id_or_none
from .._typing_extensions import TypedDict
from .._utils import private_random_id
from ..session import require_active_session
from ..types import MISSING, MISSING_TYPE
from ._card import CardItem
from ._html_deps_shinyverse import components_dependencies
from ._tag import consolidate_attrs, trinary
from ._utils import css_no_sub
from .css import CssUnit, as_css_padding, as_css_unit
from .fill import as_fill_item, as_fillable_container

<<<<<<< HEAD
=======
if TYPE_CHECKING:
    from ..session import Session

>>>>>>> bd685bbe
__all__ = (
    "Sidebar",
    "SidebarOpen",
    "sidebar",
    "layout_sidebar",
    "update_sidebar",
    # Legacy
    "panel_sidebar",
    "panel_main",
)

SidebarOpenValue = Literal["open", "closed", "always"]
"""
A possible value for the `open` parameter in :func:`~shiny.ui.sidebar`:

* `"open"`: the sidebar starts open
* `"closed"`: the sidebar starts closed
* `"always"`: the sidebar is always open and cannot be closed
"""


class SidebarOpenSpec(TypedDict):
    desktop: SidebarOpenValue
    mobile: SidebarOpenValue


@dataclass
class SidebarOpen:
    """
    The initial state of the sidebar at `desktop` and `mobile` screen sizes.
    """

    desktop: SidebarOpenValue = "open"
    """The initial state of the sidebar on desktop screen sizes."""

    mobile: SidebarOpenValue = "closed"
    """The initial state of the sidebar on mobile screen sizes."""

    _VALUES: tuple[SidebarOpenValue, ...] = field(
        default=("open", "closed", "always"),
        repr=False,
        hash=False,
        compare=False,
    )

    @staticmethod
    def _values_str() -> str:
        return f"""'{"', '".join(SidebarOpen._VALUES)}'"""

    def __post_init__(self):
        if self.desktop not in self._VALUES:
            raise ValueError(f"`desktop` must be one of {self._values_str()}")
        if self.mobile not in self._VALUES:
            raise ValueError(f"`mobile` must be one of {self._values_str()}")

    @classmethod
    def _from_string(cls, open: str) -> SidebarOpen:
        """
        Takes a single string describing the initial sidebar state and returns a
        :class:`~shiny.ui.SidebarOpen` object. In general, the value of `open` becomes
        the initial state for both desktop and mobile screen sizes, unless `open` is
        `"desktop"`, in which case the sidebar starts open on desktop screen, closed on
        mobile.

        Parameters
        ----------
        open
            The initial state of the sidebar. The possible values are:

            * `"desktop"`: the sidebar starts open on desktop screen, closed on mobile
            * `"open"`: the sidebar starts open
            * `"closed"`: the sidebar starts closed
            * `"always"`: the sidebar is always open and cannot be closed

        Returns
        -------
        :
            A :class:`~shiny.ui.SidebarOpen` object.
        """
        bad_value = ValueError(
            f"`open` must be a non-empty string of one of {SidebarOpen._values_str()}."
        )

        if not isinstance(open, str) or len(open) == 0:
            raise bad_value

        if open == "desktop":
            return cls(desktop="open", mobile="closed")
        elif open in cls._VALUES:
            return cls(desktop=open, mobile=open)
        else:
            raise bad_value

    @classmethod
    def _as_open(
        cls,
        open: SidebarOpenSpec | SidebarOpenValue | Literal["desktop"],
    ) -> SidebarOpen:
        if isinstance(open, dict):
            return cls(**open)

        if isinstance(open, str):
            return cls._from_string(open)

        raise ValueError(
            f"""`open` must be one of {SidebarOpen._values_str()}, """
            + "or a dictionary with keys `desktop` and `mobile` using these values."
        )


@no_example()
class Sidebar:
    """
    A sidebar object

    Class returned from :func:`~shiny.ui.sidebar`. Please do not use this
    class directly. Instead, supply the :func:`~shiny.ui.sidebar` object to
    :func:`~shiny.ui.layout_sidebar`.

    Attributes
    ----------
    children
        A tuple of :class:`~htmltools.Tag` objects that are the contents of the sidebar.
    attrs
        A dictionary of attributes that are supplied to the sidebar contents
        :class:`~htmltools.Tag` container.
    width
        A valid CSS unit used for the width of the sidebar.
    position
        Where the sidebar should appear relative to the main content, one of `"left"` or
        `"right"`.
    id
        The resolved ID. Required if wanting to reactively read (or update) the
        `collapsible` state in a Shiny app.
    title
        A character title to be used as the sidebar title, which will be wrapped in a
        `<div>` element with class `sidebar-title`. You can also provide a custom
        :class:`~htmltools.Tag` for the title element, in which case you'll
        likely want to give this element `class = "sidebar-title"`.
    color
        A dictionary with items `"bg"` for background or `"fg"` for foreground color.
    class_
        CSS classes for the sidebar container element, in addition to the fixed
        `.sidebar` class.
    max_height_mobile
        A CSS length unit (passed through :func:`~shiny.ui.css.as_css_unit`) defining
        the maximum height of the horizontal sidebar when viewed on mobile devices. Only
        applies to always-open sidebars on mobile, where by default the sidebar
        container is placed below the main content container on mobile devices.
    gap
        A CSS length unit defining the vertical `gap` (i.e., spacing) between elements
        provided to `*args`.
    padding
        Padding within the sidebar itself. This can be a numeric vector (which will be
        interpreted as pixels) or a character vector with valid CSS lengths. `padding`
        may be one to four values.

        * If a single value, then that value will be used for all four sides.
        * If two, then the first value will be used for the top and bottom, while
          the second value will be used for left and right.
        * If three values, then the first will be used for top, the second will be left
          and right, and the third will be bottom.
        * If four, then the values will be interpreted as top, right, bottom, and left
          respectively.

    Parameters
    ----------
    children
        A tuple of :class:`~htmltools.Tag` objects that are the contents of the sidebar.
    attrs
        A dictionary of attributes that are supplied to the sidebar contents
        :class:`~htmltools.Tag` container.
    width
        A valid CSS unit used for the width of the sidebar.
    position
        Where the sidebar should appear relative to the main content, one of `"left"` or
        `"right"`.
    open
        The initial state of the sidebar. If a string, the possible values are:

        * `"open"`: the sidebar starts open
        * `"closed"`: the sidebar starts closed
        * `"always"`: the sidebar is always open and cannot be closed

        Alternatively, you can provide a dictionary with keys `"desktop"` and `"mobile"`
        to set different initial states for desktop and mobile. For example, when
        `{"desktop": "open", "mobile": "closed"}` the sidebar is initialized in the
        open state on desktop screens or in the closed state on mobile screens.
    id
        A character string. Required if wanting to reactively read (or update) the
        `collapsible` state in a Shiny app.
    title
        A character title to be used as the sidebar title, which will be wrapped in a
        `<div>` element with class `sidebar-title`. You can also provide a custom
        :class:`~htmltools.Tag` for the title element, in which case you'll
        likely want to give this element `class = "sidebar-title"`.
    bg,fg
        A background or foreground color.
    class_
        CSS classes for the sidebar container element, in addition to the fixed
        `.sidebar` class.
    max_height_mobile
        A CSS length unit (passed through :func:`~shiny.ui.css.as_css_unit`) defining
        the maximum height of the horizontal sidebar when viewed on mobile devices. Only
        applies to always-open sidebars on mobile, where by default the sidebar
        container is placed below the main content container on mobile devices.
    gap
        A CSS length unit defining the vertical `gap` (i.e., spacing) between elements
        provided to `*args`.
    padding
        Padding within the sidebar itself. This can be a numeric vector (which will be
        interpreted as pixels) or a character vector with valid CSS lengths. `padding`
        may be one to four values.

        * If a single value, then that value will be used for all four sides.
        * If two, then the first value will be used for the top and bottom, while
          the second value will be used for left and right.
        * If three values, then the first will be used for top, the second will be left
          and right, and the third will be bottom.
        * If four, then the values will be interpreted as top, right, bottom, and left
          respectively.
    """

    def __init__(
        self,
        *,
        children: list[TagChild],
        attrs: TagAttrs,
        position: Literal["left", "right"] = "left",
        open: Optional[SidebarOpenSpec | SidebarOpenValue | Literal["desktop"]] = None,
        width: CssUnit = 250,
        id: Optional[str] = None,
        title: TagChild | str = None,
        fg: Optional[str] = None,
        bg: Optional[str] = None,
        class_: Optional[str] = None,
        max_height_mobile: Optional[str | float] = None,
        gap: Optional[CssUnit] = None,
        padding: Optional[CssUnit | list[CssUnit]] = None,
    ):
        if isinstance(title, (str, int, float)):
            title = tags.header(str(title), class_="sidebar-title")

        self.id: ResolvedId | None = resolve_id_or_none(id)
        self.title = title
        self.class_ = class_
        self.gap = as_css_unit(gap)
        self.padding = as_css_padding(padding)
        # User-provided initial open state
        self._open: SidebarOpen | None = self._as_open(open)
        # Shiny or consumer-provided default open state, change with `_set_default_open()`
        self._default_open = SidebarOpen(desktop="open", mobile="closed")
        self.position = position
        self.width = as_css_unit(width)
        self._max_height_mobile = max_height_mobile
        self.color = {"fg": fg, "bg": bg}
        self.attrs = attrs
        self.children = children

    def open(
        self,
        value: (
            SidebarOpen
            | SidebarOpenSpec
            | SidebarOpenValue
            | Literal["desktop"]
            | None
            | MISSING_TYPE
        ) = MISSING,
    ) -> SidebarOpen:
        """
        Get or set the initial state of the sidebar. Returns a dataclass with `desktop`
        and `mobile` attributes.
        """
        if not isinstance(value, MISSING_TYPE):
            self._open = self._as_open(value)

        if self._open is None:
            return self._default_open
        else:
            return self._open

    @property
    def max_height_mobile(self) -> Optional[str]:
        max_height_mobile = self._max_height_mobile

        if max_height_mobile is not None and self.open().mobile != "always":
            warnings.warn(
                "The `shiny.ui.sidebar(max_height_mobile=)` argument only applies to "
                + "the sidebar when `open` is `'always'` on mobile, but "
                + f"`open` is `'{self.open().mobile}'`. "
                + "The `max_height_mobile` argument will be ignored.",
                # `stacklevel=2`: Refers to the caller of `.max_height_mobile` property method
                stacklevel=2,
            )
            max_height_mobile = None

        return as_css_unit(max_height_mobile)

    @max_height_mobile.setter
    def max_height_mobile(self, max_height_mobile: str | float | None) -> None:
        self._max_height_mobile = max_height_mobile

    def _as_open(
        self,
        open: Optional[
            SidebarOpen | SidebarOpenSpec | SidebarOpenValue | Literal["desktop"]
        ] = None,
    ) -> SidebarOpen | None:
        if open is None:
            return None

        if isinstance(open, SidebarOpen):
            return open

        return SidebarOpen._as_open(open)

    def _get_sidebar_id(self) -> Optional[str]:
        """
        Returns the resolved ID of the sidebar, or `None` if the sidebar is always open.
        When the sidebar is collapsible, but the user hasn't provided an ID, a random ID
        is generated and returned.
        """
        if isinstance(self.id, ResolvedId):
            return self.id

        if self.open().desktop == "always" and self.open().mobile == "always":
            return None

        return private_random_id("bslib_sidebar")

    def _collapse_tag(self, id: str | None) -> Tag:
        """Create the <button> tag for the collapse button."""
        is_expanded = self.open().desktop == "open" or self.open().mobile == "open"
        is_always = self.open() == SidebarOpen(desktop="always", mobile="always")

        return tags.button(
            _collapse_icon(),
            class_="collapse-toggle",
            type="button",
            title="Toggle sidebar",
            aria_expanded=(
                ("true" if is_expanded else "false") if not is_always else None
            ),
            aria_controls=id if not is_always else None,
        )

    def _sidebar_tag(self, id: str | None) -> Tag:
        """Create the `<aside>` tag for the sidebar."""
        is_hidden_initially = (
            self.open().desktop == "closed" or self.open().mobile == "closed"
        )

        return tags.aside(
            {
                "id": id,
                "class": "sidebar",
                "hidden": "true" if is_hidden_initially else None,
            },
            # If the user provided an id, we make the sidebar an input to report state
            {"class": "bslib-sidebar-input"} if self.id is not None else None,
            div(
                {
                    "class": "sidebar-content bslib-gap-spacing",
                    "style": css(
                        gap=self.gap,
                        padding=self.padding,
                    ),
                },
                self.title,
                *self.children,
                self.attrs,
            ),
            class_=self.class_,
        )

    def tagify(self) -> TagList:
        id = self._get_sidebar_id()
        taglist = TagList(self._sidebar_tag(id), self._collapse_tag(id))
        return taglist.tagify()


@add_example()
def sidebar(
    *args: TagChild | TagAttrs,
    position: Literal["left", "right"] = "left",
    open: Optional[SidebarOpenSpec | SidebarOpenValue | Literal["desktop"]] = None,
    width: CssUnit = 250,
    id: Optional[str] = None,
    title: TagChild | str = None,
    bg: Optional[str] = None,
    fg: Optional[str] = None,
    class_: Optional[str] = None,
    max_height_mobile: Optional[str | float] = None,
    gap: Optional[CssUnit] = None,
    padding: Optional[CssUnit | list[CssUnit]] = None,
    **kwargs: TagAttrValue,
) -> Sidebar:
    # See [this article](https://rstudio.github.io/bslib/articles/sidebars.html)
    #   to learn more.
    # TODO-future; If color contrast is implemented. Docs for `bg` and `fg`:
    #     If only one of either is provided, an
    #     accessible contrasting color is provided for the opposite color, e.g. setting
    #     `bg` chooses an appropriate `fg` color.

    """
    Sidebar element

    Create a collapsing sidebar layout by providing a `sidebar()` object to the
    `sidebar=` argument of:

    * :func:`~shiny.ui.layout_sidebar`
      * Creates a sidebar layout component which can be dropped inside any Shiny UI page method (e.g. :func:`~shiny.ui.page_fillable`) or :func:`~shiny.ui.card` context.
    * :func:`~shiny.ui.navset_bar`, :func:`~shiny.ui.navset_card_tab`, and :func:`~shiny.ui.navset_card_pill`
      * Creates a multi page/tab UI with a singular `sidebar()` (which is
        shown on every page/tab).

    Parameters
    ----------
    *args
        Contents of the sidebar. Or tag attributes that are supplied to the
        resolved :class:`~htmltools.Tag` object.
    width
        A valid CSS unit used for the width of the sidebar.
    position
        Where the sidebar should appear relative to the main content, one of `"left"` or
        `"right"`.
    open
        The initial state of the sidebar. If a string, the possible values are:

        * `"open"`: the sidebar starts open
        * `"closed"`: the sidebar starts closed
        * `"always"`: the sidebar is always open and cannot be closed

        Alternatively, you can provide a dictionary with keys `"desktop"` and `"mobile"`
        to set different initial states for desktop and mobile. For example, when
        `{"desktop": "open", "mobile": "closed"}` the sidebar is initialized in the
        open state on desktop screens or in the closed state on mobile screens.
    id
        A character string. Required if wanting to reactively read (or update) the
        `collapsible` state in a Shiny app.
    title
        A character title to be used as the sidebar title, which will be wrapped in a
        `<div>` element with class `sidebar-title`. You can also provide a custom
        :class:`~htmltools.Tag` for the title element, in which case you'll
        likely want to give this element `class = "sidebar-title"`.
    bg,fg
        A background or foreground color.
    class_
        CSS classes for the sidebar container element, in addition to the fixed
        `.sidebar` class.
    max_height_mobile
        A CSS length unit (passed through :func:`~shiny.ui.css.as_css_unit`) defining
        the maximum height of the horizontal sidebar when viewed on mobile devices. Only
        applies to always-open sidebars on mobile, where by default the sidebar
        container is placed below the main content container on mobile devices.
    gap
        A CSS length unit defining the vertical `gap` (i.e., spacing) between elements
        provided to `*args`.
    padding
        Padding within the sidebar itself. This can be a numeric vector (which will be
        interpreted as pixels) or a character vector with valid CSS lengths. `padding`
        may be one to four values.

        * If a single value, then that value will be used for all four sides.
        * If two, then the first value will be used for the top and bottom, while
          the second value will be used for left and right.
        * If three values, then the first will be used for top, the second will be left
          and right, and the third will be bottom.
        * If four, then the values will be interpreted as top, right, bottom, and left
          respectively.
    **kwargs
        Named attributes are supplied to the sidebar content container.

    Returns
    -------
    :
        A :class:`~shiny.ui.Sidebar` object.

    See Also
    --------
    * :func:`~shiny.ui.layout_sidebar`
    * :func:`~shiny.ui.navset_bar`
    * :func:`~shiny.ui.navset_card_tab`
    * :func:`~shiny.ui.navset_card_pill`
    """
    # TODO-future; validate bg, fg, class_

    # TODO-future; implement
    # if fg is None and bg is not None:
    #     fg = get_color_contrast(bg)
    # if bg is None and fg is not None:
    #     bg = get_color_contrast(fg)

    attrs, children = consolidate_attrs(*args, **kwargs)

    return Sidebar(
        children=children,
        attrs=attrs,
        width=width,
        position=position,
        open=open,
        id=id,
        title=title,
        fg=fg,
        bg=bg,
        class_=class_,
        max_height_mobile=max_height_mobile,
        gap=gap,
        padding=padding,
    )


@add_example()
def layout_sidebar(
    sidebar: Sidebar,
    *args: TagChild | TagAttrs,
    fillable: bool = True,
    fill: bool = True,
    bg: Optional[str] = None,
    fg: Optional[str] = None,
    border: Optional[bool] = None,
    border_radius: Optional[bool] = None,
    border_color: Optional[str] = None,
    gap: Optional[CssUnit] = None,
    padding: Optional[CssUnit | list[CssUnit]] = None,
    height: Optional[CssUnit] = None,
    **kwargs: TagAttrValue,
) -> CardItem:
    """
    Sidebar layout

    Create a sidebar layout component which can be dropped inside any Shiny UI page
    method (e.g. :func:`~shiny.ui.page_fillable`) or
    :func:`~shiny.ui.card` context.

    Parameters
    ----------
    *args
        One argument needs to be of class :class:`~shiny.ui.Sidebar` object created by
        :func:`~shiny.ui.sidebar`. The remaining arguments will contain the contents to
        the main content area. Or tag attributes that are supplied to the resolved
        :class:`~htmltools.Tag` object.
    fillable
        Whether or not the main content area should be wrapped in a fillable container.
        See :func:`~shiny.ui.fill.as_fillable_container` for details.
    fill
        Whether or not the sidebar layout should be wrapped in a fillable container. See
        :func:`~shiny.ui.fill.as_fill_item` for details.
    bg,fg
        A background or foreground color.
    border
        Whether or not to show a border around the sidebar layout.
    border_radius
        Whether or not to round the corners of the sidebar layout.
    border_color
        A border color.
    gap
        A CSS length unit defining the vertical `gap` (i.e., spacing) between elements
        provided to `*args`. This value will only be used if `fillable` is `True`.
    padding
        Padding within the sidebar itself. This can be a numeric vector (which will be
        interpreted as pixels) or a character vector with valid CSS lengths. `padding`
        may be one to four values.

        * If a single value, then that value will be used for all four sides.
        * If two, then the first value will be used for the top and bottom, while
          the second value will be used for left and right.
        * If three values, then the first will be used for top, the second will be left
          and right, and the third will be bottom.
        * If four, then the values will be interpreted as top, right, bottom, and left
          respectively.
    height
        Any valid CSS unit to use for the height.

    Returns
    -------
    :
        A :class:`~htmltools.Tag` object.

    See Also
    --------
    * :func:`~shiny.ui.sidebar`
    """

    sidebar, args = _get_layout_sidebar_sidebar(sidebar, args)

    # TODO-future; implement
    # if fg is None and bg is not None:
    #     fg = get_color_contrast(bg)
    # if bg is None and fg is not None:
    #     bg = get_color_contrast(fg)

    attrs, children = consolidate_attrs(*args, **kwargs)
    # TODO-future: >= 2023-11-01); Once `panel_main()` is removed, we can remove this loop
    for child in children:
        if isinstance(child, DeprecatedPanelMain):
            attrs = consolidate_attrs(attrs, child.attrs)[0]
            # child.children will be handled when tagified

    main = div(
        {
            "class": f"main{' bslib-gap-spacing' if fillable else ''}",
            "style": css(
                gap=as_css_unit(gap),
                padding=as_css_padding(padding),
            ),
        },
        attrs,
        *children,
    )
    if fillable:
        main = as_fillable_container(main)

    res = div(
        {"class": "bslib-sidebar-layout bslib-mb-spacing"},
        {"class": "sidebar-right"} if sidebar.position == "right" else None,
        {"class": "sidebar-collapsed"} if sidebar.open().desktop == "closed" else None,
        main,
        sidebar,
        components_dependencies(),
        _sidebar_init_js(),
        data_bslib_sidebar_init="true",
        data_open_desktop=sidebar.open().desktop,
        data_open_mobile=sidebar.open().mobile,
        data_collapsible_mobile=(
            "true" if sidebar.open().mobile != "always" else "false"
        ),
        data_collapsible_desktop=(
            "true" if sidebar.open().desktop != "always" else "false"
        ),
        data_bslib_sidebar_border=trinary(border),
        data_bslib_sidebar_border_radius=trinary(border_radius),
        style=css_no_sub(
            **{
                "--_sidebar-width": sidebar.width,
                "--_sidebar-bg": sidebar.color["bg"],
                "--_sidebar-fg": sidebar.color["fg"],
                "--_main-fg": fg,
                "--_main-bg": bg,
                "--bs-card-border-color": border_color,
                "height": as_css_unit(height),
                "--_mobile-max-height": sidebar.max_height_mobile,
            },
        ),
    )
    if fill:
        res = as_fill_item(res)

    return CardItem(res)


def _get_layout_sidebar_sidebar(
    sidebar: Sidebar,
    args: tuple[TagChild | TagAttrs, ...],
) -> tuple[Sidebar, tuple[TagChild | TagAttrs, ...]]:
    updated_args: list[TagChild | TagAttrs] = []
    original_args = tuple(args)

    # sidebar: Sidebar | None = None
    sidebar_orig_arg: Sidebar | DeprecatedPanelSidebar = sidebar

    if isinstance(sidebar, DeprecatedPanelSidebar):
        sidebar = sidebar.sidebar

    if not isinstance(sidebar, Sidebar):
        raise ValueError(
            "`layout_sidebar()` is not being supplied with a `sidebar()` object. Please supply a `sidebar()` object to `layout_sidebar(sidebar)`."
        )

    # Use `original_args` here so `updated_args` can be safely altered in place
    for i, arg in zip(range(len(original_args)), original_args):
        if isinstance(arg, DeprecatedPanelSidebar):
            raise ValueError(
                "`panel_sidebar()` is not being used as the first argument to `layout_sidebar(sidebar,)`. `panel_sidebar()` has been deprecated and will go away in a future version of Shiny. Please supply `panel_sidebar()` arguments directly to `args` in `layout_sidebar(sidebar)` and use `sidebar()` instead of `panel_sidebar()`."
            )
        elif isinstance(arg, Sidebar):
            raise ValueError(
                "`layout_sidebar()` is being supplied with multiple `sidebar()` objects. Please supply only one `sidebar()` object to `layout_sidebar()`."
            )

        elif isinstance(arg, DeprecatedPanelMain):
            if i != 0:
                raise ValueError(
                    "`panel_main()` is not being supplied as the second argument to `layout_sidebar()`. `panel_main()`/`panel_sidebar()` have been deprecated and will go away in a future version of Shiny. Please supply `panel_main()` arguments directly to `args` in `layout_sidebar(sidebar, *args)` and use `sidebar()` instead of `panel_sidebar()`."
                )
            if not isinstance(sidebar_orig_arg, DeprecatedPanelSidebar):
                raise ValueError(
                    "`panel_main()` is not being used with `panel_sidebar()`. `panel_main()`/`panel_sidebar()` have been deprecated and will go away in a future version of Shiny. Please supply `panel_main()` arguments directly to `args` in `layout_sidebar(sidebar, *args)` and use `sidebar()` instead of `panel_sidebar()`."
                )

            if len(args) > 2:
                raise ValueError(
                    "Unexpected extra legacy `*args` have been supplied to `layout_sidebar()` in addition to `panel_main()` or `panel_sidebar()`. `panel_main()` has been deprecated and will go away in a future version of Shiny. Please supply `panel_main()` arguments directly to `args` in `layout_sidebar(sidebar, *args)` and use `sidebar()` instead of `panel_sidebar()`."
                )
            # Notes for this point in the code:
            # * We are working with args[0], a `DeprecatedPanelMain`; sidebar was originally a `DeprecatedPanelSidebar`
            # * len(args) == 1 or 2

            # Handle legacy `layout_sidebar(sidebar, main, position=)` value
            if len(args) == 2:
                arg1 = args[1]
                if not (arg1 == "left" or arg1 == "right"):
                    raise ValueError(
                        "layout_sidebar(*args) contains non-valid legacy values. Please use `sidebar()` instead of `panel_sidebar()` and supply any `panel_main()` arguments directly to `args` in `layout_sidebar(sidebar, *args)`."
                    )
                # We know `sidebar_orig_arg` is a `DeprecatedPanelSidebar` here
                sidebar.position = cast(  # pyright: ignore[reportOptionalMemberAccess]
                    Literal["left", "right"],
                    arg1,
                )

            # Only keep panel_main content
            updated_args = [arg]

            # Cases have been covered, quit loop
            break

            # Extract `DeprecatedPanelMain` attrs and children in followup for loop
        else:
            # Keep the arg!
            updated_args.append(arg)

    return (sidebar, tuple(updated_args))


@add_example()
def update_sidebar(
    id: str,
    *,
    show: Optional[bool] = None,
) -> None:
    """
    Update a sidebar's visibility.

    Set a :func:`~shiny.ui.sidebar` state during an active Shiny user session.

    Parameters
    ----------
    id
        The `id` of the :func:`~shiny.ui.sidebar` to toggle.
    show
        The desired visible state of the sidebar, where `True` opens the sidebar and `False` closes the sidebar (if not already in that state).

    See Also
    --------
    * :func:`~shiny.ui.sidebar`
    * :func:`~shiny.ui.layout_sidebar`
    """
    session = require_active_session()

    # method: Literal["toggle", "open", "close"]
    # if open is None or open == "toggle":
    #     method = "toggle"
    # elif open is True or open == "open":
    #     method = "open"
    # elif open is False or open == "closed":
    #     method = "close"
    # else:
    #     if open == "always" or open == "desktop":
    #         raise ValueError(
    #             f"`open = '{open}'` is not supported by `update_sidebar()`"
    #         )
    #     raise ValueError(
    #         "open must be NULL (or 'toggle'), TRUE (or 'open'), or FALSE (or 'closed')"
    #     )
    if show is not None:
        method = "open" if bool(show) else "close"

        def callback() -> None:
            session.send_input_message(id, {"method": method})

        session.on_flush(callback, once=True)


def _collapse_icon() -> TagChild:
    return HTML(
        '<svg xmlns="http://www.w3.org/2000/svg" viewBox="0 0 16 16" class="bi bi-chevron-left collapse-icon" style="fill:currentColor;" aria-hidden="true" role="img" ><path fill-rule="evenodd" d="M11.354 1.646a.5.5 0 0 1 0 .708L5.707 8l5.647 5.646a.5.5 0 0 1-.708.708l-6-6a.5.5 0 0 1 0-.708l6-6a.5.5 0 0 1 .708 0z"></path></svg>'
    )


def _sidebar_init_js() -> Tag:
    # Note: if we want to avoid inline `<script>` tags in the future for
    # initialization code, we might be able to do so by turning the sidebar layout
    # container into a web component
    return tags.script(
        {"data-bslib-sidebar-init": True},
        "bslib.Sidebar.initCollapsibleAll()",
    )


######################


# Deprecated 2023-06-13
# Includes: DeprecatedPanelSidebar
@no_example()
def panel_sidebar(
    *args: TagChild | TagAttrs,
    width: int = 4,
    **kwargs: TagAttrValue,
) -> DeprecatedPanelSidebar:
    """Deprecated. Please use :func:`~shiny.ui.sidebar` instead."""
    # TODO-future: >= 2024-01-01; Add deprecation message below
    # Plan of action:
    # * No deprecation messages today (2023-10-11), and existing code _just works_.
    # * Change all examples to use the new API.
    # * In, say, 6 months, start emitting messages for code that uses the old API.

    # warn_deprecated("Please use `sidebar()` instead of `panel_sidebar()`. `panel_sidebar()` will go away in a future version of Shiny.")
    return DeprecatedPanelSidebar(
        *args,
        width=width,
        **kwargs,
    )


# Deprecated 2023-06-13
# Includes: DeprecatedPanelMain
@no_example()
def panel_main(
    *args: TagChild | TagAttrs,
    width: int = 8,
    **kwargs: TagAttrValue,
) -> DeprecatedPanelMain:
    """Deprecated. Please supply the `*args` of :func:`~shiny.ui.panel_main` directly to :func:`~shiny.ui.layout_sidebar`."""
    # TODO-future: >= 2023-11-01; Add deprecation message below
    # warn_deprecated("Please use `layout_sidebar(*args)` instead of `panel_main()`. `panel_main()` will go away in a future version of Shiny.")

    # warn if keys are being ignored
    attrs, children = consolidate_attrs(*args, **kwargs)
    if len(attrs) > 0:
        return DeprecatedPanelMain(attrs=attrs, children=children)
        warn_deprecated(
            "`*args: TagAttrs` or `**kwargs: TagAttrValue` values supplied to `panel_main()` are being ignored. Please supply them directly to `layout_sidebar()`."
        )

    return DeprecatedPanelMain(attrs={}, children=children)


# Deprecated 2023-06-13


# This class should be removed when `panel_sidebar()` is removed
class DeprecatedPanelSidebar(
    # While it doesn't seem right to inherit from `Sidebar`, it's the easiest way to
    # make sure `layout_sidebar(sidebar: Sidebar)` works without mucking up the
    # function signature.
    Sidebar
):
    """
    [Deprecated] Sidebar panel

    Class returned from :func:`~shiny.ui.panel_sidebar`. Please do not
    use this class and instead supply your content to
    :func:`~shiny.ui.layout_sidebar` directly.

    Parameters
    ----------
    *args
        Contents to the sidebar. Or tag attributes that are supplied to the resolved
        :class:`~htmltools.Tag` object.
    width
        An integeger between 1 and 12, inclusive, that determines the width of the
        sidebar. The default is 4.
    **kwargs
        Tag attributes that are supplied to the resolved :class:`~htmltools.Tag` object.

    Attributes
    ----------
    sidebar
        A output from :func:`~shiny.ui.sidebar`.

    See Also
    --------
    * :func:`~shiny.ui.layout_sidebar`
    * :func:`~shiny.ui.sidebar`
    """

    # Store `attrs` for `layout_sidebar()` to retrieve
    sidebar: Sidebar

    def __init__(
        self, *args: TagChild | TagAttrs, width: int = 4, **kwargs: TagAttrValue
    ) -> None:
        self.sidebar = sidebar(
            *args,
            width=f"{int(width / 12 * 100)}%",
            open="always",
            **kwargs,  # pyright: ignore[reportArgumentType]
        )

    # Hopefully this is never used. But wanted to try to be safe
    def tagify(self) -> TagList:
        """
        Tagify the `self.sidebar.tag` and return the result in a TagList
        """
        return TagList(self.sidebar._sidebar_tag(id=None).tagify())


# This class should be removed when `panel_main()` is removed
# Must be `Tagifiable`, so it can fit as a type `TagChild`
class DeprecatedPanelMain:
    """
    [Deprecated] Main panel

    Class returned from :func:`~shiny.ui.panel_main`. Please do not use
    this class and instead supply your content to
    :func:`~shiny.ui.layout_sidebar` directly.


    Parameters
    ----------
    attrs
        Attributes to apply to the parent tag of the children.
    children
        Children UI Elements to render inside the parent tag.

    Attributes
    ----------
    attrs
        Attributes to apply to the parent tag of the children.
    children
        Children UI Elements to render inside the parent tag.

    See Also
    --------
    * :func:`~shiny.ui.layout_sidebar`
    * :func:`~shiny.ui.sidebar`
    """

    # Store `attrs` for `layout_sidebar()` to retrieve
    attrs: TagAttrs
    # Return `children` in `layout_sidebar()` via `.tagify()` method
    children: list[TagChild]

    def __init__(self, *, attrs: TagAttrs, children: list[TagChild]) -> None:
        self.attrs = attrs
        self.children = children

    def tagify(self) -> TagList:
        """
        Tagify the `children` and return the result in a TagList
        """
        return TagList(self.children).tagify()<|MERGE_RESOLUTION|>--- conflicted
+++ resolved
@@ -1,12 +1,8 @@
 from __future__ import annotations
 
 import warnings
-<<<<<<< HEAD
+from dataclasses import dataclass, field
 from typing import Literal, Optional, cast
-=======
-from dataclasses import dataclass, field
-from typing import TYPE_CHECKING, Literal, Optional, cast
->>>>>>> bd685bbe
 
 from htmltools import (
     HTML,
@@ -34,12 +30,6 @@
 from .css import CssUnit, as_css_padding, as_css_unit
 from .fill import as_fill_item, as_fillable_container
 
-<<<<<<< HEAD
-=======
-if TYPE_CHECKING:
-    from ..session import Session
-
->>>>>>> bd685bbe
 __all__ = (
     "Sidebar",
     "SidebarOpen",
