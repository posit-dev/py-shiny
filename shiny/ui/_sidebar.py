--- conflicted
+++ resolved
@@ -202,14 +202,6 @@
     padding
         Padding within the sidebar itself. This can be a numeric vector (which will be
         interpreted as pixels) or a character vector with valid CSS lengths. `padding`
-<<<<<<< HEAD
-        may be one to four values. If one, then that value will be used for all four
-        sides. If two, then the first value will be used for the top and bottom, while
-        the second value will be used for left and right. If three, then the first will
-        be used for top, the second will be left and right, and the third will be
-        bottom. If four, then the values will be interpreted as top, right, bottom, and
-        left, respectively.
-=======
         may be one to four values.
 
         * If a single value, then that value will be used for all four sides.
@@ -219,7 +211,6 @@
           and right, and the third will be bottom.
         * If four, then the values will be interpreted as top, right, bottom, and left
           respectively.
->>>>>>> 3bc71173
 
     Returns
     -------
@@ -351,14 +342,6 @@
     padding
         Padding within the sidebar itself. This can be a numeric vector (which will be
         interpreted as pixels) or a character vector with valid CSS lengths. `padding`
-<<<<<<< HEAD
-        may be one to four values. If one, then that value will be used for all four
-        sides. If two, then the first value will be used for the top and bottom, while
-        the second value will be used for left and right. If three, then the first will
-        be used for top, the second will be left and right, and the third will be
-        bottom. If four, then the values will be interpreted as top, right, bottom, and
-        left, respectively.
-=======
         may be one to four values.
 
         * If a single value, then that value will be used for all four sides.
@@ -368,7 +351,6 @@
           and right, and the third will be bottom.
         * If four, then the values will be interpreted as top, right, bottom, and left
           respectively.
->>>>>>> 3bc71173
     height
         Any valid CSS unit to use for the height.
 
