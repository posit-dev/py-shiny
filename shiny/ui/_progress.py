from __future__ import annotations

__all__ = ("Progress",)

from types import TracebackType
from typing import Optional, Type
from warnings import warn

from .._deprecated import _session_param_docs as _session_param
from .._docstring import add_example, doc_format
from .._utils import rand_hex
from ..session import require_active_session
from ..types import MISSING, MISSING_TYPE


@add_example()
@doc_format(session_param=_session_param)
class Progress:
    """
    Initialize a progress bar.

    :func:`~shiny.ui.Progress` creates a computation manager that can be used with `with` to
    run a block of code. Shiny will display a progress bar while the code runs, which
    you can update by calling the `set()` and `message()` methods of the computation
    manager at strategic points in the code block.

    Parameters
    ----------
    min
        The value that represents the starting point of the progress bar. Must be less
        than ``max``.
    max
        The value that represents the end of the progress bar. Must be greater than
        ``min``.
<<<<<<< HEAD
    {session_param}
=======
    session
        The :class:`~shiny.Session` instance that the progress bar should appear in. If not
        provided, the session is inferred via :func:`~shiny.session.get_current_session`.
>>>>>>> c19bf27c
    """

    _style = "notification"

    min: int
    max: int
    value: float | None

    def __init__(
        self,
        min: int = 0,
        max: int = 1,
        session: MISSING_TYPE = MISSING,
    ) -> None:
        self.min = min
        self.max = max
        self.value = None
        self._id = rand_hex(8)
        self._closed = False
        self._session = require_active_session(session)

        msg = {"id": self._id, "style": self._style}
        self._session._send_progress("open", msg)

    def __enter__(self) -> "Progress":
        return self

    def __exit__(
        self,
        exctype: Optional[Type[BaseException]],
        excinst: Optional[BaseException],
        exctb: Optional[TracebackType],
    ) -> None:
        self.close()

    def set(
        self,
        value: Optional[float] = None,
        message: Optional[str] = None,
        detail: Optional[str] = None,
    ) -> None:
        """
        Opens and updates the progress panel.

        When called the first time, the progress panel is displayed.

        Parameters
        ----------
        self
            The object instance
        value
            The value at which to set the progress bar, relative to ``min`` and ``max``.
            ``None`` hides the progress bar, if it is currently visible.
        message
            The message to be displayed to the user or ``None`` to hide the current
            message (if any).
        detail
            The detail message to be displayed to the user or ``None`` to hide the
            current detail message (if any). The detail message will be shown with a
            de-emphasized appearance relative to message.
        """

        if self._closed:
            warn("Attempting to set progress, but progress already closed.")
            return None

        self.value = value
        if value:
            # Normalize value to number between 0 and 1
            value = min(1, max(0, (value - self.min) / (self.max - self.min)))

        msg = {
            "id": self._id,
            "message": message,
            "detail": detail,
            "value": value,
            "style": self._style,
        }

        self._session._send_progress(
            "update", {k: v for k, v in msg.items() if v is not None}
        )

    def inc(
        self,
        amount: float = 0.1,
        message: Optional[str] = None,
        detail: Optional[str] = None,
    ) -> None:
        """
        Increment the progress bar.

        Like ``set``, this updates the progress panel. The difference is that ``inc``
        increases the progress bar by amount, instead of setting it to a specific value.

        Parameters
        ----------
        self
            The object instance
        amount
            The amount to increment in progress.
        message
            The message to be displayed to the user or ``None`` to hide the current
            message (if any).
        detail
            The detail message to be displayed to the user or ``None`` to hide the current
            detail message (if any). The detail message will be shown with a
            de-emphasized appearance relative to message.
        """

        if self.value is None:
            self.value = self.min

        value = min(self.value + amount, self.max)
        self.set(value, message, detail)

    def close(self) -> None:
        """
        Close the progress bar. You can also use the Progress object as a context
        manager, which will cause the progress bar to close on exit.

        Parameters
        ----------
        self
            The object instance

        Note
        ----
        Removes the progress panel. Future calls to set and close will be ignored.
        """
        if self._closed:
            warn("Attempting to close progress, but progress already closed.")
            return None

        self._session._send_progress("close", {"id": self._id, "style": self._style})
        self._closed = True<|MERGE_RESOLUTION|>--- conflicted
+++ resolved
@@ -32,13 +32,7 @@
     max
         The value that represents the end of the progress bar. Must be greater than
         ``min``.
-<<<<<<< HEAD
     {session_param}
-=======
-    session
-        The :class:`~shiny.Session` instance that the progress bar should appear in. If not
-        provided, the session is inferred via :func:`~shiny.session.get_current_session`.
->>>>>>> c19bf27c
     """
 
     _style = "notification"
