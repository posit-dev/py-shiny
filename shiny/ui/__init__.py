"""
Tools for creating user interfaces including: custom components, HTML components,
layout helpers, page-level containers, and more.
"""

from htmltools import (
    HTML,
    Tag,
    TagAttrs,
    TagAttrValue,
    TagChild,
    TagList,
    a,
    br,
    code,
    div,
    em,
    h1,
    h2,
    h3,
    h4,
    h5,
    h6,
    head_content,
    hr,
    img,
    p,
    pre,
    span,
    strong,
    tags,
)

# Expose the following modules for extended usage: ex: ui.fill.as_fill_item(x)
from . import css, fill  # noqa: F401  # pyright: ignore[reportUnusedImport]
from ._accordion import (
    AccordionPanel,
    accordion,
    accordion_panel,
    insert_accordion_panel,
    remove_accordion_panel,
    update_accordion,
    update_accordion_panel,
)
from ._bootstrap import (
    column,
    help_text,
    panel_absolute,
    panel_conditional,
    panel_fixed,
    panel_title,
    panel_well,
    row,
)
from ._card import (
    CardItem,
    card,
    card_footer,
    card_header,
)
from ._download_button import download_button, download_link
from ._include_helpers import include_css, include_js
from ._input_action_button import input_action_button, input_action_link
from ._input_check_radio import (
    input_checkbox,
    input_checkbox_group,
    input_radio_buttons,
    input_switch,
)
from ._input_date import input_date, input_date_range
from ._input_file import input_file
from ._input_numeric import input_numeric
from ._input_password import input_password
from ._input_select import input_select, input_selectize
<<<<<<< HEAD
from ._input_slider import AnimationOptions, SliderStepArg, SliderValueArg, input_slider
=======
from ._input_slider import input_slider, SliderValueArg, SliderStepArg, AnimationOptions
from ._input_task_button import bind_task_button, input_task_button
>>>>>>> 64d80363
from ._input_text import input_text, input_text_area
from ._input_update import (
    update_action_button,
    update_action_link,
    update_checkbox,
    update_checkbox_group,
    update_date,
    update_date_range,
    update_navs,
    update_numeric,
    update_popover,
    update_radio_buttons,
    update_select,
    update_selectize,
    update_slider,
<<<<<<< HEAD
    update_switch,
=======
    update_task_button,
>>>>>>> 64d80363
    update_text,
    update_text_area,
    update_tooltip,
)
from ._insert import insert_ui, remove_ui
from ._layout import layout_column_wrap
from ._layout_columns import layout_columns
from ._markdown import markdown
from ._modal import modal, modal_button, modal_remove, modal_show
from ._navs import (
    nav,
    nav_control,
    nav_menu,
    nav_panel,
    nav_spacer,
    navset_bar,
    navset_card_pill,
    navset_card_tab,
    navset_card_underline,
    navset_hidden,
    navset_pill,
    # Deprecated
    navset_pill_card,
    navset_pill_list,
    navset_tab,
    navset_tab_card,
    navset_underline,
)
from ._notification import notification_remove, notification_show
from ._output import (
    output_code,
    output_image,
    output_plot,
    output_table,
    output_text,
    output_text_verbatim,
    output_ui,
)
from ._page import (
    page_auto,
    page_bootstrap,
    page_fillable,
    page_fixed,
    page_fluid,
    page_navbar,
    page_output,
    page_sidebar,
)
from ._plot_output_opts import brush_opts, click_opts, dblclick_opts, hover_opts
from ._popover import popover
from ._progress import Progress
from ._sidebar import (
    Sidebar,
    layout_sidebar,
    panel_main,
    panel_sidebar,
    sidebar,
    update_sidebar,
)
from ._tooltip import tooltip
from ._utils import js_eval
from ._valuebox import (
    ShowcaseLayout,
    ValueBoxTheme,
    showcase_bottom,
    showcase_left_center,
    showcase_top_right,
    value_box,
    value_box_theme,
)
from .dataframe import output_data_frame

__all__ = (
    # _bootstrap
    "row",
    "column",
    "panel_well",
    "panel_conditional",
    "panel_title",
    "panel_fixed",
    "panel_absolute",
    "help_text",
    # _sidebar
    "Sidebar",
    "sidebar",
    "layout_sidebar",
    "update_sidebar",
    "panel_sidebar",
    "panel_main",
    # _layout
    "layout_columns",
    "layout_column_wrap",
    # _card
    "CardItem",
    "card",
    "card_header",
    "card_footer",
    # _accordion
    "AccordionPanel",
    "accordion",
    "accordion_panel",
    "insert_accordion_panel",
    "remove_accordion_panel",
    "update_accordion",
    "update_accordion_panel",
    # _download_button
    "download_button",
    "download_link",
    # _plot_output_opts
    "brush_opts",
    "click_opts",
    "dblclick_opts",
    "hover_opts",
    # _include_helpers
    "include_css",
    "include_js",
    # _input_action_button
    "input_action_button",
    "input_action_link",
    # _input_check_radio
    "input_checkbox",
    "input_checkbox_group",
    "input_switch",
    "input_radio_buttons",
    # _input_date
    "input_date",
    "input_date_range",
    # _input_file
    "input_file",
    # _input_numeric
    "input_numeric",
    # _input_password
    "input_password",
    # _input_select
    "input_select",
    "input_selectize",
    # _input_slider
    "input_slider",
    "SliderValueArg",
    "SliderStepArg",
    "AnimationOptions",
    # _input_task_button
    "bind_task_button",
    "input_task_button",
    # _input_text
    "input_text",
    "input_text_area",
    # _input_update
    "update_action_button",
    "update_action_link",
    "update_checkbox",
    "update_switch",
    "update_checkbox_group",
    "update_radio_buttons",
    "update_date",
    "update_date_range",
    "update_numeric",
    "update_select",
    "update_selectize",
    "update_slider",
    "update_task_button",
    "update_text",
    "update_text_area",
    "update_navs",
    "update_tooltip",
    "update_popover",
    # _insert
    "insert_ui",
    "remove_ui",
    # _markdown
    "markdown",
    # _modal
    "modal_button",
    "modal",
    "modal_show",
    "modal_remove",
    # _navs
    "nav_panel",
    "nav_menu",
    "nav_control",
    "nav_spacer",
    "navset_tab",
    "navset_card_tab",
    "navset_card_pill",
    "navset_card_underline",
    "navset_pill",
    "navset_underline",
    "navset_pill_list",
    "navset_hidden",
    "navset_bar",
    # # Deprecated
    "navset_pill_card",
    "navset_tab_card",
    "nav",
    # _notification
    "notification_show",
    "notification_remove",
    # _output
    "output_data_frame",  # dataframe
    "output_plot",
    "output_image",
    "output_text",
    "output_code",
    "output_text_verbatim",
    "output_table",
    "output_ui",
    # _page
    "page_sidebar",
    "page_navbar",
    "page_fillable",
    "page_fluid",
    "page_fixed",
    "page_bootstrap",
    "page_auto",
    "page_output",
    # _popover
    "popover",
    # _valuebox
    "value_box",
    "value_box_theme",
    "showcase_bottom",
    "showcase_left_center",
    "showcase_top_right",
    "ValueBoxTheme",
    "ShowcaseLayout",
    # _tooltip
    "tooltip",
    # _progress
    "Progress",
    # Items below are from htmltools
    "TagList",
    "Tag",
    "TagChild",
    "TagAttrs",
    "TagAttrValue",
    "tags",
    "HTML",
    "head_content",
    "p",
    "h1",
    "h2",
    "h3",
    "h4",
    "h5",
    "h6",
    "a",
    "br",
    "div",
    "span",
    "pre",
    "code",
    "img",
    "strong",
    "em",
    "hr",
    # utils
    "js_eval",
)<|MERGE_RESOLUTION|>--- conflicted
+++ resolved
@@ -72,12 +72,8 @@
 from ._input_numeric import input_numeric
 from ._input_password import input_password
 from ._input_select import input_select, input_selectize
-<<<<<<< HEAD
-from ._input_slider import AnimationOptions, SliderStepArg, SliderValueArg, input_slider
-=======
 from ._input_slider import input_slider, SliderValueArg, SliderStepArg, AnimationOptions
 from ._input_task_button import bind_task_button, input_task_button
->>>>>>> 64d80363
 from ._input_text import input_text, input_text_area
 from ._input_update import (
     update_action_button,
@@ -93,11 +89,7 @@
     update_select,
     update_selectize,
     update_slider,
-<<<<<<< HEAD
-    update_switch,
-=======
     update_task_button,
->>>>>>> 64d80363
     update_text,
     update_text_area,
     update_tooltip,
