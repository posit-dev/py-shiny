"""
Tools for creating user interfaces including: custom components, HTML components,
layout helpers, page-level containers, and more.
"""

from htmltools import (
    HTML,
    Tag,
    TagAttrs,
    TagAttrValue,
    TagChild,
    TagList,
    a,
    br,
    code,
    div,
    em,
    h1,
    h2,
    h3,
    h4,
    h5,
    h6,
    head_content,
    hr,
    img,
    p,
    pre,
    span,
    strong,
    tags,
)

# The css module is for internal use, so we won't re-export it.
from . import css  # noqa: F401  # pyright: ignore[reportUnusedImport]

# Expose the fill module for extended usage: ex: ui.fill.as_fill_item(x).
from . import fill

from ._accordion import (
    AccordionPanel,
    accordion,
    accordion_panel,
    insert_accordion_panel,
    remove_accordion_panel,
    update_accordion,
    update_accordion_panel,
)
from ._bootstrap import (
    column,
    help_text,
    panel_absolute,
    panel_conditional,
    panel_fixed,
    panel_title,
    panel_well,
    row,
)
from ._card import (
    CardItem,
    card,
    card_footer,
    card_header,
)
from ._download_button import download_button, download_link
from ._include_helpers import include_css, include_js
from ._input_action_button import input_action_button, input_action_link
from ._input_check_radio import (
    input_checkbox,
    input_checkbox_group,
    input_radio_buttons,
    input_switch,
)
from ._input_dark_mode import input_dark_mode, update_dark_mode
from ._input_date import input_date, input_date_range
from ._input_file import input_file
from ._input_numeric import input_numeric
from ._input_password import input_password
from ._input_select import input_select, input_selectize
from ._input_slider import AnimationOptions, SliderStepArg, SliderValueArg, input_slider
from ._input_task_button import bind_task_button, input_task_button
from ._input_text import input_text, input_text_area
from ._input_update import (
    update_action_button,
    update_action_link,
    update_checkbox,
    update_checkbox_group,
    update_date,
    update_date_range,
    update_navs,
    update_numeric,
    update_popover,
    update_radio_buttons,
    update_select,
    update_selectize,
    update_slider,
    update_switch,
    update_task_button,
    update_text,
    update_text_area,
    update_tooltip,
)
from ._insert import insert_ui, remove_ui
from ._layout import layout_column_wrap
from ._layout_columns import layout_columns
from ._markdown import markdown
from ._modal import modal, modal_button, modal_remove, modal_show
from ._navs import (
    nav,
    nav_control,
    nav_menu,
    nav_panel,
    nav_spacer,
    navset_bar,
    navset_card_pill,
    navset_card_tab,
    navset_card_underline,
    navset_hidden,
    navset_pill,
    # Deprecated
    navset_pill_card,
    navset_pill_list,
    navset_tab,
    navset_tab_card,
    navset_underline,
)
from ._notification import notification_remove, notification_show
from ._output import (
    output_code,
    output_image,
    output_plot,
    output_table,
    output_text,
    output_text_verbatim,
    output_ui,
)
from ._page import (
    page_auto,
    page_bootstrap,
    page_fillable,
    page_fixed,
    page_fluid,
    page_navbar,
    page_output,
    page_sidebar,
)
from ._plot_output_opts import brush_opts, click_opts, dblclick_opts, hover_opts
from ._popover import popover
from ._progress import Progress
from ._sidebar import (
    Sidebar,
    layout_sidebar,
    panel_main,
    panel_sidebar,
    sidebar,
    update_sidebar,
)
from ._tooltip import tooltip
from ._utils import js_eval
from ._valuebox import (
    ShowcaseLayout,
    ValueBoxTheme,
    showcase_bottom,
    showcase_left_center,
    showcase_top_right,
<<<<<<< HEAD
    ValueBoxTheme,
    ShowcaseLayout,
)
from ._tooltip import tooltip

from ._loading_spinners import (
    use_loading_spinners,
    with_spinner,
)


from htmltools import (
    TagList,
    Tag,
    TagChild,
    TagAttrs,
    TagAttrValue,
    tags,
    HTML,
    head_content,
    p,
    h1,
    h2,
    h3,
    h4,
    h5,
    h6,
    a,
    br,
    div,
    span,
    pre,
    code,
    img,
    strong,
    em,
    hr,
=======
    value_box,
    value_box_theme,
>>>>>>> 8d45c265
)
from .dataframe import output_data_frame

__all__ = (
    # _bootstrap
    "row",
    "column",
    "panel_well",
    "panel_conditional",
    "panel_title",
    "panel_fixed",
    "panel_absolute",
    "help_text",
    # _sidebar
    "Sidebar",
    "sidebar",
    "layout_sidebar",
    "update_sidebar",
    "panel_sidebar",
    "panel_main",
    # _layout
    "layout_columns",
    "layout_column_wrap",
    # _card
    "CardItem",
    "card",
    "card_header",
    "card_footer",
    # _accordion
    "AccordionPanel",
    "accordion",
    "accordion_panel",
    "insert_accordion_panel",
    "remove_accordion_panel",
    "update_accordion",
    "update_accordion_panel",
    # _download_button
    "download_button",
    "download_link",
    # _plot_output_opts
    "brush_opts",
    "click_opts",
    "dblclick_opts",
    "hover_opts",
    # _include_helpers
    "include_css",
    "include_js",
    # _input_action_button
    "input_action_button",
    "input_action_link",
    # _input_check_radio
    "input_checkbox",
    "input_checkbox_group",
    "input_switch",
    "input_radio_buttons",
    # _input_dark_mode
    "input_dark_mode",
    "update_dark_mode",
    # _input_date
    "input_date",
    "input_date_range",
    # _input_file
    "input_file",
    # _input_numeric
    "input_numeric",
    # _input_password
    "input_password",
    # _input_select
    "input_select",
    "input_selectize",
    # _input_slider
    "input_slider",
    "SliderValueArg",
    "SliderStepArg",
    "AnimationOptions",
    # _input_task_button
    "bind_task_button",
    "input_task_button",
    # _input_text
    "input_text",
    "input_text_area",
    # _input_update
    "update_action_button",
    "update_action_link",
    "update_checkbox",
    "update_switch",
    "update_checkbox_group",
    "update_radio_buttons",
    "update_date",
    "update_date_range",
    "update_numeric",
    "update_select",
    "update_selectize",
    "update_slider",
    "update_task_button",
    "update_text",
    "update_text_area",
    "update_navs",
    "update_tooltip",
    "update_popover",
    # _insert
    "insert_ui",
    "remove_ui",
    # _markdown
    "markdown",
    # _modal
    "modal_button",
    "modal",
    "modal_show",
    "modal_remove",
    # _navs
    "nav_panel",
    "nav_menu",
    "nav_control",
    "nav_spacer",
    "navset_tab",
    "navset_card_tab",
    "navset_card_pill",
    "navset_card_underline",
    "navset_pill",
    "navset_underline",
    "navset_pill_list",
    "navset_hidden",
    "navset_bar",
    # # Deprecated
    "navset_pill_card",
    "navset_tab_card",
    "nav",
    # _notification
    "notification_show",
    "notification_remove",
    # _output
    "output_data_frame",  # dataframe
    "output_plot",
    "output_image",
    "output_text",
    "output_code",
    "output_text_verbatim",
    "output_table",
    "output_ui",
    # _page
    "page_sidebar",
    "page_navbar",
    "page_fillable",
    "page_fluid",
    "page_fixed",
    "page_bootstrap",
    "page_auto",
    "page_output",
    # _popover
    "popover",
    # _valuebox
    "value_box",
    "value_box_theme",
    "showcase_bottom",
    "showcase_left_center",
    "showcase_top_right",
    "ValueBoxTheme",
    "ShowcaseLayout",
    # _tooltip
    "tooltip",
    # _progress
    "Progress",
    # Items below are from htmltools
    "TagList",
    "Tag",
    "TagChild",
    "TagAttrs",
    "TagAttrValue",
    "tags",
    "HTML",
    "head_content",
    "p",
    "h1",
    "h2",
    "h3",
    "h4",
    "h5",
    "h6",
    "a",
    "br",
    "div",
    "span",
    "pre",
    "code",
    "img",
    "strong",
    "em",
    "hr",
<<<<<<< HEAD
    # Items related to loading spinners
    "use_loading_spinners",
    "with_spinner",
=======
    # Submodules
    "fill",
    # utils
    "js_eval",
>>>>>>> 8d45c265
)<|MERGE_RESOLUTION|>--- conflicted
+++ resolved
@@ -163,49 +163,15 @@
     showcase_bottom,
     showcase_left_center,
     showcase_top_right,
-<<<<<<< HEAD
-    ValueBoxTheme,
-    ShowcaseLayout,
-)
-from ._tooltip import tooltip
+    value_box,
+    value_box_theme,
+)
 
 from ._loading_spinners import (
     use_loading_spinners,
     with_spinner,
 )
 
-
-from htmltools import (
-    TagList,
-    Tag,
-    TagChild,
-    TagAttrs,
-    TagAttrValue,
-    tags,
-    HTML,
-    head_content,
-    p,
-    h1,
-    h2,
-    h3,
-    h4,
-    h5,
-    h6,
-    a,
-    br,
-    div,
-    span,
-    pre,
-    code,
-    img,
-    strong,
-    em,
-    hr,
-=======
-    value_box,
-    value_box_theme,
->>>>>>> 8d45c265
-)
 from .dataframe import output_data_frame
 
 __all__ = (
@@ -394,14 +360,11 @@
     "strong",
     "em",
     "hr",
-<<<<<<< HEAD
     # Items related to loading spinners
     "use_loading_spinners",
     "with_spinner",
-=======
     # Submodules
     "fill",
     # utils
     "js_eval",
->>>>>>> 8d45c265
 )