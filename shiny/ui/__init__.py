--- conflicted
+++ resolved
@@ -128,17 +128,13 @@
     navset_tab,
     navset_underline,
 )
-<<<<<<< HEAD
 from ._navs_dynamic import (
     nav_hide,
     nav_insert,
     nav_remove,
     nav_show,
 )
-from ._notification import notification_show, notification_remove
-=======
 from ._notification import notification_remove, notification_show
->>>>>>> 3055517c
 from ._output import (
     output_code,
     output_image,
@@ -307,15 +303,12 @@
     "navset_pill_list",
     "navset_hidden",
     "navset_bar",
-<<<<<<< HEAD
     "nav_hide",
     "nav_insert",
     "nav_remove",
     "nav_show",
-=======
     "navbar_options",
     # _notification
->>>>>>> 3055517c
     "notification_show",
     "notification_remove",
     # _output
