from __future__ import annotations

__all__ = ("input_file",)

from typing import Optional

<<<<<<< HEAD
from htmltools import Tag, TagChildArg, css, div, span, tags
=======
if sys.version_info >= (3, 8):
    from typing import Literal
else:
    from typing_extensions import Literal

from htmltools import Tag, TagChild, css, div, span, tags
>>>>>>> 2dfeb8c6

from .._docstring import add_example
from .._namespaces import resolve_id
from .._typing_extensions import Literal
from ._utils import shiny_input_label


@add_example()
def input_file(
    id: str,
    label: TagChild,
    *,
    multiple: bool = False,
    accept: Optional[str | list[str]] = None,
    width: Optional[str] = None,
    button_label: str = "Browse...",
    placeholder: str = "No file selected",
    capture: Optional[Literal["environment", "user"]] = None,
) -> Tag:
    """
    Create a file upload control that can be used to upload one or more files.

    Parameters
    ----------
    id
        An input id.
    label
        An input label.
    multiple
        Whether the user should be allowed to select and upload multiple files at once.
    accept
        Unique file type specifier(s) which give the browser a hint as to the type of
        file the server expects. Many browsers use this to prevent the user from
        selecting an invalid file. Examples of valid values include:

          * A case insensitive extension like ``.csv`` or ``.rds``.
          * A valid MIME type, like ``text/plain`` or ``application/pdf``
          * One of ``audio/*``, ``video/*``, or ``image/*`` meaning any audio, video,
            or image type, respectively.
    width
        The CSS width, e.g. '400px', or '100%'
    button_label
        The label used on the button.
    placeholder
        The text to show on the input before a file has been uploaded.
    capture
        On mobile devices, this can be used to open the device's camera for input. If
        "environment", it will open the rear-facing camera. If "user", it will open the
        front-facing camera. By default, it will accept either still photos or video. To
        accept only still photos, use ``accept="image/*"``; to accept only video, use
        ``accept="video/*"``.

    Returns
    -------
    A UI element.

    Notes
    -----

    .. admonition:: Server value

        A list of dictionaries (one for each file upload) with the following keys:

        * name: The filename provided by the web browser. This is *not* the path to read
          to get at the actual data that was uploaded (see 'datapath').
        * size: The size of the uploaded data, in bytes.
        * type: The MIME type reported by the browser (for example, 'text/plain'), or
          empty string if the browser didn't know.
        * datapath: The path to a temp file that contains the data that was uploaded.
          This file may be deleted if the user performs another upload operation.

    See Also
    --------
    ~shiny.ui.download_button
    """

    if isinstance(accept, str):
        accept = [accept]

    btn_file = span(
        button_label,
        tags.input(
            id=resolve_id(id),
            name=id,
            type="file",
            multiple="multiple" if multiple else None,
            accept=",".join(accept) if accept else None,
            capture=capture,
            # Don't use "display: none;" style, which causes keyboard accessibility issue; instead use the following workaround: https://css-tricks.com/places-its-tempting-to-use-display-none-but-dont/
            style="position: absolute !important; top: -99999px !important; left: -99999px !important;",
        ),
        class_="btn btn-default btn-file",
    )
    return div(
        shiny_input_label(id, label),
        div(
            tags.label(btn_file, class_="input-group-btn input-group-prepend"),
            tags.input(
                type="text",
                class_="form-control",
                placeholder=placeholder,
                readonly="readonly",
            ),
            class_="input-group",
        ),
        div(
            div(class_="progress-bar"),
            id=id + "_progress",
            class_="progress active shiny-file-input-progress",
        ),
        class_="form-group shiny-input-container",
        style=css(width=width),
    )<|MERGE_RESOLUTION|>--- conflicted
+++ resolved
@@ -4,16 +4,7 @@
 
 from typing import Optional
 
-<<<<<<< HEAD
-from htmltools import Tag, TagChildArg, css, div, span, tags
-=======
-if sys.version_info >= (3, 8):
-    from typing import Literal
-else:
-    from typing_extensions import Literal
-
 from htmltools import Tag, TagChild, css, div, span, tags
->>>>>>> 2dfeb8c6
 
 from .._docstring import add_example
 from .._namespaces import resolve_id
