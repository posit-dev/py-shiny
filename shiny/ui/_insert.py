__all__ = ("insert_ui", "remove_ui")

from typing import Optional

<<<<<<< HEAD
from htmltools import TagChildArg
=======
if sys.version_info >= (3, 8):
    from typing import Literal
else:
    from typing_extensions import Literal

from htmltools import TagChild
>>>>>>> 2dfeb8c6

from .._docstring import add_example
from .._typing_extensions import Literal
from ..session import Session, require_active_session


@add_example()
def insert_ui(
    ui: TagChild,
    selector: str,
    where: Literal["beforeBegin", "afterBegin", "beforeEnd", "afterEnd"] = "beforeEnd",
    multiple: bool = False,
    immediate: bool = False,
    session: Optional[Session] = None,
) -> None:
    """
    Insert UI objects

    Parameters
    ----------
    ui
        The UI object you want to insert. This can be anything that you usually put
        inside your apps's ui function. If you're inserting multiple elements in one
        call, make sure to wrap them in either a :func:`~shiny.ui.TagList` or a
        :func:`~shiny.ui.tags.div` (the latter option has the advantage that you can
        give it an id to make it easier to reference or remove it later on). If you want
        to insert raw html, use :func:`~shiny.ui.HTML`.
    selector
        A string that is accepted by jQuery's selector (i.e. the string ``s`` to be
        placed in a ``$(s)`` jQuery call) which determines the element(s) relative to
        which you want to insert your UI object.
    where
        Where your UI object should go relative to the selector:

        - beforeBegin: Before the selector element itself
        - afterBegin: Just inside the selector element, before its first child
        - beforeEnd: Just inside the selector element, after its last child (default)
        - afterEnd: After the selector element itself

        Adapted from
        https://developer.mozilla.org/en-US/docs/Web/API/Element/insertAdjacentHTML.
    multiple
        In case your selector matches more than one element, multiple determines whether
        Shiny should insert the UI object relative to all matched elements or just
        relative to the first matched element (default).
    immediate
        Whether the UI object should be immediately inserted or removed, or whether
        Shiny should wait until all outputs have been updated and all effects have been
        run (default).
    session
        A :class:`~shiny.Session` instance. If not provided, it is inferred via
       :func:`~shiny.session.get_current_session`.

    Note
    ----
    This function allows you to dynamically add arbitrary UI into your app, whenever you
    want, as many times as you want. Unlike :func:`~shiny.render.ui`, the UI generated
    with `insert_ui` is persistent: once it's created, it stays there until removed by
    :func:`remove_ui`. Each new call to `insert_ui` creates more UI objects, in addition
    to the ones already there (all independent from one another). To update a part of
    the UI (ex: an input object), you must use the appropriate render function or a
    customized reactive function.

    See Also
    --------
    ~shiny.ui.remove_ui
    ~shiny.render.ui
    """

    session = require_active_session(session)

    def callback() -> None:
        session._send_insert_ui(
            selector=selector,
            multiple=multiple,
            where=where,
            content=session._process_ui(ui),
        )

    if immediate:
        callback()
    else:
        session.on_flushed(callback, once=True)


@add_example()
def remove_ui(
    selector: str,
    multiple: bool = False,
    immediate: bool = False,
    session: Optional[Session] = None,
) -> None:
    """
    Remove UI objects

    Parameters
    ----------
    selector
        A string that is accepted by jQuery's selector (i.e. the string ``x`` to be
        placed in a ``$(x)`` jQuery call) which determines the element(s) to remove. If
        you want to remove a Shiny input or output, note that many of these are wrapped
        in ``<div>``s, so you may need to use a somewhat complex selector — see the
        Examples below. (Alternatively, you could also wrap the inputs/outputs that you
        want to be able to remove easily in a ``<div>`` with an id.)
    multiple
        In case your selector matches more than one element, multiple determines whether
        Shiny should insert the UI object relative to all matched elements or just
        relative to the first matched element (default).
    immediate
        Whether the UI object should be immediately inserted or removed, or whether
        Shiny should wait until all outputs have been updated and all effects have been
        run (default).
    session
        A :class:`~shiny.Session` instance. If not provided, it is inferred via
       :func:`~shiny.session.get_current_session`.

    See Also
    -------
    ~shiny.ui.insert_ui
    ~shiny.render.ui
    """

    session = require_active_session(session)

    def callback():
        session._send_remove_ui(selector=selector, multiple=multiple)

    if immediate:
        callback()
    else:
        session.on_flushed(callback, once=True)<|MERGE_RESOLUTION|>--- conflicted
+++ resolved
@@ -2,16 +2,7 @@
 
 from typing import Optional
 
-<<<<<<< HEAD
-from htmltools import TagChildArg
-=======
-if sys.version_info >= (3, 8):
-    from typing import Literal
-else:
-    from typing_extensions import Literal
-
 from htmltools import TagChild
->>>>>>> 2dfeb8c6
 
 from .._docstring import add_example
 from .._typing_extensions import Literal
