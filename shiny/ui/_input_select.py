--- conflicted
+++ resolved
@@ -205,11 +205,7 @@
 
 
 def _render_choices(
-<<<<<<< HEAD
-    x: Union[_SelectChoices, None], selected: Optional[Union[str, List[str]]] = None
-=======
-    x: _SelectChoices, selected: Optional[str | list[str]] = None
->>>>>>> d2eecc35
+    x: _SelectChoices | None, selected: Optional[str | list[str]] = None
 ) -> TagList:
     result = TagList()
 
