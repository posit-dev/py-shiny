from __future__ import annotations

import inspect
from typing import (
    Any,
    AsyncIterable,
    Awaitable,
    Callable,
    Iterable,
    Literal,
    Optional,
    Sequence,
    Tuple,
    Union,
    cast,
    overload,
)
from weakref import WeakValueDictionary

from htmltools import HTML, Tag, TagAttrValue, css

from .. import _utils, reactive
from .._deprecated import warn_deprecated
from .._docstring import add_example
from .._namespaces import ResolvedId, resolve_id
from ..session import require_active_session, session_context
from ..types import MISSING, MISSING_TYPE, NotifyException
from ..ui.css import CssUnit, as_css_unit
from ._chat_normalize import normalize_message, normalize_message_chunk
from ._chat_provider_types import (
    AnthropicMessage,
    GoogleMessage,
    LangChainMessage,
    OllamaMessage,
    OpenAIMessage,
    ProviderMessage,
    ProviderMessageFormat,
    as_provider_message,
)
from ._chat_tokenizer import TokenEncoding, TokenizersEncoding, get_default_tokenizer
from ._chat_types import ChatMessage, ClientMessage, TransformedMessage
from ._html_deps_py_shiny import chat_deps
from .fill import as_fill_item, as_fillable_container

__all__ = (
    "Chat",
    "ChatExpress",
    "chat_ui",
    "ChatMessage",
)


# TODO: UserInput might need to be a list of dicts if we want to support multiple
# user input content types
TransformUserInput = Callable[[str], Union[str, None]]
TransformUserInputAsync = Callable[[str], Awaitable[Union[str, None]]]
TransformAssistantResponse = Callable[[str], Union[str, HTML, None]]
TransformAssistantResponseAsync = Callable[[str], Awaitable[Union[str, HTML, None]]]
TransformAssistantResponseChunk = Callable[[str, str, bool], Union[str, HTML, None]]
TransformAssistantResponseChunkAsync = Callable[
    [str, str, bool], Awaitable[Union[str, HTML, None]]
]
TransformAssistantResponseFunction = Union[
    TransformAssistantResponse,
    TransformAssistantResponseAsync,
    TransformAssistantResponseChunk,
    TransformAssistantResponseChunkAsync,
]
UserSubmitFunction0 = Union[
    Callable[[], None],
    Callable[[], Awaitable[None]],
]
UserSubmitFunction1 = Union[
    Callable[[str], None],
    Callable[[str], Awaitable[None]],
]
UserSubmitFunction = Union[
    UserSubmitFunction0,
    UserSubmitFunction1,
]

ChunkOption = Literal["start", "end", True, False]

PendingMessage = Tuple[Any, ChunkOption, Union[str, None]]


@add_example(ex_dir="../templates/chat/starters/hello")
class Chat:
    """
    Create a chat interface.

    A UI component for building conversational interfaces. With it, end users can submit
    messages, which will cause a `.on_user_submit()` callback to run. That callback gets
    passed the user input message, which can be used to generate a response. The
    response can then be appended to the chat using `.append_message()` or
    `.append_message_stream()`.

    Here's a rough outline for how to implement a `Chat`:

    ```python
    from shiny.express import ui

    # Create and display chat instance
    chat = ui.Chat(id="my_chat")
    chat.ui()

    # Define a callback to run when the user submits a message
    @chat.on_user_submit
    async def handle_user_input(user_input: str):
        # Create a response message stream
        response = await my_model.generate_response(user_input, stream=True)
        # Append the response into the chat
        await chat.append_message_stream(response)
    ```

    In the outline above, `my_model.generate_response()` is a placeholder for
    the function that generates a response based on the chat's messages. This function
    will look different depending on the model you're using, but it will generally
    involve passing the messages to the model and getting a response back. Also, you'll
    typically have a choice to `stream=True` the response generation, and in that case,
    you'll use `.append_message_stream()` instead of `.append_message()` to append the
    response to the chat. Streaming is preferrable when available since it allows for
    more responsive and scalable chat interfaces.

    It is also highly recommended to use a package like
    [chatlas](https://posit-dev.github.io/chatlas/) to generate responses, especially
    when responses should be aware of the chat history, support tool calls, etc.
    See this [article](https://posit-dev.github.io/chatlas/web-apps.html) to learn more.

    Parameters
    ----------
    id
        A unique identifier for the chat session. In Shiny Core, make sure this id
        matches a corresponding :func:`~shiny.ui.chat_ui` call in the UI.
    messages
        A sequence of messages to display in the chat. Each message can be either a
        string or a dictionary with `content` and `role` keys. The `content` key
        should contain a string, and the `role` key can be "assistant" or "user".
        Content strings are interpreted as markdown and rendered to HTML on the client.
        Content may also include specially formatted **input suggestion** links (see
        `.append_message_stream()` for more information).
    on_error
        How to handle errors that occur in response to user input. When `"unhandled"`,
        the app will stop running when an error occurs. Otherwise, a notification
        is displayed to the user and the app continues to run.

        * `"auto"`: Sanitize the error message if the app is set to sanitize errors,
          otherwise display the actual error message.
        * `"actual"`: Display the actual error message to the user.
        * `"sanitize"`: Sanitize the error message before displaying it to the user.
        * `"unhandled"`: Do not display any error message to the user.
    tokenizer
        The tokenizer to use for calculating token counts, which is required to impose
        `token_limits` in `.messages()`. If not provided, a default generic tokenizer
        is attempted to be loaded from the tokenizers library. A specific tokenizer
        may also be provided by following the `TokenEncoding` (tiktoken or tozenizers)
        protocol (e.g., `tiktoken.encoding_for_model("gpt-4o")`).
    """

    def __init__(
        self,
        id: str,
        *,
        messages: Sequence[Any] = (),
        on_error: Literal["auto", "actual", "sanitize", "unhandled"] = "auto",
        tokenizer: TokenEncoding | None = None,
    ):
        if not isinstance(id, str):
            raise TypeError("`id` must be a string.")

        self.id = resolve_id(id)
        self.user_input_id = ResolvedId(f"{self.id}_user_input")
        self._transform_user: TransformUserInputAsync | None = None
        self._transform_assistant: TransformAssistantResponseChunkAsync | None = None
        self._tokenizer = tokenizer

        # TODO: remove the `None` when this PR lands:
        # https://github.com/posit-dev/py-shiny/pull/793/files
        self._session = require_active_session(None)

        # Default to sanitizing until we know the app isn't sanitizing errors
        if on_error == "auto":
            on_error = "sanitize"
            app = self._session.app
            if app is not None and not app.sanitize_errors:  # type: ignore
                on_error = "actual"

        self.on_error = on_error

        # Chunked messages get accumulated (using this property) before changing state
        self._current_stream_message = ""
        self._current_stream_id: str | None = None
        self._pending_messages: list[PendingMessage] = []

        # If a user input message is transformed into a response, we need to cancel
        # the next user input submit handling
        self._suspend_input_handler: bool = False

        # Keep track of effects so we can destroy them when the chat is destroyed
        self._effects: list[reactive.Effect_] = []

        # Initialize chat state and user input effect
        with session_context(self._session):
            # Initialize message state
            self._messages: reactive.Value[tuple[TransformedMessage, ...]] = (
                reactive.Value(())
            )

            self._latest_user_input: reactive.Value[TransformedMessage | None] = (
                reactive.Value(None)
            )

            self._latest_stream: reactive.Value[
                reactive.ExtendedTask[[], str] | None
            ] = reactive.Value(None)

            # TODO: deprecate messages once we start promoting managing LLM message
            # state through other means
            @reactive.effect
            async def _init_chat():
                for msg in messages:
                    await self.append_message(msg)

            # When user input is submitted, transform, and store it in the chat state
            # (and make sure this runs before other effects since when the user
            #  calls `.messages()`, they should get the latest user input)
            @reactive.effect(priority=9999)
            @reactive.event(self._user_input)
            async def _on_user_input():
                msg = ChatMessage(content=self._user_input(), role="user")
                # It's possible that during the transform, a message is appended, so get
                # the length now, so we can insert the new message at the right index
                n_pre = len(self._messages())
                msg_post = await self._transform_message(msg)
                if msg_post is not None:
                    self._store_message(msg_post)
                    self._suspend_input_handler = False
                else:
                    # A transformed value of None is a special signal to suspend input
                    # handling (i.e., don't generate a response)
                    self._store_message(as_transformed_message(msg), index=n_pre)
                    await self._remove_loading_message()
                    self._suspend_input_handler = True

            self._effects.append(_init_chat)
            self._effects.append(_on_user_input)

        # Prevent repeated calls to Chat() with the same id from accumulating effects
        instance_id = self.id + "_session" + self._session.id
        instance = CHAT_INSTANCES.pop(instance_id, None)
        if instance is not None:
            instance.destroy()
        CHAT_INSTANCES[instance_id] = self

    @overload
    def on_user_submit(self, fn: UserSubmitFunction) -> reactive.Effect_: ...

    @overload
    def on_user_submit(
        self,
    ) -> Callable[[UserSubmitFunction], reactive.Effect_]: ...

    def on_user_submit(
        self, fn: UserSubmitFunction | None = None
    ) -> reactive.Effect_ | Callable[[UserSubmitFunction], reactive.Effect_]:
        """
        Define a function to invoke when user input is submitted.

        Apply this method as a decorator to a function (`fn`) that should be invoked
        when the user submits a message. This function can take an optional argument,
        which will be the user input message.

        In many cases, the implementation of `fn` should also do the following:

        1. Generate a response based on the user input.
          * If the response should be aware of chat history, use a package
             like [chatlas](https://posit-dev.github.io/chatlas/) to manage the chat
             state, or use the `.messages()` method to get the chat history.
        2. Append that response to the chat component using `.append_message()` ( or
           `.append_message_stream()` if the response is streamed).

        Parameters
        ----------
        fn
            A function to invoke when user input is submitted.

        Note
        ----
        This method creates a reactive effect that only gets invalidated when the user
        submits a message. Thus, the function `fn` can read other reactive dependencies,
        but it will only be re-invoked when the user submits a message.
        """

        def create_effect(fn: UserSubmitFunction):
            fn_params = inspect.signature(fn).parameters

            @reactive.effect
            @reactive.event(self._user_input)
            async def handle_user_input():
                if self._suspend_input_handler:
                    from .. import req

                    req(False)
                try:
                    if len(fn_params) > 1:
                        raise ValueError(
                            "A on_user_submit function should not take more than 1 argument"
                        )
                    elif len(fn_params) == 1:
                        input = self.user_input(transform=True)
                        # The line immediately below handles the possibility of input
                        # being transformed to None. Technically, input should never be
                        # None at this point (since the handler should be suspended).
                        input = "" if input is None else input
                        afunc = _utils.wrap_async(cast(UserSubmitFunction1, fn))
                        await afunc(input)
                    else:
                        afunc = _utils.wrap_async(cast(UserSubmitFunction0, fn))
                        await afunc()
                except Exception as e:
                    await self._raise_exception(e)

            self._effects.append(handle_user_input)

            return handle_user_input

        if fn is None:
            return create_effect
        else:
            return create_effect(fn)

    async def _raise_exception(
        self,
        e: BaseException,
    ) -> None:
        if self.on_error == "unhandled":
            raise e
        else:
            await self._remove_loading_message()
            sanitize = self.on_error == "sanitize"
            msg = f"Error in Chat('{self.id}'): {str(e)}"
            raise NotifyException(msg, sanitize=sanitize) from e

    @overload
    def messages(
        self,
        *,
        format: Literal["anthropic"],
        token_limits: tuple[int, int] | None = None,
        transform_user: Literal["all", "last", "none"] = "all",
        transform_assistant: bool = False,
    ) -> tuple[AnthropicMessage, ...]: ...

    @overload
    def messages(
        self,
        *,
        format: Literal["google"],
        token_limits: tuple[int, int] | None = None,
        transform_user: Literal["all", "last", "none"] = "all",
        transform_assistant: bool = False,
    ) -> tuple[GoogleMessage, ...]: ...

    @overload
    def messages(
        self,
        *,
        format: Literal["langchain"],
        token_limits: tuple[int, int] | None = None,
        transform_user: Literal["all", "last", "none"] = "all",
        transform_assistant: bool = False,
    ) -> tuple[LangChainMessage, ...]: ...

    @overload
    def messages(
        self,
        *,
        format: Literal["openai"],
        token_limits: tuple[int, int] | None = None,
        transform_user: Literal["all", "last", "none"] = "all",
        transform_assistant: bool = False,
    ) -> tuple[OpenAIMessage, ...]: ...

    @overload
    def messages(
        self,
        *,
        format: Literal["ollama"],
        token_limits: tuple[int, int] | None = None,
        transform_user: Literal["all", "last", "none"] = "all",
        transform_assistant: bool = False,
    ) -> tuple[OllamaMessage, ...]: ...

    @overload
    def messages(
        self,
        *,
        format: MISSING_TYPE = MISSING,
        token_limits: tuple[int, int] | None = None,
        transform_user: Literal["all", "last", "none"] = "all",
        transform_assistant: bool = False,
    ) -> tuple[ChatMessage, ...]: ...

    def messages(
        self,
        *,
        format: MISSING_TYPE | ProviderMessageFormat = MISSING,
        token_limits: tuple[int, int] | None = None,
        transform_user: Literal["all", "last", "none"] = "all",
        transform_assistant: bool = False,
    ) -> tuple[ChatMessage | ProviderMessage, ...]:
        """
        Reactively read chat messages

        Obtain chat messages within a reactive context. The default behavior is
        intended for passing messages along to a model for response generation where
        you typically want to:

        1. Cap the number of tokens sent in a single request (i.e., `token_limits`).
        2. Apply user input transformations (i.e., `transform_user`), if any.
        3. Not apply assistant response transformations (i.e., `transform_assistant`)
           since these are predominantly for display purposes (i.e., the model shouldn't
           concern itself with how the responses are displayed).

        Parameters
        ----------
        format
            The message format to return. The default value of `MISSING` means
            chat messages are returned as :class:`ChatMessage` objects (a dictionary
            with `content` and `role` keys). Other supported formats include:

            * `"anthropic"`: Anthropic message format.
            * `"google"`: Google message (aka content) format.
            * `"langchain"`: LangChain message format.
            * `"openai"`: OpenAI message format.
            * `"ollama"`: Ollama message format.
        token_limits
            Limit the conversation history based on token limits. If specified, only
            the most recent messages that fit within the token limits are returned. This
            is useful for avoiding "exceeded token limit" errors when sending messages
            to the relevant model, while still providing the most recent context available.
            A specified value must be a tuple of two integers. The first integer is the
            maximum number of tokens that can be sent to the model in a single request.
            The second integer is the amount of tokens to reserve for the model's response.
            Note that token counts based on the `tokenizer` provided to the `Chat`
            constructor.
        transform_user
            Whether to return user input messages with transformation applied. This only
            matters if a `transform_user_input` was provided to the chat constructor.
            The default value of `"all"` means all user input messages are transformed.
            The value of `"last"` means only the last user input message is transformed.
            The value of `"none"` means no user input messages are transformed.
        transform_assistant
            Whether to return assistant messages with transformation applied. This only
            matters if an `transform_assistant_response` was provided to the chat
            constructor.

        Note
        ----
        Messages are listed in the order they were added. As a result, when this method
        is called in a `.on_user_submit()` callback (as it most often is), the last
        message will be the most recent one submitted by the user.

        Returns
        -------
        tuple[ChatMessage, ...]
            A tuple of chat messages.
        """

        messages = self._messages()

        # Anthropic requires a user message first and no system messages
        if format == "anthropic":
            messages = self._trim_anthropic_messages(messages)

        if token_limits is not None:
            messages = self._trim_messages(messages, token_limits, format)

        res: list[ChatMessage | ProviderMessage] = []
        for i, m in enumerate(messages):
            transform = False
            if m["role"] == "assistant":
                transform = transform_assistant
            elif m["role"] == "user":
                transform = transform_user == "all" or (
                    transform_user == "last" and i == len(messages) - 1
                )
            content_key = m["transform_key" if transform else "pre_transform_key"]
            chat_msg = ChatMessage(content=str(m[content_key]), role=m["role"])
            if not isinstance(format, MISSING_TYPE):
                chat_msg = as_provider_message(chat_msg, format)
            res.append(chat_msg)

        return tuple(res)

    async def append_message(
        self,
        message: Any,
        *,
        icon: HTML | Tag | None = None,
    ):
        """
        Append a message to the chat.

        Parameters
        ----------
        message
            The message to append. A variety of message formats are supported including
            a string, a dictionary with `content` and `role` keys, or a relevant chat
            completion object from platforms like OpenAI, Anthropic, Ollama, and others.
            Content strings are interpreted as markdown and rendered to HTML on the
            client. Content may also include specially formatted **input suggestion**
            links (see note below).
        icon
            An optional icon to display next to the message, currently only used for
            assistant messages . The icon can be any HTML element (e.g., an
            :func:`~shiny.ui.img` tag) or a string of HTML.

        Note
        ----
        :::{.callout-note title="Input suggestions"}
        Input suggestions are special links that send text to the user input box when
        clicked (or accessed via keyboard). They can be created in the following ways:

        * `<span class='suggestion'>Suggestion text</span>`: An inline text link that
            places 'Suggestion text' in the user input box when clicked.
        * `<img data-suggestion='Suggestion text' src='image.jpg'>`: An image link with
            the same functionality as above.
        * `<span data-suggestion='Suggestion text'>Actual text</span>`: An inline text
            link that places 'Suggestion text' in the user input box when clicked.

        A suggestion can also be submitted automatically by doing one of the following:

        * Adding a `submit` CSS class or a `data-suggestion-submit="true"` attribute to
          the suggestion element.
        * Holding the `Ctrl/Cmd` key while clicking the suggestion link.

        Note that a user may also opt-out of submitting a suggestion by holding the
        `Alt/Option` key while clicking the suggestion link.
        :::

        :::{.callout-note title="Streamed messages"}
        Use `.append_message_stream()` instead of this method when `stream=True` (or
        similar) is specified in model's completion method.
        :::
        """
        await self._append_message(message, icon=icon)

    async def _append_message(
        self,
        message: Any,
        *,
        chunk: ChunkOption = False,
        stream_id: str | None = None,
        icon: HTML | Tag | None = None,
    ) -> None:
        # If currently we're in a stream, handle other messages (outside the stream) later
        if not self._can_append_message(stream_id):
            self._pending_messages.append((message, chunk, stream_id))
            return

        # Update current stream state
        self._current_stream_id = stream_id
        if chunk == "end":
            self._current_stream_id = None

        if chunk is False:
            msg = normalize_message(message)
            chunk_content = None
        else:
            msg = normalize_message_chunk(message)
            # Update the current stream message
            chunk_content = msg["content"]
            self._current_stream_message += chunk_content
            msg["content"] = self._current_stream_message
            if chunk == "end":
                self._current_stream_message = ""

        msg = await self._transform_message(
            msg, chunk=chunk, chunk_content=chunk_content
        )
        if msg is None:
            return
        self._store_message(msg, chunk=chunk)
        await self._send_append_message(
            msg,
            chunk=chunk,
            icon=icon,
        )

    async def append_message_stream(
        self,
        message: Iterable[Any] | AsyncIterable[Any],
        *,
        assistant_icon: HTML | Tag | None = None,
    ):
        """
        Append a message as a stream of message chunks.

        Parameters
        ----------
        message
            An (async) iterable of message chunks to append. A variety of message chunk
            formats are supported, including a string, a dictionary with `content` and
            `role` keys, or a relevant chat completion object from platforms like
            OpenAI, Anthropic, Ollama, and others. Content strings are interpreted as
            markdown and rendered to HTML on the client. Content may also include
            specially formatted **input suggestion** links (see note below).
        assistant_icon
            An optional icon to display next to the assistant message. The icon can be
            any HTML element (e.g., an :func:`~shiny.ui.img` tag) or a string of HTML.

        Note
        ----
        ```{.callout-note title="Input suggestions"}
        Input suggestions are special links that send text to the user input box when
        clicked (or accessed via keyboard). They can be created in the following ways:

        * `<span class='suggestion'>Suggestion text</span>`: An inline text link that
            places 'Suggestion text' in the user input box when clicked.
        * `<img data-suggestion='Suggestion text' src='image.jpg'>`: An image link with
            the same functionality as above.
        * `<span data-suggestion='Suggestion text'>Actual text</span>`: An inline text
            link that places 'Suggestion text' in the user input box when clicked.

        A suggestion can also be submitted automatically by doing one of the following:

        * Adding a `submit` CSS class or a `data-suggestion-submit="true"` attribute to
          the suggestion element.
        * Holding the `Ctrl/Cmd` key while clicking the suggestion link.

        Note that a user may also opt-out of submitting a suggestion by holding the
        `Alt/Option` key while clicking the suggestion link.
        ```

        ```{.callout-note title="Streamed messages"}
        Use this method (over `.append_message()`) when `stream=True` (or similar) is
        specified in model's completion method.
        ```

        Returns
        -------
        :
            An extended task that represents the streaming task. The `.result()` method
            of the task can be called in a reactive context to get the final state of the
            stream.
        """

        message = _utils.wrap_async_iterable(message)

        # Run the stream in the background to get non-blocking behavior
        @reactive.extended_task
        async def _stream_task():
<<<<<<< HEAD
            await self._append_message_stream(message, icon=assistant_icon)
=======
            return await self._append_message_stream(message)
>>>>>>> 1e9b8683

        _stream_task()

        self._latest_stream.set(_stream_task)

        # Since the task runs in the background (outside/beyond the current context,
        # if any), we need to manually raise any exceptions that occur
        @reactive.effect
        async def _handle_error():
            e = _stream_task.error()
            if e:
                await self._raise_exception(e)
            _handle_error.destroy()  # type: ignore

<<<<<<< HEAD
    async def _append_message_stream(
        self,
        message: AsyncIterable[Any],
        icon: HTML | Tag | None = None,
    ):
=======
        return _stream_task

    def get_latest_stream_result(self) -> str | None:
        """
        Reactively read the latest message stream result.

        This method reads a reactive value containing the result of the latest
        `.append_message_stream()`. Therefore, this method must be called in a reactive
        context (e.g., a render function, a :func:`~shiny.reactive.calc`, or a
        :func:`~shiny.reactive.effect`).

        Returns
        -------
        :
            The result of the latest stream (a string).

        Raises
        ------
        :
            A silent exception if no stream has completed yet.
        """
        stream = self._latest_stream()
        if stream is None:
            from .. import req

            req(False)
        else:
            return stream.result()

    async def _append_message_stream(self, message: AsyncIterable[Any]):
>>>>>>> 1e9b8683
        id = _utils.private_random_id()

        empty = ChatMessage(content="", role="assistant")
        await self._append_message(empty, chunk="start", stream_id=id, icon=icon)

        try:
            async for msg in message:
                await self._append_message(msg, chunk=True, stream_id=id)
            return self._current_stream_message
        finally:
            await self._append_message(empty, chunk="end", stream_id=id)
            await self._flush_pending_messages()

    async def _flush_pending_messages(self):
        still_pending: list[PendingMessage] = []
        for msg, chunk, stream_id in self._pending_messages:
            if self._can_append_message(stream_id):
                await self._append_message(msg, chunk=chunk, stream_id=stream_id)
            else:
                still_pending.append((msg, chunk, stream_id))
        self._pending_messages = still_pending

    def _can_append_message(self, stream_id: str | None) -> bool:
        if self._current_stream_id is None:
            return True
        return self._current_stream_id == stream_id

    # Send a message to the UI
    async def _send_append_message(
        self,
        message: TransformedMessage,
        chunk: ChunkOption = False,
        icon: HTML | Tag | None = None,
    ):
        if message["role"] == "system":
            # System messages are not displayed in the UI
            return

        if chunk:
            msg_type = "shiny-chat-append-message-chunk"
        else:
            msg_type = "shiny-chat-append-message"

        chunk_type = None
        if chunk == "start":
            chunk_type = "message_start"
        elif chunk == "end":
            chunk_type = "message_end"

        content = message["content_client"]
        content_type = "html" if isinstance(content, HTML) else "markdown"

        # TODO: pass along dependencies for both content and icon (if any)
        msg = ClientMessage(
            content=str(content),
            role=message["role"],
            content_type=content_type,
            chunk_type=chunk_type,
        )

        if icon is not None:
            msg["icon"] = str(icon)

        # print(msg)

        await self._send_custom_message(msg_type, msg)
        # TODO: Joe said it's a good idea to yield here, but I'm not sure why?
        # await asyncio.sleep(0)

    @overload
    def transform_user_input(
        self, fn: TransformUserInput | TransformUserInputAsync
    ) -> None: ...

    @overload
    def transform_user_input(
        self,
    ) -> Callable[[TransformUserInput | TransformUserInputAsync], None]: ...

    def transform_user_input(
        self, fn: TransformUserInput | TransformUserInputAsync | None = None
    ) -> None | Callable[[TransformUserInput | TransformUserInputAsync], None]:
        """
        Transform user input.

        Use this method as a decorator on a function (`fn`) that transforms user input
        before storing it in the chat messages returned by `.messages()`. This is
        useful for implementing RAG workflows, like taking a URL and scraping it for
        text before sending it to the model.

        Parameters
        ----------
        fn
            A function to transform user input before storing it in the chat
            `.messages()`. If `fn` returns `None`, the user input is effectively
            ignored, and `.on_user_submit()` callbacks are suspended until more input is
            submitted. This behavior is often useful to catch and handle errors that
            occur during transformation. In this case, the transform function should
            append an error message to the chat (via `.append_message()`) to inform the
            user of the error.
        """

        def _set_transform(fn: TransformUserInput | TransformUserInputAsync):
            self._transform_user = _utils.wrap_async(fn)

        if fn is None:
            return _set_transform
        else:
            return _set_transform(fn)

    @overload
    def transform_assistant_response(
        self, fn: TransformAssistantResponseFunction
    ) -> None: ...

    @overload
    def transform_assistant_response(
        self,
    ) -> Callable[[TransformAssistantResponseFunction], None]: ...

    def transform_assistant_response(
        self,
        fn: TransformAssistantResponseFunction | None = None,
    ) -> None | Callable[[TransformAssistantResponseFunction], None]:
        """
        Transform assistant responses.

        Use this method as a decorator on a function (`fn`) that transforms assistant
        responses before displaying them in the chat. This is useful for post-processing
        model responses before displaying them to the user.

        Parameters
        ----------
        fn
            A function that takes a string and returns either a string,
            :class:`shiny.ui.HTML`, or `None`. If `fn` returns a string, it gets
            interpreted and parsed as a markdown on the client (and the resulting HTML
            is then sanitized). If `fn` returns :class:`shiny.ui.HTML`, it will be
            displayed as-is. If `fn` returns `None`, the response is effectively ignored.

        Note
        ----
        When doing an `.append_message_stream()`, `fn` gets called on every chunk of the
        response (thus, it should be performant), and can optionally access more
        information (i.e., arguments) about the stream. The 1st argument (required)
        contains the accumulated content, the 2nd argument (optional) contains the
        current chunk, and the 3rd argument (optional) is a boolean indicating whether
        this chunk is the last one in the stream.
        """

        def _set_transform(
            fn: TransformAssistantResponseFunction,
        ):
            nparams = len(inspect.signature(fn).parameters)
            if nparams == 1:
                fn = cast(
                    Union[TransformAssistantResponse, TransformAssistantResponseAsync],
                    fn,
                )
                fn = _utils.wrap_async(fn)

                async def _transform_wrapper(content: str, chunk: str, done: bool):
                    return await fn(content)

                self._transform_assistant = _transform_wrapper

            elif nparams == 3:
                fn = cast(
                    Union[
                        TransformAssistantResponseChunk,
                        TransformAssistantResponseChunkAsync,
                    ],
                    fn,
                )
                self._transform_assistant = _utils.wrap_async(fn)
            else:
                raise Exception(
                    "A @transform_assistant_response function must take 1 or 3 arguments"
                )

        if fn is None:
            return _set_transform
        else:
            return _set_transform(fn)

    async def _transform_message(
        self,
        message: ChatMessage,
        chunk: ChunkOption = False,
        chunk_content: str | None = None,
    ) -> TransformedMessage | None:
        res = as_transformed_message(message)
        key = res["transform_key"]

        if message["role"] == "user" and self._transform_user is not None:
            content = await self._transform_user(message["content"])

        elif message["role"] == "assistant" and self._transform_assistant is not None:
            content = await self._transform_assistant(
                message["content"],
                chunk_content or "",
                chunk == "end" or chunk is False,
            )
        else:
            return res

        if content is None:
            return None

        res[key] = content  # type: ignore

        return res

    # Just before storing, handle chunk msg type and calculate tokens
    def _store_message(
        self,
        message: TransformedMessage,
        chunk: ChunkOption = False,
        index: int | None = None,
    ) -> None:
        # Don't actually store chunks until the end
        if chunk is True or chunk == "start":
            return None

        with reactive.isolate():
            messages = self._messages()

        if index is None:
            index = len(messages)

        messages = list(messages)
        messages.insert(index, message)

        self._messages.set(tuple(messages))
        if message["role"] == "user":
            self._latest_user_input.set(message)

        return None

    def _trim_messages(
        self,
        messages: tuple[TransformedMessage, ...],
        token_limits: tuple[int, int],
        format: MISSING_TYPE | ProviderMessageFormat,
    ) -> tuple[TransformedMessage, ...]:
        n_total, n_reserve = token_limits
        if n_total <= n_reserve:
            raise ValueError(
                f"Invalid token limits: {token_limits}. The 1st value must be greater "
                "than the 2nd value."
            )

        # Since don't trim system messages, 1st obtain their total token count
        # (so we can determine how many non-system messages can fit)
        n_system_tokens: int = 0
        n_system_messages: int = 0
        n_other_messages: int = 0
        token_counts: list[int] = []
        for m in messages:
            count = self._get_token_count(m["content_server"])
            token_counts.append(count)
            if m["role"] == "system":
                n_system_tokens += count
                n_system_messages += 1
            else:
                n_other_messages += 1

        remaining_non_system_tokens = n_total - n_reserve - n_system_tokens

        if remaining_non_system_tokens <= 0:
            raise ValueError(
                f"System messages exceed `.messages(token_limits={token_limits})`. "
                "Consider increasing the 1st value of `token_limit` or setting it to "
                "`token_limit=None` to disable token limits."
            )

        # Now, iterate through the messages in reverse order and appending
        # until we run out of tokens
        messages2: list[TransformedMessage] = []
        n_other_messages2: int = 0
        token_counts.reverse()
        for i, m in enumerate(reversed(messages)):
            if m["role"] == "system":
                messages2.append(m)
                continue
            remaining_non_system_tokens -= token_counts[i]
            if remaining_non_system_tokens >= 0:
                messages2.append(m)
                n_other_messages2 += 1

        messages2.reverse()

        if len(messages2) == n_system_messages and n_other_messages2 > 0:
            raise ValueError(
                f"Only system messages fit within `.messages(token_limits={token_limits})`. "
                "Consider increasing the 1st value of `token_limit` or setting it to "
                "`token_limit=None` to disable token limits."
            )

        return tuple(messages2)

    def _trim_anthropic_messages(
        self,
        messages: tuple[TransformedMessage, ...],
    ) -> tuple[TransformedMessage, ...]:
        if any(m["role"] == "system" for m in messages):
            raise ValueError(
                "Anthropic requires a system prompt to be specified in it's `.create()` method "
                "(not in the chat messages with `role: system`)."
            )
        for i, m in enumerate(messages):
            if m["role"] == "user":
                return messages[i:]

        return ()

    def _get_token_count(
        self,
        content: str,
    ) -> int:
        if self._tokenizer is None:
            self._tokenizer = get_default_tokenizer()

        encoded = self._tokenizer.encode(content)
        if isinstance(encoded, TokenizersEncoding):
            return len(encoded.ids)
        else:
            return len(encoded)

    def user_input(self, transform: bool = False) -> str | None:
        """
        Reactively read the user's message.

        Parameters
        ----------
        transform
            Whether to apply the user input transformation function (if one was
            provided).

        Returns
        -------
        str | None
            The user input message (before any transformation).

        Note
        ----
        Most users shouldn't need to use this method directly since the last item in
        `.messages()` contains the most recent user input. It can be useful for:

          1. Taking a reactive dependency on the user's input outside of a `.on_user_submit()` callback.
          2. Maintaining message state separately from `.messages()`.

        """
        msg = self._latest_user_input()
        if msg is None:
            return None
        key = "content_server" if transform else "content_client"
        return str(msg[key])

    def _user_input(self) -> str:
        id = self.user_input_id
        return cast(str, self._session.input[id]())

    def update_user_input(
        self,
        *,
        value: str | None = None,
        placeholder: str | None = None,
        submit: bool = False,
        focus: bool = False,
    ):
        """
        Update the user input.

        Parameters
        ----------
        value
            The value to set the user input to.
        placeholder
            The placeholder text for the user input.
        submit
            Whether to automatically submit the text for the user. Requires `value`.
        focus
            Whether to move focus to the input element. Requires `value`.
        """

        if value is None and (submit or focus):
            raise ValueError(
                "An input `value` must be provided when `submit` or `focus` are `True`."
            )

        obj = _utils.drop_none(
            {
                "value": value,
                "placeholder": placeholder,
                "submit": submit,
                "focus": focus,
            }
        )

        _utils.run_coro_sync(
            self._session.send_custom_message(
                "shinyChatMessage",
                {
                    "id": self.id,
                    "handler": "shiny-chat-update-user-input",
                    "obj": obj,
                },
            )
        )

    def set_user_message(self, value: str):
        """
        Deprecated. Use `update_user_input(value=value)` instead.
        """

        warn_deprecated(
            "set_user_message() is deprecated. Use update_user_input(value=value) instead."
        )

        self.update_user_input(value=value)

    async def clear_messages(self):
        """
        Clear all chat messages.
        """
        self._messages.set(())
        await self._send_custom_message("shiny-chat-clear-messages", None)

    def destroy(self):
        """
        Destroy the chat instance.
        """
        for x in self._effects:
            x.destroy()
        self._effects.clear()

    async def _remove_loading_message(self):
        await self._send_custom_message("shiny-chat-remove-loading-message", None)

    async def _send_custom_message(self, handler: str, obj: ClientMessage | None):
        await self._session.send_custom_message(
            "shinyChatMessage",
            {
                "id": self.id,
                "handler": handler,
                "obj": obj,
            },
        )


@add_example(ex_dir="../templates/chat/starters/hello")
class ChatExpress(Chat):
    def ui(
        self,
        *,
        messages: Optional[Sequence[str | ChatMessage]] = None,
        placeholder: str = "Enter a message...",
        width: CssUnit = "min(680px, 100%)",
        height: CssUnit = "auto",
        fill: bool = True,
        icon_assistant: HTML | Tag | None = None,
        **kwargs: TagAttrValue,
    ) -> Tag:
        """
        Create a UI element for this `Chat`.

        Parameters
        ----------
        messages
            A sequence of messages to display in the chat. Each message can be either a
            string or a dictionary with `content` and `role` keys. The `content` key
            should contain the message text, and the `role` key can be "assistant" or
            "user".
        placeholder
            Placeholder text for the chat input.
        width
            The width of the UI element.
        height
            The height of the UI element.
        fill
            Whether the chat should vertically take available space inside a fillable
            container.
        icon_assistant
            The icon to use for the assistant chat messages. Can be a HTML or a tag in
            the form of :class:`~htmltools.HTML` or :class:`~htmltools.Tag`. If `None`,
            a default robot icon is used.
        kwargs
            Additional attributes for the chat container element.
        """
        return chat_ui(
            id=self.id,
            messages=messages,
            placeholder=placeholder,
            width=width,
            height=height,
            fill=fill,
            icon_assistant=icon_assistant,
            **kwargs,
        )


@add_example(ex_dir="../templates/chat/starters/hello")
def chat_ui(
    id: str,
    *,
    messages: Optional[Sequence[str | ChatMessage]] = None,
    placeholder: str = "Enter a message...",
    width: CssUnit = "min(680px, 100%)",
    height: CssUnit = "auto",
    fill: bool = True,
    icon_assistant: HTML | Tag | None = None,
    **kwargs: TagAttrValue,
) -> Tag:
    """
    UI container for a chat component (Shiny Core).

    This function is for locating a :class:`~shiny.ui.Chat` instance in a Shiny Core
    app. If you are using Shiny Express, use the :method:`~shiny.ui.Chat.ui` method
    instead.

    Parameters
    ----------
    id
        A unique identifier for the chat UI.
    messages
        A sequence of messages to display in the chat. Each message can be either a
        string or a dictionary with `content` and `role` keys. The `content` key
        should contain a string, and the `role` key can be "assistant" or "user".
        Content strings are interpreted as markdown and rendered to HTML on the client.
        Content may also include specially formatted **input suggestion** links (see
        :method:`~shiny.ui.Chat.append_message_stream` for more information).
    placeholder
        Placeholder text for the chat input.
    width
        The width of the chat container.
    height
        The height of the chat container.
    fill
        Whether the chat should vertically take available space inside a fillable container.
    icon_assistant
            The icon to use for the assistant chat messages. Can be a HTML or a tag in
            the form of :class:`~htmltools.HTML` or :class:`~htmltools.Tag`. If `None`,
            a default robot icon is used.
    kwargs
        Additional attributes for the chat container element.
    """

    id = resolve_id(id)

    message_tags: list[Tag] = []
    if messages is None:
        messages = []
    for msg in messages:
        if isinstance(msg, str):
            msg = {"content": msg, "role": "assistant"}
        elif isinstance(msg, dict):
            if "content" not in msg:
                raise ValueError("Each message must have a 'content' key.")
            if "role" not in msg:
                raise ValueError("Each message must have a 'role' key.")
        else:
            raise ValueError("Each message must be a string or a dictionary.")

        if msg["role"] == "user":
            tag_name = "shiny-user-message"
        else:
            tag_name = "shiny-chat-message"

        message_tags.append(Tag(tag_name, content=msg["content"]))

    html_deps = None
    if isinstance(icon_assistant, Tag):
        html_deps = icon_assistant.get_dependencies()

    res = Tag(
        "shiny-chat-container",
        Tag("div", icon_assistant, class_="icon-container", slot="icon-assistant"),
        Tag("shiny-chat-messages", *message_tags, slot="messages"),
        Tag(
            "shiny-chat-input",
            id=f"{id}_user_input",
            placeholder=placeholder,
            slot="input",
        ),
        chat_deps(),
        html_deps,
        {
            "style": css(
                width=as_css_unit(width),
                height=as_css_unit(height),
            )
        },
        id=id,
        placeholder=placeholder,
        fill=fill,
        **kwargs,
    )

    if fill:
        res = as_fillable_container(as_fill_item(res))

    return res


def as_transformed_message(message: ChatMessage) -> TransformedMessage:
    if message["role"] == "user":
        transform_key = "content_server"
        pre_transform_key = "content_client"
    else:
        transform_key = "content_client"
        pre_transform_key = "content_server"

    return TransformedMessage(
        content_client=message["content"],
        content_server=message["content"],
        role=message["role"],
        transform_key=transform_key,
        pre_transform_key=pre_transform_key,
    )


CHAT_INSTANCES: WeakValueDictionary[str, Chat] = WeakValueDictionary()<|MERGE_RESOLUTION|>--- conflicted
+++ resolved
@@ -651,11 +651,7 @@
         # Run the stream in the background to get non-blocking behavior
         @reactive.extended_task
         async def _stream_task():
-<<<<<<< HEAD
-            await self._append_message_stream(message, icon=assistant_icon)
-=======
-            return await self._append_message_stream(message)
->>>>>>> 1e9b8683
+            return await self._append_message_stream(message, icon=assistant_icon)
 
         _stream_task()
 
@@ -670,13 +666,6 @@
                 await self._raise_exception(e)
             _handle_error.destroy()  # type: ignore
 
-<<<<<<< HEAD
-    async def _append_message_stream(
-        self,
-        message: AsyncIterable[Any],
-        icon: HTML | Tag | None = None,
-    ):
-=======
         return _stream_task
 
     def get_latest_stream_result(self) -> str | None:
@@ -706,8 +695,11 @@
         else:
             return stream.result()
 
-    async def _append_message_stream(self, message: AsyncIterable[Any]):
->>>>>>> 1e9b8683
+    async def _append_message_stream(
+        self,
+        message: AsyncIterable[Any],
+        icon: HTML | Tag | None = None,
+    ):
         id = _utils.private_random_id()
 
         empty = ChatMessage(content="", role="assistant")
