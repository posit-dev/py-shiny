__all__ = ("input_text", "input_text_area")

from typing import Optional

<<<<<<< HEAD
from htmltools import Tag, TagChildArg, css, div, tags
=======
if sys.version_info >= (3, 8):
    from typing import Literal
else:
    from typing_extensions import Literal

from htmltools import Tag, TagChild, css, div, tags
>>>>>>> 2dfeb8c6

from .._docstring import add_example
from .._namespaces import resolve_id
from .._typing_extensions import Literal
from ._utils import shiny_input_label


@add_example()
def input_text(
    id: str,
    label: TagChild,
    value: str = "",
    *,
    width: Optional[str] = None,
    placeholder: Optional[str] = None,
    autocomplete: Optional[str] = "off",
    spellcheck: Optional[Literal["true", "false"]] = None,
) -> Tag:
    """
    Create an input control for entry of text values

    Parameters
    ----------
    id
        An input id.
    label
        An input label.
    value
        Initial value.
    width
        The CSS width, e.g. '400px', or '100%'
    placeholder
        A hint as to what can be entered into the control.
    autocomplete
        Whether to enable browser autocompletion of the text input (default is None).
        If None, then it will use the browser's default behavior. Other possible values
        include "on", "off", "name", "username", and "email". See
        https://developer.mozilla.org/en-US/docs/Web/HTML/Attributes/autocomplete for
        more.
    spellcheck
        Whether to enable browser spell checking of the text input (default is None). If
        None, then it will use the browser's default behavior.

    Returns
    -------
    A UI element

    Notes
    ------
    .. admonition:: Server value

        A string containing the current text input. The default value is ``""`` unless
        ``value`` is provided.

    See Also
    -------
    ~shiny.ui.input_text_area
    """

    return div(
        shiny_input_label(id, label),
        tags.input(
            id=resolve_id(id),
            type="text",
            class_="form-control",
            value=value,
            placeholder=placeholder,
            autocomplete=autocomplete,
            spellcheck=spellcheck,
        ),
        class_="form-group shiny-input-container",
        style=css(width=width),
    )


@add_example()
def input_text_area(
    id: str,
    label: TagChild,
    value: str = "",
    *,
    width: Optional[str] = None,
    height: Optional[str] = None,
    cols: Optional[int] = None,
    rows: Optional[int] = None,
    placeholder: Optional[str] = None,
    resize: Optional[Literal["none", "both", "horizontal", "vertical"]] = None,
    autocomplete: Optional[str] = None,
    spellcheck: Optional[Literal["true", "false"]] = None,
) -> Tag:
    """
    Create a textarea input control for entry of unstructured text values.

    Parameters
    ----------
    id
        An input id.
    label
        An input label.
    value
        Initial value.
    width
        The CSS width, e.g. '400px', or '100%'
    height
        The CSS height, e.g. '400px', or '100%'
    cols
        Value of the visible character columns of the input, e.g. 80. This argument will
        only take effect if there is not a CSS width rule defined for this element; such
        a rule could come from the width argument of this function or from a containing
        page layout such as :func:`~shiny.ui.page_fluid`.
    rows
        The value of the visible character rows of the input, e.g. 6. If the height
        argument is specified, height will take precedence in the browser's rendering.
    placeholder
        A hint as to what can be entered into the control.
    resize
        Which directions the textarea box can be resized. Can be one of "both", "none",
        "vertical", and "horizontal". The default, ``None``, will use the client
        browser's default setting for resizing textareas.
    autocomplete
        Whether to enable browser autocompletion of the text input (default is "off").
        If None, then it will use the browser's default behavior. Other possible values
        include "on", "name", "username", and "email". See
        https://developer.mozilla.org/en-US/docs/Web/HTML/Attributes/autocomplete for
        more.
    spellcheck
        Whether to enable browser spell checking of the text input (default is None). If
        None, then it will use the browser's default behavior.

    Returns
    -------
    A UI element

    Notes
    ------
    .. admonition:: Server value

        A string containing the current text input. The default value is ``""`` unless
        ``value`` is provided.

    See Also
    -------
    ~shiny.ui.input_text
    """

    if resize and resize not in ["none", "both", "horizontal", "vertical"]:
        raise ValueError("Invalid resize value: " + str(resize))

    area = tags.textarea(
        value,
        id=resolve_id(id),
        class_="form-control",
        style=css(width=None if width else "100%", height=height, resize=resize),
        placeholder=placeholder,
        rows=rows,
        cols=cols,
        autocomplete=autocomplete,
        spellcheck=spellcheck,
    )

    return div(
        shiny_input_label(id, label),
        area,
        class_="form-group shiny-input-container",
        style=css(width=width),
    )<|MERGE_RESOLUTION|>--- conflicted
+++ resolved
@@ -2,16 +2,7 @@
 
 from typing import Optional
 
-<<<<<<< HEAD
-from htmltools import Tag, TagChildArg, css, div, tags
-=======
-if sys.version_info >= (3, 8):
-    from typing import Literal
-else:
-    from typing_extensions import Literal
-
 from htmltools import Tag, TagChild, css, div, tags
->>>>>>> 2dfeb8c6
 
 from .._docstring import add_example
 from .._namespaces import resolve_id
