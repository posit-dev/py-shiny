from datetime import date, timedelta

from shiny import App, Inputs, reactive, ui

app_ui = ui.page_fluid(
    ui.input_slider("n", "Day of month", min=1, max=30, value=10),
    ui.input_date("inDate", "Input date"),
)


<<<<<<< HEAD
def server(input: Inputs):
    @reactive.Effect
=======
def server(input: Inputs, output: Outputs, session: Session):
    @reactive.effect
>>>>>>> bd685bbe
    def _():
        d = date(2013, 4, input.n())
        ui.update_date(
            "inDate",
            label="Date label " + str(input.n()),
            value=d,
            min=d - timedelta(days=3),
            max=d + timedelta(days=3),
        )


app = App(app_ui, server)<|MERGE_RESOLUTION|>--- conflicted
+++ resolved
@@ -8,13 +8,8 @@
 )
 
 
-<<<<<<< HEAD
 def server(input: Inputs):
-    @reactive.Effect
-=======
-def server(input: Inputs, output: Outputs, session: Session):
     @reactive.effect
->>>>>>> bd685bbe
     def _():
         d = date(2013, 4, input.n())
         ui.update_date(
