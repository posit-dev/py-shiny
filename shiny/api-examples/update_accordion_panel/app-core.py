from shiny import App, Inputs, reactive, ui


def make_panel(letter: str) -> ui.AccordionPanel:
    return ui.accordion_panel(
        f"Section {letter}",
        f"Some narrative for section {letter}",
        value=f"sec_{letter}",
    )


items = [make_panel(letter) for letter in "ABCDE"]

app_ui = ui.page_fluid(
    ui.input_switch("update_panel", "Update (and open) Sections"),
    ui.accordion(*items, id="acc", multiple=True),
)


<<<<<<< HEAD
def server(input: Inputs):
    @reactive.Effect
=======
def server(input: Inputs, output: Outputs, session: Session):
    @reactive.effect
>>>>>>> bd685bbe
    @reactive.event(input.update_panel)
    def _():
        txt = " (updated)" if input.update_panel() else ""
        show = bool(input.update_panel() % 2 == 1)
        for letter in "ABCDE":
            ui.update_accordion_panel(
                "acc",
                f"sec_{letter}",
                f"Some{txt} narrative for section {letter}",
                title=f"Section {letter}{txt}",
                # Open Accordion Panel to see updated contents
                show=show,
            )
        next_show_txt = "close" if show else "open"

        ui.update_switch("update_panel", label=f"Update (and {next_show_txt}) Sections")


app = App(app_ui, server)<|MERGE_RESOLUTION|>--- conflicted
+++ resolved
@@ -17,13 +17,8 @@
 )
 
 
-<<<<<<< HEAD
 def server(input: Inputs):
-    @reactive.Effect
-=======
-def server(input: Inputs, output: Outputs, session: Session):
     @reactive.effect
->>>>>>> bd685bbe
     @reactive.event(input.update_panel)
     def _():
         txt = " (updated)" if input.update_panel() else ""
