import random

from shiny import App, Inputs, reactive, ui


def make_panel(letter: str) -> ui.AccordionPanel:
    return ui.accordion_panel(
        f"Section {letter}", f"Some narrative for section {letter}"
    )


items = [make_panel(letter) for letter in "ABCDE"]

app_ui = ui.page_fluid(
    ui.input_action_button("add_panel", "Add random panel", class_="mt-3 mb-3"),
    ui.accordion(*items, id="acc", multiple=True),
)


<<<<<<< HEAD
def server(input: Inputs):
    @reactive.Effect
=======
def server(input: Inputs, output: Outputs, session: Session):
    @reactive.effect
>>>>>>> bd685bbe
    @reactive.event(input.add_panel)
    def _():
        ui.insert_accordion_panel("acc", make_panel(str(random.randint(0, 10000))))


app = App(app_ui, server)<|MERGE_RESOLUTION|>--- conflicted
+++ resolved
@@ -17,13 +17,8 @@
 )
 
 
-<<<<<<< HEAD
 def server(input: Inputs):
-    @reactive.Effect
-=======
-def server(input: Inputs, output: Outputs, session: Session):
     @reactive.effect
->>>>>>> bd685bbe
     @reactive.event(input.add_panel)
     def _():
         ui.insert_accordion_panel("acc", make_panel(str(random.randint(0, 10000))))
