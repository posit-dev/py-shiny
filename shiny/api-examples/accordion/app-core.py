<<<<<<< HEAD
from shiny import App, Inputs, reactive, render, ui
=======
from shiny import App, Inputs, Outputs, Session, render, ui
>>>>>>> fb8b5873


def make_items():
    return [
        ui.accordion_panel(f"Section {letter}", f"Some narrative for section {letter}")
        for letter in "ABCDE"
    ]


# # First shown by default
# ui.accordion(*make_items())

# # Nothing shown by default
# ui.accordion(*make_items(), open=False)
# # Everything shown by default
# ui.accordion(*make_items(), open=True)

# # Show particular sections
# ui.accordion(*make_items(), open="Section B")
# ui.accordion(*make_items(), open=["Section A", "Section B"])


app_ui = ui.page_fluid(
    ui.markdown("#### Accordion: (`multiple=False`)"),
    # Provide an id to create a shiny input binding
    ui.accordion(*make_items(), id="acc_single", multiple=False),
    ui.output_text_verbatim("acc_single_val", placeholder=True),
    ui.tags.br(),
    ui.markdown("#### Accordion: (`multiple=True`)"),
    ui.accordion(*make_items(), id="acc_multiple"),
    ui.output_text_verbatim("acc_multiple_val", placeholder=True),
)


<<<<<<< HEAD
def server(input: Inputs):
    @reactive.Effect
    def _():
        print(input.acc())
=======
def server(input: Inputs, output: Outputs, session: Session):
    @render.text
    def acc_single_val():
        return "input.acc_single(): " + str(input.acc_single())
>>>>>>> fb8b5873

    @render.text
    def acc_multiple_val():
        return "input.acc_multiple(): " + str(input.acc_multiple())


app = App(app_ui, server)<|MERGE_RESOLUTION|>--- conflicted
+++ resolved
@@ -1,8 +1,4 @@
-<<<<<<< HEAD
-from shiny import App, Inputs, reactive, render, ui
-=======
-from shiny import App, Inputs, Outputs, Session, render, ui
->>>>>>> fb8b5873
+from shiny import App, Inputs, render, ui
 
 
 def make_items():
@@ -37,17 +33,10 @@
 )
 
 
-<<<<<<< HEAD
 def server(input: Inputs):
-    @reactive.Effect
-    def _():
-        print(input.acc())
-=======
-def server(input: Inputs, output: Outputs, session: Session):
     @render.text
     def acc_single_val():
         return "input.acc_single(): " + str(input.acc_single())
->>>>>>> fb8b5873
 
     @render.text
     def acc_multiple_val():
