from shiny import App, Inputs, reactive, render, req, ui
from shiny.types import SafeException

app_ui = ui.page_fluid(
    ui.input_action_button("safe", "Throw a safe error"),
    ui.output_ui("safe"),
    ui.input_action_button("unsafe", "Throw an unsafe error"),
    ui.output_ui("unsafe"),
    ui.input_text(
        "txt",
        "Enter some text below, then remove it. Notice how the text is never fully removed.",
    ),
    ui.output_ui("txt_out"),
)


<<<<<<< HEAD
def server(input: Inputs):
    @reactive.Calc
=======
def server(input: Inputs, output: Outputs, session: Session):
    @reactive.calc
>>>>>>> bd685bbe
    def safe_click():
        req(input.safe())
        return input.safe()

    @render.ui
    def safe():
        raise SafeException(f"You've clicked {str(safe_click())} times")

    @render.ui
    def unsafe():
        req(input.unsafe())
        raise Exception(f"Super secret number of clicks: {str(input.unsafe())}")

    @reactive.effect
    def _():
        req(input.unsafe())
        print("unsafe clicks:", input.unsafe())
        # raise Exception("Observer exception: this should cause a crash")

    @render.ui
    def txt_out():
        req(input.txt(), cancel_output=True)
        return input.txt()


app = App(app_ui, server)
app.sanitize_errors = True<|MERGE_RESOLUTION|>--- conflicted
+++ resolved
@@ -14,13 +14,8 @@
 )
 
 
-<<<<<<< HEAD
 def server(input: Inputs):
-    @reactive.Calc
-=======
-def server(input: Inputs, output: Outputs, session: Session):
     @reactive.calc
->>>>>>> bd685bbe
     def safe_click():
         req(input.safe())
         return input.safe()
