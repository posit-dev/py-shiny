from shiny import App, Inputs, reactive, render, ui

app_ui = ui.page_sidebar(
    ui.sidebar(
        ui.input_action_button("minus", "-1"),
        ui.input_action_button("plus", "+1"),
    ),
    ui.output_text("value"),
)


<<<<<<< HEAD
def server(input: Inputs):
    val = reactive.Value(0)
=======
def server(input: Inputs, output: Outputs, session: Session):
    val = reactive.value(0)
>>>>>>> bd685bbe

    @reactive.effect
    @reactive.event(input.minus)
    def _():
        newVal = val.get() - 1
        val.set(newVal)

    @reactive.effect
    @reactive.event(input.plus)
    def _():
        newVal = val.get() + 1
        val.set(newVal)

    @render.text
    def value():
        return str(val.get())


app = App(app_ui, server)<|MERGE_RESOLUTION|>--- conflicted
+++ resolved
@@ -9,13 +9,8 @@
 )
 
 
-<<<<<<< HEAD
 def server(input: Inputs):
-    val = reactive.Value(0)
-=======
-def server(input: Inputs, output: Outputs, session: Session):
     val = reactive.value(0)
->>>>>>> bd685bbe
 
     @reactive.effect
     @reactive.event(input.minus)
