<<<<<<< HEAD
from shiny import App, Inputs, reactive, req, ui
=======
from shiny import App, Inputs, Outputs, Session, reactive, ui
>>>>>>> fb8b5873

app_ui = ui.page_fluid(
    ui.input_action_button("btn_show", "Show popover", class_="mt-3 me-3"),
    ui.input_action_button("btn_close", "Close popover", class_="mt-3 me-3"),
    ui.br(),
    ui.br(),
    ui.popover(
        ui.input_action_button("btn_w_popover", "A button w/ a popover", class_="mt-3"),
        "A message",
        id="popover_id",
    ),
)


<<<<<<< HEAD
def server(input: Inputs):
    @reactive.Effect
=======
def server(input: Inputs, output: Outputs, session: Session):
    @reactive.effect
    @reactive.event(input.btn_show)
>>>>>>> fb8b5873
    def _():
        ui.update_popover("popover_id", show=True)

    @reactive.effect
    @reactive.event(input.btn_close)
    def _():
        ui.update_popover("popover_id", show=False)

    @reactive.effect
    @reactive.event(input.btn_w_popover)
    def _():
        ui.notification_show("Button clicked!", duration=3, type="message")


app = App(app_ui, server=server)<|MERGE_RESOLUTION|>--- conflicted
+++ resolved
@@ -1,8 +1,4 @@
-<<<<<<< HEAD
-from shiny import App, Inputs, reactive, req, ui
-=======
-from shiny import App, Inputs, Outputs, Session, reactive, ui
->>>>>>> fb8b5873
+from shiny import App, Inputs, reactive, ui
 
 app_ui = ui.page_fluid(
     ui.input_action_button("btn_show", "Show popover", class_="mt-3 me-3"),
@@ -17,14 +13,9 @@
 )
 
 
-<<<<<<< HEAD
 def server(input: Inputs):
-    @reactive.Effect
-=======
-def server(input: Inputs, output: Outputs, session: Session):
     @reactive.effect
     @reactive.event(input.btn_show)
->>>>>>> fb8b5873
     def _():
         ui.update_popover("popover_id", show=True)
 
