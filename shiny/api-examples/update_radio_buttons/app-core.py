--- conflicted
+++ resolved
@@ -11,13 +11,8 @@
 )
 
 
-<<<<<<< HEAD
 def server(input: Inputs):
-    @reactive.Effect
-=======
-def server(input: Inputs, output: Outputs, session: Session):
     @reactive.effect
->>>>>>> bd685bbe
     def _():
         x = input.inRadioButtons()
 
