--- conflicted
+++ resolved
@@ -3,13 +3,8 @@
 app_ui = ui.page_fluid(ui.input_action_button("btn", "Press me!"))
 
 
-<<<<<<< HEAD
 def server(input: Inputs):
-    @reactive.Effect
-=======
-def server(input: Inputs, output: Outputs, session: Session):
     @reactive.effect
->>>>>>> bd685bbe
     @reactive.event(input.btn)
     def _():
         ui.insert_ui(
