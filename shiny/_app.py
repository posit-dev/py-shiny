--- conflicted
+++ resolved
@@ -104,38 +104,14 @@
     def __init__(
         self,
         ui: Tag | TagList | Callable[[Request], Tag | TagList] | Path,
-<<<<<<< HEAD
-        server: Optional[
-            Callable[[Inputs], None] | Callable[[Inputs, Outputs, Session], None]
-        ],
-=======
         server: Callable[[Inputs], None]
         | Callable[[Inputs, Outputs, Session], None]
         | None,
->>>>>>> 6ed505b1
         *,
         static_assets: Optional["str" | "os.PathLike[str]" | dict[str, Path]] = None,
         debug: bool = False,
     ) -> None:
         if server is None:
-<<<<<<< HEAD
-
-            def _server(input: Inputs, output: Outputs, session: Session):
-                pass
-
-            self.server = _server
-        else:
-            if len(signature(server).parameters) == 1:
-
-                def _server(input: Inputs, output: Outputs, session: Session):
-                    # Only has 1 parameter, ignore output, session
-                    server(input)  # pyright: ignore[reportGeneralTypeIssues]
-
-                self.server = _server
-            else:
-                # Pass through all three arguments
-                self.server = server  # pyright: ignore[reportGeneralTypeIssues]
-=======
             self.server = noop_server_fn
         elif len(signature(server).parameters) == 1:
             self.server = wrap_server_fn_with_output_session(
@@ -147,7 +123,6 @@
             raise ValueError(
                 "`server` must have 1 (Inputs) or 3 parameters (Inputs, Outputs, Session)"
             )
->>>>>>> 6ed505b1
 
         self._debug: bool = debug
 
