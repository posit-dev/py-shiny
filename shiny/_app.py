from __future__ import annotations

import copy
import os
import secrets
from inspect import signature
from pathlib import Path
from typing import Any, Callable, Optional, cast

import starlette.applications
import starlette.exceptions
import starlette.middleware
import starlette.routing
import starlette.websockets
from htmltools import (
    HTMLDependency,
    HTMLDocument,
    HTMLTextDocument,
    RenderedHTML,
    Tag,
    TagList,
)
from starlette.requests import Request
from starlette.responses import HTMLResponse, JSONResponse, Response
from starlette.types import ASGIApp, Message, Receive, Scope, Send

from ._autoreload import InjectAutoreloadMiddleware, autoreload_url
from ._connection import Connection, StarletteConnection
from ._error import ErrorMiddleware
from ._shinyenv import is_pyodide
from ._utils import guess_mime_type, is_async_callable
from .html_dependencies import jquery_deps, require_deps, shiny_deps
from .http_staticfiles import FileResponse, StaticFiles
from .session import Inputs, Outputs, Session, session_context

# Default values for App options.
LIB_PREFIX: str = "lib/"
SANITIZE_ERRORS: bool = False
SANITIZE_ERROR_MSG: str = "An error has occurred. Check your logs or contact the app author for clarification."


class App:
    """
    Create a Shiny app instance.

    Parameters
    ----------
    ui
        The UI definition for the app (e.g., a call to :func:`~shiny.ui.page_fluid` or
        similar, with layouts and controls nested inside). You can
        also pass a function that takes a :class:`~starlette.requests.Request` and
        returns a UI definition, if you need the UI definition to be created dynamically
        for each pageview.
    server
<<<<<<< HEAD
        A function which is called once for each session, ensuring that each app is
        independent. This function can either take one argument (``input: Inputs``) or
        three arguments (``input: Inputs``, ``output:Outputs``, ``session: Session``).
=======
        A function which is called once for each session, ensuring that each session is
        independent.
>>>>>>> c19bf27c
    static_assets
        Static files to be served by the app. If this is a string or Path object, it
        must be a directory, and it will be mounted at `/`. If this is a dictionary,
        each key is a mount point and each value is a file or directory to be served at
        that mount point.
    debug
        Whether to enable debug mode.

    Example
    -------

    ```{python}
    #| eval: false
    from shiny import  App, Inputs, Outputs, Session, ui

    app_ui = ui.page_fluid("Hello Shiny!")

    def server(input: Inputs, output: Outputs, session: Session):
        pass

    app = App(app_ui, server)
    ```
    """

    lib_prefix: str = "lib/"
    """
    A path prefix to place before all HTML dependencies processed by
    ``register_web_dependency()``.
    """

    sanitize_errors: bool = False
    """
    Whether or not to show a generic message (``SANITIZE_ERRORS=True``) or the actual
    message (``SANITIZE_ERRORS=False``) in the app UI when an error occurs. This flag
    may default to ``True`` in some production environments (e.g., Posit Connect).
    """

    sanitize_error_msg: str = "An error has occurred. Check your logs or contact the app author for clarification."
    """
    The message to show when an error occurs and ``SANITIZE_ERRORS=True``.
    """

    ui: RenderedHTML | Callable[[Request], Tag | TagList]
    server: Callable[[Inputs, Outputs, Session], None]

    def __init__(
        self,
        ui: Tag | TagList | Callable[[Request], Tag | TagList] | Path,
        server: Optional[
            Callable[[Inputs], None] | Callable[[Inputs, Outputs, Session], None]
        ],
        *,
        static_assets: Optional["str" | "os.PathLike[str]" | dict[str, Path]] = None,
        debug: bool = False,
    ) -> None:
        if server is None:

            def _server(input: Inputs, output: Outputs, session: Session):
                pass

            self.server = _server
        else:
            if len(signature(server).parameters) == 1:

                def _server(input: Inputs, output: Outputs, session: Session):
                    # Only has 1 parameter, ignore output, session
                    server(input)  # pyright: ignore[reportGeneralTypeIssues]

                self.server = _server
            else:
                # Pass through all three arguments
                self.server = server  # pyright: ignore[reportGeneralTypeIssues]

        self._debug: bool = debug

        # Settings that the user can change after creating the App object.
        self.lib_prefix: str = LIB_PREFIX
        self.sanitize_errors: bool = SANITIZE_ERRORS
        self.sanitize_error_msg: str = SANITIZE_ERROR_MSG

        if static_assets is None:
            static_assets = {}
        if isinstance(static_assets, (str, os.PathLike)):
            if not os.path.isabs(static_assets):
                raise ValueError(
                    f"static_assets must be an absolute path: {static_assets}"
                )
            static_assets = {"/": Path(static_assets)}

        self._static_assets: dict[str, Path] = static_assets

        self._sessions: dict[str, Session] = {}

        self._sessions_needing_flush: dict[int, Session] = {}

        self._registered_dependencies: dict[str, HTMLDependency] = {}
        self._dependency_handler = starlette.routing.Router()

        for mount_point, static_asset_path in self._static_assets.items():
            self._dependency_handler.routes.append(
                create_static_asset_route(mount_point, static_asset_path)
            )

        starlette_app = self.init_starlette_app()

        self.starlette_app = starlette_app

        if is_uifunc(ui):
            if is_async_callable(cast(Callable[[Request], Any], ui)):
                raise TypeError("App UI cannot be a coroutine function")
            # Dynamic UI: just store the function for later
            self.ui = cast("Callable[[Request], Tag | TagList]", ui)
        elif isinstance(ui, Path):
            if not ui.is_absolute():
                raise ValueError("Path to UI must be absolute")

            self.ui = self._render_page_from_file(ui, lib_prefix=self.lib_prefix)

        else:
            # Static UI: render the UI now and save the results
            self.ui = self._render_page(
                cast("Tag | TagList", ui), lib_prefix=self.lib_prefix
            )

    def init_starlette_app(self):
        routes: list[starlette.routing.BaseRoute] = [
            starlette.routing.WebSocketRoute("/websocket/", self._on_connect_cb),
            starlette.routing.Route("/", self._on_root_request_cb, methods=["GET"]),
            starlette.routing.Route(
                "/session/{session_id}/{action}/{subpath:path}",
                self._on_session_request_cb,
                methods=["GET", "POST"],
            ),
            starlette.routing.Mount("/", app=self._dependency_handler),
        ]
        middleware: list[starlette.middleware.Middleware] = []
        if autoreload_url():
            shared_dir = os.path.join(os.path.dirname(__file__), "www", "shared")
            routes.insert(
                0,
                starlette.routing.Mount(
                    "/__shared",
                    app=StaticFiles(directory=shared_dir),
                ),
            )
            middleware.append(
                starlette.middleware.Middleware(InjectAutoreloadMiddleware)
            )
        # In Pyodide mode, an HTTPException(404) being thrown resulted in
        # some default error handler (that happened not to be async) being
        # run in a threadpool, which Pyodide could not handle. So in Pyodide
        # mode, install our own async error handler at the outermost layer
        # that we can.
        if is_pyodide:
            middleware.append(starlette.middleware.Middleware(ErrorMiddleware))

        starlette_app = starlette.applications.Starlette(
            routes=routes,
            middleware=middleware,
        )

        return starlette_app

    def _create_session(self, conn: Connection) -> Session:
        id = secrets.token_hex(32)
        session = Session(self, id, conn, debug=self._debug)
        self._sessions[id] = session
        return session

    def _remove_session(self, session: Session | str) -> None:
        if isinstance(session, Session):
            session = session.id

        if self._debug:
            print(f"remove_session: {session}", flush=True)
        del self._sessions[session]

    def run(self, **kwargs: object) -> None:
        """
        Run the app.

        Parameters
        ----------
        **kwargs
            Keyword arguments passed to :func:`~shiny.run_app`.
        """
        from ._main import run_app

        run_app(self, **kwargs)  # pyright: ignore[reportGeneralTypeIssues]

    # ASGI entrypoint. Handles HTTP, WebSocket, and lifespan.
    async def __call__(self, scope: Scope, receive: Receive, send: Send) -> None:
        await self.starlette_app(scope, receive, send)

    async def call_pyodide(self, scope: Scope, receive: Receive, send: Send) -> None:
        """
        Communicate with pyodide.

        Warning
        -------
        This method is not intended for public usage. It's exported for use by
        shinylive.
        """

        # TODO: Pretty sure there are objects that need to be destroy()'d here?
        scope = cast(Any, scope).to_py()

        # ASGI requires some values to be byte strings, not character strings. Those are
        # not that easy to create in JavaScript, so we let the JS side pass us strings
        # and we convert them to bytes here.
        if "headers" in scope:
            # JS doesn't have `bytes` so we pass as strings and convert here
            scope["headers"] = [
                [value.encode("latin-1") for value in header]
                for header in scope["headers"]
            ]
        if "query_string" in scope and scope["query_string"]:
            scope["query_string"] = scope["query_string"].encode("latin-1")
        if "raw_path" in scope and scope["raw_path"]:
            scope["raw_path"] = scope["raw_path"].encode("latin-1")

        async def rcv() -> Message:
            event = await receive()
            return cast(Message, cast(Any, event).to_py())

        async def snd(event: Message):
            await send(event)

        await self(scope, rcv, snd)

    async def stop(self) -> None:
        """
        Stop the app (i.e., close all sessions).

        See Also
        --------
        ~shiny.Session.close
        """
        # convert to list to avoid modifying the dict while iterating over it, which
        # throws an error
        for session in list(self._sessions.values()):
            await session.close()

    # ==========================================================================
    # Connection callbacks
    # ==========================================================================
    async def _on_root_request_cb(self, request: Request) -> Response:
        """
        Callback passed to the ConnectionManager which is invoked when a HTTP
        request for / occurs.
        """
        ui: RenderedHTML
        if callable(self.ui):
            ui = self._render_page(self.ui(request), self.lib_prefix)
        else:
            ui = self.ui
        return HTMLResponse(content=ui["html"])

    async def _on_connect_cb(self, ws: starlette.websockets.WebSocket) -> None:
        """
        Callback which is invoked when a new WebSocket connection is established.
        """
        await ws.accept()
        conn = StarletteConnection(ws)
        session = self._create_session(conn)

        await session._run()

    async def _on_session_request_cb(self, request: Request) -> ASGIApp:
        """
        Callback passed to the ConnectionManager which is invoked when a HTTP
        request for /session/* occurs.
        """
        session_id: str = request.path_params["session_id"]  # type: ignore
        action: str = request.path_params["action"]  # type: ignore
        subpath: str = request.path_params["subpath"]  # type: ignore

        if session_id in self._sessions:
            session: Session = self._sessions[session_id]
            with session_context(session):
                return await session._handle_request(request, action, subpath)

        return JSONResponse({"detail": "Not Found"}, status_code=404)

    # ==========================================================================
    # Flush
    # ==========================================================================
    def _request_flush(self, session: Session) -> None:
        # TODO: Until we have reactive domains, because we can't yet keep track
        # of which sessions need a flush.
        pass
        # self._sessions_needing_flush[session.id] = session

    # ==========================================================================
    # HTML Dependency stuff
    # ==========================================================================
    def _ensure_web_dependencies(self, deps: list[HTMLDependency]) -> None:
        for dep in deps:
            self._register_web_dependency(dep)

    def _register_web_dependency(self, dep: HTMLDependency) -> None:
        # If the dependency has been seen before, quit early.

        # Even if the htmldependency version is higher or lower, the HTML being sent to
        # the user is requesting THIS dependency. Therefore, it should be available to
        # the user independent of any previous versions of the dependency being served.

        # Note: htmltools does de-duplicate dependencies and finds the highest version
        # to return. However, dynamic UI and callable UI do not run through the same
        # filter over time. When using callable UI functions, UI dependencies are reset
        # on refresh. So if a dependency makes it here, it is not necessarily the
        # highest version served over time but is the highest version for this
        # particular UI. Therefore, serve it must be served.
        dep_name = html_dep_name(dep)
        if dep_name in self._registered_dependencies:
            return

        # For HTMLDependencies that have sources on disk, mount the source dir.
        # (Some HTMLDependencies only carry head content, and have no source on disk.)
        if dep.source:
            paths = dep.source_path_map(lib_prefix=self.lib_prefix)
            if paths["source"] != "":
                self._dependency_handler.routes.insert(
                    0,
                    starlette.routing.Mount(
                        "/" + paths["href"],
                        StaticFiles(directory=paths["source"]),
                        name=dep_name,
                    ),
                )

        self._registered_dependencies[dep_name] = dep

    def _render_page(self, ui: Tag | TagList, lib_prefix: str) -> RenderedHTML:
        ui_res = copy.copy(ui)
        # Make sure requirejs, jQuery, and Shiny come before any other dependencies.
        # (see require_deps() for a comment about why we even include it)
        ui_res.insert(0, [require_deps(), jquery_deps(), shiny_deps()])
        rendered = HTMLDocument(ui_res).render(lib_prefix=lib_prefix)
        self._ensure_web_dependencies(rendered["dependencies"])
        return rendered

    def _render_page_from_file(self, file: Path, lib_prefix: str) -> RenderedHTML:
        with open(file, "r") as f:
            page_html = f.read()

        doc = HTMLTextDocument(
            page_html,
            deps=[require_deps(), jquery_deps(), shiny_deps()],
            deps_replace_pattern='<meta name="shiny-dependency-placeholder" content="">',
        )

        rendered = doc.render(lib_prefix=lib_prefix)
        self._ensure_web_dependencies(rendered["dependencies"])

        return rendered


def is_uifunc(x: Path | Tag | TagList | Callable[[Request], Tag | TagList]):
    if (
        isinstance(x, Path)
        or isinstance(x, Tag)
        or isinstance(x, TagList)
        or not callable(x)
    ):
        return False
    else:
        return True


def html_dep_name(dep: HTMLDependency) -> str:
    return dep.name + "-" + str(dep.version)


def create_static_asset_route(
    mount_point: str, static_asset_path: Path
) -> starlette.routing.BaseRoute:
    """
    Create a Starlette route for serving static assets.

    Parameters
    ----------
    mount_point
        The mount point where the static assets will be served.
    static_asset_path
        The path on disk to the static assets.
    """
    if static_asset_path.is_dir():
        return starlette.routing.Mount(
            mount_point,
            StaticFiles(directory=static_asset_path),
            name="shiny-app-static-assets-" + mount_point,
        )
    else:
        mime_type = guess_mime_type(static_asset_path, strict=False)

        def file_response_handler(req: Request) -> FileResponse:
            return FileResponse(static_asset_path, media_type=mime_type)

        return starlette.routing.Route(
            mount_point,
            file_response_handler,
            name="shiny-app-static-assets-" + mount_point,
        )<|MERGE_RESOLUTION|>--- conflicted
+++ resolved
@@ -52,14 +52,10 @@
         returns a UI definition, if you need the UI definition to be created dynamically
         for each pageview.
     server
-<<<<<<< HEAD
         A function which is called once for each session, ensuring that each app is
-        independent. This function can either take one argument (``input: Inputs``) or
-        three arguments (``input: Inputs``, ``output:Outputs``, ``session: Session``).
-=======
-        A function which is called once for each session, ensuring that each session is
-        independent.
->>>>>>> c19bf27c
+        independent. This function can either take one positional argument (``input:
+        Inputs``) or three positional  arguments (``input: Inputs``, ``output:Outputs``,
+        ``session: Session``).
     static_assets
         Static files to be served by the app. If this is a string or Path object, it
         must be a directory, and it will be mounted at `/`. If this is a dictionary,
