--- conflicted
+++ resolved
@@ -6,11 +6,8 @@
 from contextlib import AsyncExitStack, asynccontextmanager
 from inspect import signature
 from pathlib import Path
-<<<<<<< HEAD
 from typing import Any, Awaitable, Callable, Mapping, Optional, TypeVar, Union, cast
-=======
 from typing import Any, Callable, Literal, Mapping, Optional, TypeVar, cast
->>>>>>> 1e4df734
 
 import starlette.applications
 import starlette.exceptions
@@ -33,10 +30,7 @@
 from ._connection import Connection, StarletteConnection
 from ._error import ErrorMiddleware
 from ._shinyenv import is_pyodide
-<<<<<<< HEAD
 from ._utils import guess_mime_type, is_async_callable, sort_keys_length, wrap_async
-=======
-from ._utils import guess_mime_type, is_async_callable, sort_keys_length
 from .bookmark import _global as bookmark_global_state
 from .bookmark._global import as_bookmark_dir_fn
 from .bookmark._restore_state import RestoreContext, restore_context
@@ -46,7 +40,6 @@
     BookmarkSaveDirFn,
     BookmarkStore,
 )
->>>>>>> 1e4df734
 from .html_dependencies import jquery_deps, require_deps, shiny_deps
 from .http_staticfiles import FileResponse, StaticFiles
 from .session._session import AppSession, Inputs, Outputs, Session, session_context
