"""A package for building reactive web applications."""

<<<<<<< HEAD
__version__ = "0.5.1.9004"
=======
__version__ = "0.6.0.9000"
>>>>>>> 6f61c1a5

from ._shinyenv import is_pyodide as _is_pyodide

# User-facing subpackages that should be available on `from shiny import *`
from . import quarto
from . import reactive
from . import render
from .session import (
    Session,
    Inputs,
    Outputs,
)
from . import session
from . import ui

# Private submodules that have some user-facing functionality
from ._app import App
from ._validation import req
from ._deprecated import *

from . import module

if _is_pyodide:
    # In pyodide, avoid importing _main because it imports packages that aren't
    # available.
    run_app = None
else:
    from ._main import run_app


# N.B.: we intentionally don't import 'developer-facing' submodules (e.g.,
# html_dependencies) so that they aren't super visible when you `import shiny`, but
# developers who know what they're doing can import them directly.


__all__ = (
    # public sub-packages
    "quarto",
    "reactive",
    "render",
    "session",
    "ui",
    # _app.py
    "App",
    # _main.py
    "run_app",
    # _modules.py
    "module",
    # _session.py
    "Session",
    "Inputs",
    "Outputs",
    # _validation.py
    "req",
    # _deprecated.py
    "render_text",
    "render_plot",
    "render_image",
    "render_ui",
    "event",
)<|MERGE_RESOLUTION|>--- conflicted
+++ resolved
@@ -1,10 +1,6 @@
 """A package for building reactive web applications."""
 
-<<<<<<< HEAD
-__version__ = "0.5.1.9004"
-=======
 __version__ = "0.6.0.9000"
->>>>>>> 6f61c1a5
 
 from ._shinyenv import is_pyodide as _is_pyodide
 
