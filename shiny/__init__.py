"""A package for building reactive web applications."""

<<<<<<< HEAD
__version__ = "0.5.0.9000"
=======
__version__ = "0.5.1"
>>>>>>> f4694216

from ._shinyenv import is_pyodide as _is_pyodide

# User-facing subpackages that should be available on `from shiny import *`
from . import reactive
from . import render
from .session import (
    Session,
    Inputs,
    Outputs,
)
from . import session
from . import ui

# Private submodules that have some user-facing functionality
from ._app import App
from ._validation import req
from ._deprecated import *

from . import module

if _is_pyodide:
    # In pyodide, avoid importing _main because it imports packages that aren't
    # available.
    run_app = None
else:
    from ._main import run_app


# N.B.: we intentionally don't import 'developer-facing' submodules (e.g.,
# html_dependencies) so that they aren't super visible when you `import shiny`, but
# developers who know what they're doing can import them directly.


__all__ = (
    # public sub-packages
    "reactive",
    "render",
    "session",
    "ui",
    # _app.py
    "App",
    # _main.py
    "run_app",
    # _modules.py
    "module",
    # _session.py
    "Session",
    "Inputs",
    "Outputs",
    # _validation.py
    "req",
    # _deprecated.py
    "render_text",
    "render_plot",
    "render_image",
    "render_ui",
    "event",
)<|MERGE_RESOLUTION|>--- conflicted
+++ resolved
@@ -1,10 +1,6 @@
 """A package for building reactive web applications."""
 
-<<<<<<< HEAD
-__version__ = "0.5.0.9000"
-=======
-__version__ = "0.5.1"
->>>>>>> f4694216
+__version__ = "0.5.1.9000"
 
 from ._shinyenv import is_pyodide as _is_pyodide
 
