from __future__ import annotations

import base64
import io
import mimetypes
from pathlib import Path, PurePath
from typing import Optional

<<<<<<< HEAD
from htmltools import Tag, TagAttrs, TagAttrValue, TagChild, css, tags

from shiny._typing_extensions import Literal, Protocol
from shiny.types import MISSING, MISSING_TYPE
=======
from htmltools import Tag, TagAttrs, TagAttrValue, TagChild, TagList, css, tags
>>>>>>> 84a01f8c

from ..._typing_extensions import Literal, Protocol
from ...types import MISSING, MISSING_TYPE
from ._css import CssUnit, validate_css_unit
from ._fill import as_fill_carrier, bind_fill_role


class CardItem:
    def __init__(
        self,
        x: TagChild,
    ):
        self._x = x

    def resolve(self) -> TagChild:
        return self._x

    def tagify(self) -> TagList:
        return TagList(self._x).tagify()


# Card items
#
# Components designed to be provided as direct children of a [card()]. For a
# general overview of the [card()] API, see [this
# article](https://rstudio.github.io/bslib/articles/cards.html).
#
# @param ... Unnamed arguments can be any valid child of an [htmltools
#   tag][htmltools::tags]. Named arguments become HTML attributes on returned
#   UI element.
# @param min_height,max_height,max_height_full_screen Any valid [CSS length
#   unit][htmltools::validateCssUnit()].
# @param fillable Whether or not the card item should be a fillable (i.e.
#   flexbox) container.
# @param fill Whether to allow this element to grow/shrink to fit its `card()`
#   container.
# @param gap A [CSS length unit][htmltools::validateCssUnit()] defining the
#   `gap` (i.e., spacing) between elements provided to `...`. This argument is only applicable when `fillable = TRUE`
# @inheritParams card
#
# @return An [htmltools::div()] tag.
#
# @export
# @seealso [card()] for creating a card component.
# @seealso [navs_tab_card()] for cards with multiple tabs.
# @seealso [layout_column_wrap()] for laying out multiple cards (or multiple
#   columns inside a card).
#
# @describeIn card_body A general container for the "main content" of a [card()].
def card_body(
    *args: TagChild | TagAttrs,
    fillable: bool = True,
    min_height: Optional[CssUnit] = None,
    max_height: Optional[CssUnit] = None,
    max_height_full_screen: Optional[CssUnit] | MISSING_TYPE = MISSING,
    height: Optional[CssUnit] = None,
    gap: Optional[CssUnit] = None,
    fill: bool = True,
    class_: Optional[str] = None,
    **kwargs: TagAttrValue,
) -> CardItem:
    if isinstance(max_height_full_screen, MISSING_TYPE):
        max_height_full_screen = max_height

    div_style_args = {
        "min-height": validate_css_unit(min_height),
        "--bslib-card-body-max-height": validate_css_unit(max_height),
        "--bslib-card-body-max-height-full-screen": validate_css_unit(
            max_height_full_screen
        ),
        "margin-top": "auto",
        "margin-bottom": "auto",
        # .card-body already adds `flex: 1 1 auto` so make sure to override it
        "flex": "1 1 auto" if fill else "0 0 auto",
        "gap": validate_css_unit(gap),
        "height": validate_css_unit(height),
    }
    tag = tags.div(
        *args,
        {
            "class": "card-body",
            "style": css(**div_style_args),
        },
        class_=class_,
        **kwargs,
    )

    return CardItem(
        bind_fill_role(tag, item=fill, container=fillable),
    )


# https://mypy.readthedocs.io/en/stable/protocols.html#callback-protocols
class WrapperCallable(Protocol):
    def __call__(self, *args: TagChild) -> CardItem:
        ...


def as_card_items(
    *children: TagChild | CardItem | None,  # `TagAttrs` are not allowed here
    wrapper: WrapperCallable | None,
) -> list[CardItem]:
    # We don't want NULLs creating empty card bodies
    children_vals = [child for child in children if child is not None]

    if not callable(wrapper):
        ret: list[CardItem] = []
        for child in children_vals:
            if isinstance(child, CardItem):
                ret.append(child)
            else:
                ret.append(CardItem(child))
        return ret

    # Any children that are `is.card_item` should be included verbatim. Any
    # children that are not, should be wrapped in card_body(). Consecutive children
    # that are not card_item, should be wrapped in a single card_body().
    state = "asis"  # "wrap" | "asis"
    new_children: list[CardItem] = []
    children_to_wrap: list[TagChild] = []

    def wrap_children():
        nonlocal children_to_wrap
        wrapped_children = wrapper(*children_to_wrap)
        new_children.append(wrapped_children)
        children_to_wrap = []

    for child in children_vals:
        if isinstance(child, CardItem):
            if state == "wrap":
                wrap_children()
            state = "asis"
            new_children.append(child)
        else:
            # Not a card, collect it for wrapping
            state = "wrap"
            children_to_wrap.append(child)
    if state == "wrap":
        wrap_children()

    return new_children


def card_items_to_tag_children(card_items: list[CardItem]) -> list[TagChild]:
    return [card_item.resolve() for card_item in card_items]


def wrap_children_in_card(
    *children: TagChild | CardItem | None,  # `TagAttrs` are not allowed here
    wrapper: WrapperCallable | None,
) -> list[TagChild]:
    card_items = as_card_items(*children, wrapper=wrapper)
    return card_items_to_tag_children(card_items)


# @describeIn card_body Similar to `card_header()` but without the border and background color.
# @param container a function to generate an HTML element.
# @export


# https://mypy.readthedocs.io/en/stable/protocols.html#callback-protocols
class TagCallable(Protocol):  # Should this be exported from htmltools?
    def __call__(
        self,
        *args: TagChild | TagAttrs,
        _add_ws: bool = True,
        **kwargs: TagAttrValue,
    ) -> Tag:
        ...


def card_title(
    *args: TagChild | TagAttrs,
    container: TagCallable = tags.h5,
    **kwargs: TagAttrValue,
) -> Tag:
    return container(*args, **kwargs)


# @describeIn card_body A header (with border and background color) for the `card()`. Typically appears before a `card_body()`.
# @param container a function that generates an [htmltools tag][htmltools::tags].
# @export
def card_header(
    *args: TagChild | TagAttrs,
    container: TagCallable = tags.div,
    **kwargs: TagAttrValue,
) -> CardItem:
    return CardItem(
        container({"class": "card-header"}, *args, **kwargs),
    )


# @describeIn card_body A header (with border and background color) for the `card()`. Typically appears after a `card_body()`.
# @export
def card_footer(
    *args: TagChild | TagAttrs,
    **kwargs: TagAttrValue,
) -> CardItem:
    return CardItem(
        tags.div({"class": "card-footer"}, *args, **kwargs),
    )


# @describeIn card_body Include static (i.e., pre-generated) images.
# @param file a file path pointing an image. The image will be base64 encoded
# and provided to the `src` attribute of the `<img>`. Alternatively, you may
# set this value to `NULL` and provide the `src` yourself.
# @param href an optional URL to link to.
# @param border_radius where to apply `border-radius` on the image.
# @param mime_type the mime type of the `file`.
# @param container a function to generate an HTML element to contain the image.
# @param width Any valid [CSS unit][htmltools::validateCssUnit] (e.g., `width="100%"`).
# @export


class ImgContainer(Protocol):
    def __call__(self, *args: Tag) -> CardItem:
        ...


def card_image(
    file: str | Path | PurePath | io.BytesIO | None,
    *args: TagChild | TagAttrs,
    href: Optional[str] = None,
    border_radius: Literal["top", "bottom", "all", "none"] = "top",
    mime_type: Optional[str] = None,
    class_: Optional[str] = None,
    height: Optional[CssUnit] = None,
    fill: bool = True,
    width: Optional[CssUnit] = None,
    # Required so that multiple `card_images()` are not put in the same `card()`
    container: ImgContainer = card_body,
    **kwargs: TagAttrValue,
) -> CardItem:
    src = None
    if file is not None:
        if isinstance(file, io.BytesIO):
            b64_str = base64.b64encode(file.read()).decode("utf-8")
            if mime_type is None:
                raise ValueError(
                    "`mime_type` must be provided when passing an in-memory buffer"
                )
            src = f"data:{mime_type};base64,{b64_str}"

        elif isinstance(file, (str, Path, PurePath)):
            with open(file, "rb") as img_file:
                b64_str = base64.b64encode(img_file.read()).decode("utf-8")
                if mime_type is None:
                    mime_type = mimetypes.guess_type(file)[0]
                src = f"data:{mime_type};base64,{b64_str}"

    card_class_map = {
        "all": "card-img",
        "top": "card-img-top",
        "bottom": "card-img-bottom",
    }

    image = tags.img(
        {
            "src": src,
            "class": "img-fluid",
            "style": css(
                height=validate_css_unit(height),
                width=validate_css_unit(width),
            ),
        },
        {"class": card_class_map.get(border_radius, None)},
        *args,
        class_=class_,
        **kwargs,
    )

    image = bind_fill_role(image, item=fill)

    if href is not None:
        image = as_fill_carrier(tags.a(image, href=href))

    if container:
        return container(image)
    else:
        return CardItem(image)<|MERGE_RESOLUTION|>--- conflicted
+++ resolved
@@ -6,14 +6,7 @@
 from pathlib import Path, PurePath
 from typing import Optional
 
-<<<<<<< HEAD
-from htmltools import Tag, TagAttrs, TagAttrValue, TagChild, css, tags
-
-from shiny._typing_extensions import Literal, Protocol
-from shiny.types import MISSING, MISSING_TYPE
-=======
 from htmltools import Tag, TagAttrs, TagAttrValue, TagChild, TagList, css, tags
->>>>>>> 84a01f8c
 
 from ..._typing_extensions import Literal, Protocol
 from ...types import MISSING, MISSING_TYPE
