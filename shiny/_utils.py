from __future__ import annotations

import asyncio
import contextlib
import functools
import importlib
import inspect
import mimetypes
import os
import random
import secrets
import socketserver
import sys
import tempfile
import warnings
from pathlib import Path
from types import CoroutineType, ModuleType
from typing import (
    Any,
    AsyncIterable,
    Awaitable,
    Callable,
    Generator,
    Iterable,
    Optional,
    TypeVar,
    cast,
)

from ._typing_extensions import ParamSpec, TypeGuard

CancelledError = asyncio.CancelledError

T = TypeVar("T")


# ==============================================================================
# Misc utility functions
# ==============================================================================
def rand_hex(bytes: int) -> str:
    """
    Creates a random hexadecimal string of size `bytes`. The length in
    characters will be bytes*2.
    """
    format_str = "{{:0{}x}}".format(bytes * 2)
    return format_str.format(secrets.randbits(bytes * 8))


def drop_none(x: dict[str, Any]) -> dict[str, object]:
    return {k: v for k, v in x.items() if v is not None}


# Intended for use with json.load()'s object_hook parameter.
# Note also that object_hook is only called on dicts, not on lists, so this
# won't work for converting "top-level" lists to tuples
def lists_to_tuples(x: object) -> object:
    if isinstance(x, dict):
        x = cast("dict[str, object]", x)
        return {k: lists_to_tuples(v) for k, v in x.items()}
    elif isinstance(x, list):
        x = cast("list[object]", x)
        return tuple(lists_to_tuples(y) for y in x)
    else:
        # TODO: are there other mutable iterators that we want to make read only?
        return x


# Given a dictionary, return a new dictionary with the keys sorted by length.
def sort_keys_length(x: dict[str, T], descending: bool = False) -> dict[str, T]:
    sorted_keys = sorted(x.keys(), key=len, reverse=descending)
    return {key: x[key] for key in sorted_keys}


def guess_mime_type(
    url: str | os.PathLike[str],
    default: str = "application/octet-stream",
    strict: bool = True,
) -> str:
    """
    Guess the MIME type of a file. This is a wrapper for mimetypes.guess_type, but it
    only returns the type (and not encoding), and it allows a default value.
    """
    if url:
        # Work around issue #1601, some installations of Windows 10 return text/plain
        # as the mime type for .js files
        _, ext = os.path.splitext(os.fspath(str(url)))
        if ext.lower() in [".js", ".mjs", ".cjs"]:
            return "text/javascript"
    return mimetypes.guess_type(url, strict)[0] or default


def random_port(
    min: int = 1024, max: int = 49151, host: str = "127.0.0.1", n: int = 20
) -> int:
    """Find an open TCP port

    Finds a random available TCP port for listening on, within a specified range
    of ports. The default range of ports to check is 1024 to 49151, which is the
    set of TCP User Ports. This function automatically excludes some ports which
    are considered unsafe by web browsers.

    Parameters
    ----------
    min
        Minimum port number.
    max
        Maximum port number, inclusive.
    host
        Before returning a port number, ensure that we can successfully bind it on this
        host.
    n
        Number of times to attempt before giving up.
    """

    # From https://chromium.googlesource.com/chromium/src.git/+/refs/heads/master/net/base/port_util.cc
    unsafe_ports = [
        1,
        7,
        9,
        11,
        13,
        15,
        17,
        19,
        20,
        21,
        22,
        23,
        25,
        37,
        42,
        43,
        53,
        69,
        77,
        79,
        87,
        95,
        101,
        102,
        103,
        104,
        109,
        110,
        111,
        113,
        115,
        117,
        119,
        123,
        135,
        137,
        139,
        143,
        161,
        179,
        389,
        427,
        465,
        512,
        513,
        514,
        515,
        526,
        530,
        531,
        532,
        540,
        548,
        554,
        556,
        563,
        587,
        601,
        636,
        989,
        990,
        993,
        995,
        1719,
        1720,
        1723,
        2049,
        3659,
        4045,
        5060,
        5061,
        6000,
        6566,
        6665,
        6666,
        6667,
        6668,
        6669,
        6697,
        10080,
    ]

    unusable = set([x for x in unsafe_ports if x >= min and x <= max])
    while n > 0:
        if (max - min + 1) <= len(unusable):
            break
        port = random.randint(min, max)
        if port in unusable:
            continue
        try:
            # See if we can successfully bind
            with socketserver.TCPServer(
                (host, port), socketserver.BaseRequestHandler, bind_and_activate=False
            ) as s:
                s.server_bind()
                return port
        except Exception:
            n -= 1
            continue

    raise RuntimeError("Failed to find a usable random port")


# ==============================================================================
# Private random stream
# ==============================================================================
def private_random_int(min: int, max: int) -> str:
    with private_seed():
        return str(random.randint(min, max))


def private_random_id(prefix: str = "", bytes: int = 3) -> str:
    if prefix != "" and not prefix.endswith("_"):
        prefix += "_"

    with private_seed():
        return prefix + rand_hex(bytes)


@contextlib.contextmanager
def private_seed() -> Generator[None, None, None]:
    state = random.getstate()
    global own_random_state
    try:
        random.setstate(own_random_state)
        yield
    finally:
        own_random_state = random.getstate()
        random.setstate(state)


# Initialize random state for shiny's own private stream of randomness.
current_random_state = random.getstate()
random.seed(secrets.randbits(128))
own_random_state = random.getstate()
random.setstate(current_random_state)

# ==============================================================================
# Async-related functions
# ==============================================================================

R = TypeVar("R")  # Return type
P = ParamSpec("P")


def wrap_async(
    fn: Callable[P, R] | Callable[P, Awaitable[R]],
) -> Callable[P, Awaitable[R]]:
    """
    Given a synchronous function that returns R, return an async function that wraps the
    original function. If the input function is already async, then return it unchanged.
    """

    if is_async_callable(fn):
        return fn

    fn = cast(Callable[P, R], fn)

    @functools.wraps(fn)
    async def fn_async(*args: P.args, **kwargs: P.kwargs) -> R:
        return fn(*args, **kwargs)

    return fn_async


<<<<<<< HEAD
=======
# # TODO: Barret - Future: Q: Keep code?
# class WrapAsync(Generic[P, R]):
#     """
#     Make a function asynchronous.

#     Parameters
#     ----------
#     fn
#         Function to make asynchronous.

#     Returns
#     -------
#     :
#         Asynchronous function (within the `WrapAsync` instance)
#     """

#     def __init__(self, fn: Callable[P, R] | Callable[P, Awaitable[R]]):
#         if isinstance(fn, WrapAsync):
#             fn = cast(WrapAsync[P, R], fn)
#             return fn
#         self._is_async = is_async_callable(fn)
#         self._fn = wrap_async(fn)

#     async def __call__(self, *args: P.args, **kwargs: P.kwargs) -> R:
#         """
#         Call the asynchronous function.
#         """
#         return await self._fn(*args, **kwargs)

#     @property
#     def is_async(self) -> bool:
#         """
#         Was the original function asynchronous?

#         Returns
#         -------
#         :
#             Whether the original function is asynchronous.
#         """
#         return self._is_async

#     @property
#     def fn(self) -> Callable[P, R] | Callable[P, Awaitable[R]]:
#         """
#         Retrieve the original function

#         Returns
#         -------
#         :
#             Original function supplied to the `WrapAsync` constructor.
#         """
#         return self._fn


>>>>>>> b0396b9e
# This function should generally be used in this code base instead of
# `iscoroutinefunction()`.
def is_async_callable(
    obj: Callable[P, R] | Callable[P, Awaitable[R]],
) -> TypeGuard[Callable[P, Awaitable[R]]]:
    """
    Determine if an object is an async function.

    This is a more general version of `inspect.iscoroutinefunction()`, which only works
    on functions. This function works on any object that has a `__call__` method, such
    as a class instance.

    Returns
    -------
    :
        Returns True if `obj` is an `async def` function, or if it's an object with a
        `__call__` method which is an `async def` function.
    """
    if inspect.iscoroutinefunction(obj):
        return True
    if hasattr(obj, "__call__"):  # noqa: B004
        if inspect.iscoroutinefunction(obj.__call__):  # type: ignore
            return True

    return False


# def not_is_async_callable(
#     obj: Callable[P, T] | Callable[P, Awaitable[T]]
# ) -> TypeGuard[Callable[P, T]]:
#     return not is_async_callable(obj)


# See https://stackoverflow.com/a/59780868/412655 for an excellent explanation
# of how this stuff works.
# For a more in-depth explanation, see
# https://snarky.ca/how-the-heck-does-async-await-work-in-python-3-5/.
def run_coro_sync(coro: Awaitable[R]) -> R:
    """
    Run a coroutine that is in fact synchronous. Given a coroutine (which is
    returned by calling an `async def` function), this function will run the
    coroutine for one iteration. If the coroutine completes, then return the
    value. If it does not complete, then it will throw a `RuntimeError`.

    What it means to be "in fact synchronous": the coroutine must not yield
    control to the event loop. A coroutine may have an `await` expression in it, and that may call another function that has an `await`, but the chain will
    only yield control if a `yield` statement bubbles through `await`s all the
    way up. For example, `await asyncio.sleep(0)` will have a `yield` which
    bubbles up to the next level. Note that a `yield` in a generator used the
    regular way (not with `await`) will not bubble up, since it is not awaited
    on.
    """
    if not inspect.iscoroutine(coro):
        raise TypeError("run_coro_sync requires a Coroutine object.")

    # Pyright needs a little help here
    coro = cast("CoroutineType[Any, Any, R]", coro)

    try:
        coro.send(None)
    except StopIteration as e:
        return e.value

    raise RuntimeError(
        "async function yielded control; it did not finish in one iteration."
    )


def run_coro_hybrid(coro: Awaitable[R]) -> "asyncio.Future[R]":
    """
    Synchronously runs the given coro up to its first yield, then runs the rest of the
    coro by scheduling it on the current event loop, as per normal. You can think of
    this as either a run_coro_sync() that keeps running in the future, or, as an
    asyncio.create_task() that starts executing immediately instead of via call_soon.

    The status/result/exception can be access through the returned future. Even if an
    error happens synchronously, run_coro_hybrid() will not throw, but rather the error
    will be reported through the future object.

    **PLEASE ONLY USE THIS IF IT'S ABSOLUTELY NECESSARY.** Relative to the official
    asyncio Task implementation, this is a hastily assembled hack job; who knows what
    unknown unknowns lurk here.
    """
    result_future: asyncio.Future[R] = asyncio.Future()

    if not inspect.iscoroutine(coro):
        raise TypeError("run_coro_hybrid requires a Coroutine object.")

    # Pyright needs a little help here
    coro = cast("CoroutineType[Any, Any, R]", coro)

    # Inspired by Task.__step method in cpython/Lib/asyncio/tasks.py
    def _step(fut: Optional["asyncio.Future[None]"] = None):
        assert result_future.cancelled() or not result_future.done()

        exc: Optional[BaseException] = None
        if fut:
            assert fut.done()
            try:
                fut.result()
            except BaseException as e:  # noqa: B036
                exc = e

        if result_future.cancelled():
            # This may cause fut.result()'s exception to be ignored. That's intentional.
            # The cancellation takes precedent, but if we don't call fut.result() first
            # to retrieve its error, Python will warn.
            exc = CancelledError()

        res: Optional[asyncio.Future[None]] = None
        try:
            if exc is None:
                res = coro.send(None)
            else:
                # Is it worth throwing here? Or just logging?
                res = coro.throw(exc)
        except StopIteration as e:
            # Done
            result_future.set_result(e.value)
            return
        except CancelledError:
            result_future.cancel()
            return
        except (KeyboardInterrupt, SystemExit) as e:
            result_future.set_exception(e)
            raise
        except BaseException as e:  # noqa: B036
            result_future.set_exception(e)
        else:
            # If we get here, the coro didn't finish. Schedule it for completion.
            if isinstance(res, asyncio.Future):
                res.add_done_callback(_step)
            elif res is None:
                # This case happens with asyncio.sleep(0)
                asyncio.get_running_loop().call_soon(_step)
            else:
                raise RuntimeError(f"coroutine yielded unknown value: {res!r}")

    _step()

    return result_future


def wrap_async_iterable(x: Iterable[Any] | AsyncIterable[Any]) -> AsyncIterable[Any]:
    """
    Given any iterable, return an async iterable. The async iterable will yield the
    values of the original iterable, but will also yield control to the event loop
    after each value. This is useful when you want to interleave processing with other
    tasks, or when you want to simulate an async iterable from a regular iterable.
    """

    if isinstance(x, AsyncIterable):
        return x

    if not isinstance(x, Iterable):
        raise TypeError("wrap_async_iterable requires an Iterable object.")

    return MakeIterableAsync(x)


class MakeIterableAsync:
    def __init__(self, iterable: Iterable[Any]):
        self.iterable = iterable

    def __aiter__(self):
        self.iterator = iter(self.iterable)
        return self

    async def __anext__(self):
        try:
            value = next(self.iterator)
            await asyncio.sleep(0)  # Yield control to the event loop
            return value
        except StopIteration:
            raise StopAsyncIteration


# ==============================================================================
# Callback registry
# ==============================================================================
class Callbacks:
    def __init__(self) -> None:
        self._callbacks: dict[int, tuple[Callable[..., None], bool]] = {}
        self._id: int = 0

    def register(
        self, fn: Callable[..., None], once: bool = False
    ) -> Callable[[], None]:
        self._id += 1
        id = self._id
        self._callbacks[id] = (fn, once)

        def _():
            if id in self._callbacks:
                del self._callbacks[id]

        return _

    def invoke(self, *args: Any, **kwargs: Any) -> None:
        # The list() wrapper is necessary to force collection of all the items before
        # iteration begins. This is necessary because self._callbacks may be mutated
        # by callbacks.
        for id, value in list(self._callbacks.items()):
            fn, once = value
            try:
                fn(*args, **kwargs)
            finally:
                if once:
                    if id in self._callbacks:
                        del self._callbacks[id]

    def count(self) -> int:
        return len(self._callbacks)


CancelCallback = Callable[[], None]


class AsyncCallbacks:
    def __init__(self) -> None:
        self._callbacks: dict[int, tuple[Callable[..., Awaitable[None]], bool]] = {}
        self._id: int = 0

    def register(
        self, fn: Callable[..., Awaitable[None]], once: bool = False
    ) -> CancelCallback:
        self._id += 1
        id = self._id
        self._callbacks[id] = (fn, once)

        def cancel_callback():
            if id in self._callbacks:
                del self._callbacks[id]

        return cancel_callback

    async def invoke(self, *args: Any, **kwargs: Any) -> None:
        # The list() wrapper is necessary to force collection of all the items before
        # iteration begins. This is necessary because self._callbacks may be mutated
        # by callbacks.
        for id, value in list(self._callbacks.items()):
            fn, once = value
            try:
                await fn(*args, **kwargs)
            finally:
                if once:
                    if id in self._callbacks:
                        del self._callbacks[id]

    def count(self) -> int:
        return len(self._callbacks)


# ==============================================================================
# System-related functions
# ==============================================================================


# Return directory that a package lives in.
def package_dir(package: str) -> str:
    with tempfile.TemporaryDirectory():
        pkg_file = importlib.import_module(".", package=package).__file__
        if pkg_file is None:
            raise RuntimeError(f"Could not find package dir for '{package}'")
        return os.path.dirname(pkg_file)


class ModuleImportWarning(ImportWarning):
    pass


warnings.simplefilter("always", ModuleImportWarning)


def import_module_from_path(module_name: str, path: Path):
    import importlib.util

    if not path.is_absolute():
        raise ValueError("Path must be absolute")

    spec = importlib.util.spec_from_file_location(module_name, path)
    if spec is None or spec.loader is None:
        raise ImportError(f"Could not import module {module_name} from path: {path}")

    module = importlib.util.module_from_spec(spec)

    prev_module: ModuleType | None = None

    if module_name in sys.modules:
        prev_module = sys.modules[module_name]
        warnings.warn(
            f"A module named {module_name} is already loaded, but is being loaded again.",
            ModuleImportWarning,
            stacklevel=1,
        )

    sys.modules[module_name] = module

    try:
        spec.loader.exec_module(module)
    except Exception:
        if prev_module is None:
            del sys.modules[module_name]
        else:
            sys.modules[module_name] = prev_module
        raise
    return module<|MERGE_RESOLUTION|>--- conflicted
+++ resolved
@@ -279,8 +279,6 @@
     return fn_async
 
 
-<<<<<<< HEAD
-=======
 # # TODO: Barret - Future: Q: Keep code?
 # class WrapAsync(Generic[P, R]):
 #     """
@@ -335,7 +333,6 @@
 #         return self._fn
 
 
->>>>>>> b0396b9e
 # This function should generally be used in this code base instead of
 # `iscoroutinefunction()`.
 def is_async_callable(
