from __future__ import annotations

from typing import TYPE_CHECKING, Awaitable, Callable, Literal, Optional

from htmltools import TagChild

<<<<<<< HEAD
from .._namespaces import Id, ResolvedId, Root
from ..bookmark import BookmarkExpressStub
=======
from .._namespaces import Id, Root
from ..module import ResolvedId
>>>>>>> 5f0bcbfe
from ..session import Inputs, Outputs, Session
from ..session._session import SessionProxy

if TYPE_CHECKING:
    from ..session._session import DownloadHandler, DynamicRouteHandler, RenderedDeps
    from ..types import Jsonifiable
    from ._run import AppOpts

all = ("ExpressStubSession",)


class ExpressStubSession(Session):
    """
    A very bare-bones stub session class that is used only in shiny.express's UI
    rendering phase.

    Note that this class is also used to hold application-level options that are set via
    the `app_opts()` function.
    """

    def __init__(self, ns: ResolvedId = Root):
        self.ns = ns
        # Setting self.app to None works for our uses, though in the future it may be
        # necessary to also create a ExpressStubApp class to be a placeholder.
        self.app = None  # pyright: ignore
        self.id = "express_stub_session"
        self.input = Inputs({})
        self.output = Outputs(self, self.ns, outputs={})

        # Set these values to None just to satisfy the abstract base class to make this
        # code run -- these things should not be used at run time, so None will work as
        # a placeholder. But we also need to tell pyright to ignore that the Nones don't
        # match the type declared in the Session abstract base class.
        self._outbound_message_queues = None  # pyright: ignore
        self._downloads = None  # pyright: ignore

        # Application-level (not session-level) options that may be set via app_opts().
        self.app_opts: AppOpts = {}

        self.bookmark = BookmarkExpressStub(self)

    def is_stub_session(self) -> Literal[True]:
        return True

    async def close(self, code: int = 1001) -> None:
        return

    # This is needed so that Outputs don't throw an error.
    def _is_hidden(self, name: str) -> bool:
        return False

    def on_ended(
        self,
        fn: Callable[[], None] | Callable[[], Awaitable[None]],
    ) -> Callable[[], None]:
        return lambda: None

    def make_scope(self, id: Id) -> Session:
        ns = self.ns(id)
        return SessionProxy(parent=self, ns=ns)

    def root_scope(self) -> ExpressStubSession:
        return self

    def _process_ui(self, ui: TagChild) -> RenderedDeps:
        return {"deps": [], "html": ""}

    def send_input_message(self, id: str, message: dict[str, object]) -> None:
        return

    def _send_insert_ui(
        self, selector: str, multiple: bool, where: str, content: RenderedDeps
    ) -> None:
        return

    def _send_remove_ui(self, selector: str, multiple: bool) -> None:
        return

    def _send_progress(self, type: str, message: object) -> None:
        return

    async def send_custom_message(self, type: str, message: dict[str, object]) -> None:
        return

    def set_message_handler(
        self,
        name: str,
        handler: (
            Callable[..., Jsonifiable] | Callable[..., Awaitable[Jsonifiable]] | None
        ),
        *,
        _handler_session: Optional[Session] = None,
    ) -> str:
        return ""

    async def _send_message(self, message: dict[str, object]) -> None:
        return

    def _send_message_sync(self, message: dict[str, object]) -> None:
        return

    def _increment_busy_count(self) -> None:
        return

    def _decrement_busy_count(self) -> None:
        return

    def on_flush(
        self,
        fn: Callable[[], None] | Callable[[], Awaitable[None]],
        once: bool = True,
    ) -> Callable[[], None]:
        return lambda: None

    def on_flushed(
        self,
        fn: Callable[[], None] | Callable[[], Awaitable[None]],
        once: bool = True,
    ) -> Callable[[], None]:
        return lambda: None

    def dynamic_route(self, name: str, handler: DynamicRouteHandler) -> str:
        return ""

    async def _unhandled_error(self, e: Exception) -> None:
        return

    def download(
        self,
        id: Optional[str] = None,
        filename: Optional[str | Callable[[], str]] = None,
        media_type: None | str | Callable[[], str] = None,
        encoding: str = "utf-8",
    ) -> Callable[[DownloadHandler], None]:
        return lambda x: None<|MERGE_RESOLUTION|>--- conflicted
+++ resolved
@@ -4,13 +4,9 @@
 
 from htmltools import TagChild
 
-<<<<<<< HEAD
-from .._namespaces import Id, ResolvedId, Root
+from .._namespaces import Id, Root
 from ..bookmark import BookmarkExpressStub
-=======
-from .._namespaces import Id, Root
 from ..module import ResolvedId
->>>>>>> 5f0bcbfe
 from ..session import Inputs, Outputs, Session
 from ..session._session import SessionProxy
 
