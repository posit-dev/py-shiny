from __future__ import annotations

from typing import Literal, Optional

import htmltools
from htmltools import Tag, TagAttrValue, TagChild, TagList

from .. import ui
from ..types import MISSING, MISSING_TYPE
from ..ui._layout_columns import BreakpointsUser
from ..ui.css import CssUnit
from ._recall_context import RecallContextManager, wrap_recall_context_manager

__all__ = (
    "p",
    "div",
    "span",
    "pre",
    "sidebar",
    "layout_column_wrap",
    "layout_columns",
    "column",
    "row",
    "card",
    "accordion",
    "accordion_panel",
    "navset",
    "navset_card",
<<<<<<< HEAD
    "nav",
=======
    "nav_panel",
    "page_fluid",
    "page_fixed",
    "page_fillable",
    "page_sidebar",
>>>>>>> 88deca4a
)


# ======================================================================================
# htmltools Tag functions
# ======================================================================================
p = wrap_recall_context_manager(htmltools.p)
div = wrap_recall_context_manager(htmltools.div)
span = wrap_recall_context_manager(htmltools.span)
pre = wrap_recall_context_manager(htmltools.pre)


# ======================================================================================
# Shiny layout components
# ======================================================================================
def sidebar(
    *,
    width: CssUnit = 250,
    position: Literal["left", "right"] = "left",
    open: Literal["desktop", "open", "closed", "always"] = "always",
    id: Optional[str] = None,
    title: TagChild | str = None,
    bg: Optional[str] = None,
    fg: Optional[str] = None,
    class_: Optional[str] = None,  # TODO-future; Consider using `**kwargs` instead
    max_height_mobile: Optional[str | float] = "auto",
    gap: Optional[CssUnit] = None,
    padding: Optional[CssUnit | list[CssUnit]] = None,
) -> RecallContextManager[ui.Sidebar]:
    """
    Sidebar element

    Create a collapsing sidebar layout. This function wraps :func:`~shiny.ui.sidebar`.

    Parameters
    ----------
    width
        A valid CSS unit used for the width of the sidebar.
    position
        Where the sidebar should appear relative to the main content.
    open
        The initial state of the sidebar. It can be `"desktop"` (the sidebar starts open
        on desktop screen, closed on mobile), `"open"` or `True` (the sidebar starts
        open), `"closed"` or `False` (the sidebar starts closed), or `"always"` or
        `None` (the sidebar is always open and cannot be closed).

        In :func:`~shiny.ui.update_sidebar`, `open` indicates the desired state of the
        sidebar. Note that :func:`~shiny.ui.update_sidebar` can only open or close the
        sidebar, so it does not support the `"desktop"` and `"always"` options.
    id
        A character string. Required if wanting to re-actively read (or update) the
        `collapsible` state in a Shiny app.
    title
        A character title to be used as the sidebar title, which will be wrapped in a
        `<div>` element with class `sidebar-title`. You can also provide a custom
        :class:`~htmltools.Tag` for the title element, in which case you'll
        likely want to give this element `class = "sidebar-title"`.
    bg,fg
        A background or foreground color.
    class_
        CSS classes for the sidebar container element, in addition to the fixed
        `.sidebar` class.
    max_height_mobile
        A CSS length unit (passed through :func:`~shiny.ui.css.as_css_unit`) defining
        the maximum height of the horizontal sidebar when viewed on mobile devices. Only
        applies to always-open sidebars that use `open = "always"`, where by default the
        sidebar container is placed below the main content container on mobile devices.
    gap
        A CSS length unit defining the vertical `gap` (i.e., spacing) between elements
        provided to `*args`.
    padding
        Padding within the sidebar itself. This can be a numeric vector (which will be
        interpreted as pixels) or a character vector with valid CSS lengths. `padding`
        may be one to four values. If one, then that value will be used for all four
        sides. If two, then the first value will be used for the top and bottom, while
        the second value will be used for left and right. If three, then the first will
        be used for top, the second will be left and right, and the third will be
        bottom. If four, then the values will be interpreted as top, right, bottom, and
        left respectively.

    Returns
    -------
    :
        A :class:`~shiny.ui.Sidebar` object.
    """
    return RecallContextManager(
        ui.sidebar,
        kwargs=dict(
            width=width,
            position=position,
            open=open,
            id=id,
            title=title,
            bg=bg,
            fg=fg,
            class_=class_,
            max_height_mobile=max_height_mobile,
            gap=gap,
            padding=padding,
        ),
    )


def layout_column_wrap(
    *,
    width: CssUnit | None | MISSING_TYPE = MISSING,
    fixed_width: bool = False,
    heights_equal: Literal["all", "row"] = "all",
    fill: bool = True,
    fillable: bool = True,
    height: Optional[CssUnit] = None,
    height_mobile: Optional[CssUnit] = None,
    gap: Optional[CssUnit] = None,
    class_: Optional[str] = None,
    **kwargs: TagAttrValue,
):
    """
    A grid-like, column-first layout

    Wraps a 1d sequence of UI elements into a 2d grid. The number of columns (and rows)
    in the grid dependent on the column `width` as well as the size of the display.
    This function wraps :func:`~shiny.ui.layout_column_wrap`.

    Parameters
    ----------
    width
        The desired width of each card. It can be a (unit-less) number between 0 and 1
        and should be specified as `1/num`, where `num` represents the number of desired
        columns. It can be a CSS length unit representing either the minimum (when
        `fixed_width=False`) or fixed width (`fixed_width=True`). It can also be `None`,
        which allows power users to set the `grid-template-columns` CSS property
        manually, either via a `style` attribute or a CSS stylesheet. If missing, a
        value of `200px` will be used.
    fixed_width
        When `width` is greater than 1 or is a CSS length unit, e.g. `"200px"`,
        `fixed_width` indicates whether that `width` value represents the absolute size
        of each column (`fixed_width=TRUE`) or the minimum size of a column
        (`fixed_width=FALSE`). When `fixed_width=FALSE`, new columns are added to a row
        when `width` space is available and columns will never exceed the container or
        viewport size. When `fixed_width=TRUE`, all columns will be exactly `width`
        wide, which may result in columns overflowing the parent container.
    heights_equal
        If `"all"` (the default), every card in every row of the grid will have the same
        height. If `"row"`, then every card in _each_ row of the grid will have the same
        height, but heights may vary between rows.
    fill
        Whether or not to allow the layout to grow/shrink to fit a fillable container
        with an opinionated height (e.g., :func:`~shiny.ui.page_fillable`).
    fillable
        Whether or not each element is wrapped in a fillable container.
    height
        Any valid CSS unit to use for the height.
    height_mobile
        Any valid CSS unit to use for the height when on mobile devices (or narrow
        windows).
    gap
        Any valid CSS unit to use for the gap between columns.
    class_
        A CSS class to apply to the containing element.
    **kwargs
        Additional attributes to apply to the containing element.

    Returns
    -------
    :
        A :class:`~htmltools.Tag` element.

    See Also
    --------
    * :func:`~shiny.express.layout.layout_columns` for laying out elements into a
      responsive 12-column grid.
    """
    return RecallContextManager(
        ui.layout_column_wrap,
        kwargs=dict(
            width=width,
            fixed_width=fixed_width,
            heights_equal=heights_equal,
            fill=fill,
            fillable=fillable,
            height=height,
            height_mobile=height_mobile,
            gap=gap,
            class_=class_,
            **kwargs,
        ),
    )


def layout_columns(
    *,
    col_widths: BreakpointsUser[int] = None,
    row_heights: BreakpointsUser[CssUnit] = None,
    fill: bool = True,
    fillable: bool = True,
    gap: Optional[CssUnit] = None,
    class_: Optional[str] = None,
    height: Optional[CssUnit] = None,
    **kwargs: TagAttrValue,
):
    """
    Create responsive, column-based grid layouts, based on a 12-column grid.

    Parameters
    ----------
    col_widths
        The widths of the columns, possibly at different breakpoints. Can be one of the
        following:

        * `None` (the default): Automatically determines a sensible number of columns
          based on the number of children given to the layout.
        * A list or tuple of integers between 1 and 12, where each element represents
          the number of columns for the relevant UI element. Column widths are recycled
          to extend the values in `col_widths` to match the actual number of items in
          the layout, and children are wrapped onto the next row when a row exceeds 12
          column units. For example, `col_widths=(4, 8, 12)` allocates 4 columns to the
          first element, 8 columns to the second element, and 12 columns to the third
          element (which wraps to the next row). Negative values are also allowed, and
          are treated as empty columns. For example, `col_widths=(-2, 8, -2)` would
          allocate 8 columns to an element (with 2 empty columns on either side).
        * A dictionary of column widths at different breakpoints. The keys should be
          one of `"xs"`, `"sm"`, `"md"`, `"lg"`, `"xl"`, or `"xxl"`, and the values are
          either of the above. For example, `col_widths={"sm": (3, 3, 6), "lg": (4)}`.

    row_heights
        The heights of the rows, possibly at different breakpoints. Can be one of the
        following:

        * A numeric vector, where each value represents the
          [fractional unit](https://css-tricks.com/introduction-fr-css-unit/)
          (`fr`) height of the relevant row. If there are more rows than values
          provided, the pattern will be repeated. For example, `row_heights=(1, 2)`
          allows even rows to take up twice as much space as odd rows.
        * A list of numeric or CSS length units, where each value represents the height
          of the relevant row. If more rows are needed than values provided, the pattern
          will repeat. For example, `row_heights=["auto", 1]` allows the height of odd
          rows to be driven my it's contents and even rows to be
          [`1fr`](https://css-tricks.com/introduction-fr-css-unit/).
        * A single string containing CSS length units. In this case, the value is
          supplied directly to `grid-auto-rows`.
        * A dictionary of row heights at different breakpoints, where each key is a
          breakpoint name (one of `"xs"`, `"sm"`, `"md"`, `"lg"`, `"xl"`, or `"xxl"`)
          and where the values may be any of the above options.

    fill
        Whether or not to allow the layout to grow/shrink to fit a fillable container
        with an opinionated height (e.g., :func:`~shiny.ui.page_fillable`).

    fillable
        Whether or not each element is wrapped in a fillable container.

    gap
        Any valid CSS unit to use for the gap between columns.

    class_
        CSS class(es) to apply to the containing element.

    height
        Any valid CSS unit to use for the height.

    **kwargs
        Additional attributes to apply to the containing element.

    Returns
    -------
    :
        An :class:`~htmltools.Tag` element.

    See Also
    --------
    * :func:`~shiny.express.layout.layout_column_wrap` for laying out elements into a
      uniform grid.

    Reference
    --------
    * [Bootstrap CSS Grid](https://getbootstrap.com/docs/5.3/layout/grid/)
    * [Bootstrap Breakpoints](https://getbootstrap.com/docs/5.3/layout/breakpoints/)
    """
    return RecallContextManager(
        ui.layout_columns,
        kwargs=dict(
            col_widths=col_widths,
            row_heights=row_heights,
            fill=fill,
            fillable=fillable,
            gap=gap,
            class_=class_,
            height=height,
            **kwargs,
        ),
    )


def column(width: int, *, offset: int = 0, **kwargs: TagAttrValue):
    """
    Responsive row-column based layout

    This function wraps :func:`~shiny.ui.column`. See :func:`~shiny.ui.row` for more
    information.

    Parameters
    ----------
    width
        The width of the column (an integer between 1 and 12).
    offset
        The number of columns to offset this column from the end of the previous column.
    **kwargs
        Attributes to place on the column tag.

    Returns
    -------
    :
        A UI element.

    See Also
    -------
    :func:`~shiny.ui.row`
    """
    return RecallContextManager(
        ui.column,
        args=(width,),
        kwargs=dict(
            offset=offset,
            **kwargs,
        ),
    )


def row(**kwargs: TagAttrValue):
    """
    Responsive row-column based layout

    This function wraps :func:`~shiny.ui.row`. Layout UI components using Bootstrap's
    grid layout system. Use ``row()`` to group elements that should appear on the same
    line (if the browser has adequate width) and :func:`~shiny.ui.column` to define how
    much horizontal space within a 12-unit wide grid each on of these elements should
    occupy. See the [layout guide](https://shiny.posit.co/articles/layout-guide.html>)
    for more context and examples. (The article is about Shiny for R, but the general
    principles are the same.)

    Parameters
    ----------
    **kwargs
        Attributes to place on the row tag.

    Returns
    -------
    :
        A UI element.

    See Also
    -------
    :func:`~shiny.ui.column`
    """
    return RecallContextManager(ui.row, kwargs=kwargs)


def card(
    *,
    full_screen: bool = False,
    height: Optional[CssUnit] = None,
    max_height: Optional[CssUnit] = None,
    min_height: Optional[CssUnit] = None,
    fill: bool = True,
    class_: Optional[str] = None,
    **kwargs: TagAttrValue,
):
    """
    A Bootstrap card component

    This function wraps :func:`~shiny.ui.card`. A general purpose container for grouping
    related UI elements together with a border and optional padding. To learn more about
    `card()`s, see [this article](https://rstudio.github.io/bslib/articles/cards.html).

    Parameters
    ----------
    full_screen
        If `True`, an icon will appear when hovering over the card body. Clicking the
        icon expands the card to fit viewport size.
    height,max_height,min_height
        Any valid CSS unit (e.g., `height="200px"`). Doesn't apply when a card is made
        `full_screen` (in this case, consider setting a `height` in
        :func:`~shiny.experimental.ui.card_body`).
    fill
        Whether or not to allow the card to grow/shrink to fit a fillable container with
        an opinionated height (e.g., :func:`~shiny.ui.page_fillable`).
    class_
        Additional CSS classes for the returned Tag.
    wrapper
        A function (which returns a UI element) to call on unnamed arguments in `*args`
        which are not already card item(s) (like :func:`~shiny.ui.card_header`,
        :func:`~shiny.experimental.ui.card_body`, etc.). Note that non-card items are
        grouped together into one `wrapper` call (e.g. given `card("a", "b",
        card_body("c"), "d")`, `wrapper` would be called twice, once with `"a"` and
        `"b"` and once with `"d"`).
    **kwargs
        HTML attributes on the returned Tag.

    Returns
    -------
    :
        An :func:`~shiny.ui.tags.div` tag.
    """
    return RecallContextManager(
        ui.card,
        kwargs=dict(
            full_screen=full_screen,
            height=height,
            max_height=max_height,
            min_height=min_height,
            fill=fill,
            class_=class_,
            **kwargs,
        ),
    )


def accordion(
    *,
    id: Optional[str] = None,
    open: Optional[bool | str | list[str]] = None,
    multiple: bool = True,
    class_: Optional[str] = None,
    width: Optional[CssUnit] = None,
    height: Optional[CssUnit] = None,
    **kwargs: TagAttrValue,
):
    """
    Create a vertically collapsing accordion.

    This function wraps :func:`~shiny.ui.accordion`.

    Parameters
    ----------
    id
        If provided, you can use `input.id()` in your server logic to determine which of
        the :func:`~shiny.ui.accordion_panel`s are currently active. The
        value will correspond to the :func:`~shiny.ui.accordion_panel`'s
        `value` argument.
    open
        A list of :func:`~shiny.ui.accordion_panel` values to open (i.e.,
        show) by default. The default value of `None` will open the first
        :func:`~shiny.ui.accordion_panel`. Use a value of `True` to open
        all (or `False` to open none) of the items. It's only possible to open more than
        one panel when `multiple=True`.
    multiple
        Whether multiple :func:`~shiny.ui.accordion_panel` can be open at
        once.
    class_
        Additional CSS classes to include on the accordion div.
    width
        Any valid CSS unit; for example, height="100%".
    height
        Any valid CSS unit; for example, height="100%".
    **kwargs
        Attributes to this tag.

    Returns
    -------
    :
        Accordion panel Tag object.
    """
    return RecallContextManager(
        ui.accordion,
        kwargs=dict(
            id=id,
            open=open,
            multiple=multiple,
            class_=class_,
            width=width,
            height=height,
            **kwargs,
        ),
    )


def accordion_panel(
    title: TagChild,
    *,
    value: Optional[str] | MISSING_TYPE = MISSING,
    icon: Optional[TagChild] = None,
    **kwargs: TagAttrValue,
):
    """
    Single accordion panel.

    This function wraps :func:`~shiny.ui.accordion_panel`.

    Parameters
    ----------
    title
        A title to appear in the :func:`~shiny.ui.accordion_panel`'s header.
    value
        A character string that uniquely identifies this panel. If `MISSING`, the
        `title` will be used.
    icon
        A :class:`~htmltools.Tag` which is positioned just before the `title`.
    **kwargs
        Tag attributes to the `accordion-body` div Tag.

    Returns
    -------
    :
        `AccordionPanel` object.
    """
    return RecallContextManager(
        ui.accordion_panel,
        args=(title,),
        kwargs=dict(
            value=value,
            icon=icon,
            **kwargs,
        ),
    )


# ======================================================================================
# Nav components
# ======================================================================================


def navset(
    *,
    type: Literal["underline", "pill", "tab"] = "underline",
    id: Optional[str] = None,
    selected: Optional[str] = None,
    header: TagChild = None,
    footer: TagChild = None,
):
    """
    Render a set of nav items

    Parameters
    ----------
    *args
        A collection of nav items (e.g., :func:`shiny.ui.nav`).
    type
        The type of navset to render. Can be one of `"underline"`, `"pill"`, or `"tab"`.
    id
        If provided, will create an input value that holds the currently selected nav
        item.
    selected
        Choose a particular nav item to select by default value (should match it's
        ``value``).
    header
        UI to display above the selected content.
    footer
        UI to display below the selected content.
    """

    funcs = {
        "underline": ui.navset_underline,
        "pill": ui.navset_pill,
        "tab": ui.navset_tab,
    }

    func = funcs.get(type, None)
    if func is None:
        raise ValueError(f"Invalid navset type: {type!r}")

    return RecallContextManager(
        func,
        kwargs=dict(
            id=id,
            selected=selected,
            header=header,
            footer=footer,
        ),
    )


def navset_card(
    *,
    type: Literal["underline", "pill", "tab"] = "underline",
    id: Optional[str] = None,
    selected: Optional[str] = None,
    title: Optional[TagChild] = None,
    sidebar: Optional[ui.Sidebar] = None,
    header: TagChild = None,
    footer: TagChild = None,
):
    """
    Render a set of nav items inside a card container.

    Parameters
    ----------
    *args
        A collection of nav items (e.g., :func:`shiny.ui.nav`).
    type
        The type of navset to render. Can be one of `"underline"`, `"pill"`, or `"tab"`.
    id
        If provided, will create an input value that holds the currently selected nav
        item.
    selected
        Choose a particular nav item to select by default value (should match it's
        ``value``).
    sidebar
        A :class:`shiny.ui.Sidebar` component to display on every :func:`~shiny.ui.nav` page.
    header
        UI to display above the selected content.
    footer
        UI to display below the selected content.
    """

    funcs = {
        "underline": ui.navset_card_underline,
        "pill": ui.navset_card_pill,
        "tab": ui.navset_card_tab,
    }

    func = funcs.get(type, None)
    if func is None:
        raise ValueError(f"Invalid navset type: {type!r}")

    return RecallContextManager(
        func,
        kwargs=dict(
            id=id,
            selected=selected,
            title=title,
            sidebar=sidebar,
            header=header,
            footer=footer,
        ),
    )


def nav_panel(
    title: TagChild,
    *,
    value: Optional[str] = None,
    icon: TagChild = None,
):
    """
    Create a nav item pointing to some internal content.

    This function wraps :func:`~shiny.ui.nav`.

    Parameters
    ----------
    title
        A title to display. Can be a character string or UI elements (i.e., tags).
    value
        The value of the item. This is used to determine whether the item is active
        (when an ``id`` is provided to the nav container), programmatically select the
        item (e.g., :func:`~shiny.ui.update_navs`), and/or be provided to the
        ``selected`` argument of the navigation container (e.g.,
        :func:`~shiny.ui.navset_tab`).
    icon
        An icon to appear inline with the button/link.
    """
    return RecallContextManager(
        ui.nav_panel,
        args=(title,),
        kwargs=dict(
            value=value,
            icon=icon,
        ),
    )<|MERGE_RESOLUTION|>--- conflicted
+++ resolved
@@ -3,7 +3,7 @@
 from typing import Literal, Optional
 
 import htmltools
-from htmltools import Tag, TagAttrValue, TagChild, TagList
+from htmltools import TagAttrValue, TagChild
 
 from .. import ui
 from ..types import MISSING, MISSING_TYPE
@@ -26,15 +26,7 @@
     "accordion_panel",
     "navset",
     "navset_card",
-<<<<<<< HEAD
-    "nav",
-=======
     "nav_panel",
-    "page_fluid",
-    "page_fixed",
-    "page_fillable",
-    "page_sidebar",
->>>>>>> 88deca4a
 )
 
 
