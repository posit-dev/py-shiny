--- conflicted
+++ resolved
@@ -6,11 +6,7 @@
 
 from htmltools import wrap_displayhook_handler
 
-<<<<<<< HEAD
-from ... import ui
 from ..._docstring import no_example
-=======
->>>>>>> ce970d88
 from ..._typing_extensions import ParamSpec
 
 __all__ = ("hold",)
