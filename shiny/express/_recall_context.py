from __future__ import annotations

import functools
import sys
from types import TracebackType
from typing import Callable, Generic, Mapping, Optional, Type, TypeVar

<<<<<<< HEAD
from htmltools import wrap_displayhook_handler
=======
from htmltools import MetadataNode, Tag, TagList, wrap_displayhook_handler
>>>>>>> 2f801f7e

from .._typing_extensions import ParamSpec

P = ParamSpec("P")
R = TypeVar("R")
U = TypeVar("U")


class RecallContextManager(Generic[R]):
    def __init__(
        self,
        fn: Callable[..., R],
        *,
        args: tuple[object, ...] | None = None,
        kwargs: Mapping[str, object] | None = None,
    ):
        self.fn = fn
        if args is None:
            args = tuple()
        if kwargs is None:
            kwargs = {}
        self.args: list[object] = list(args)
        self.kwargs: dict[str, object] = dict(kwargs)

    def __enter__(self) -> None:
        self._prev_displayhook = sys.displayhook
        # Collect each of the "printed" values in the args list.
        sys.displayhook = wrap_displayhook_handler(self.args.append)

    def __exit__(
        self,
        exc_type: Optional[Type[BaseException]],
        exc_value: Optional[BaseException],
        traceback: Optional[TracebackType],
    ) -> bool:
        sys.displayhook = self._prev_displayhook
        if exc_type is None:
            res = self.fn(*self.args, **self.kwargs)
            sys.displayhook(res)
        return False

    def tagify(self) -> Tag | TagList | MetadataNode | str:
        res = self.fn(*self.args, **self.kwargs)

        if callable(getattr(res, "tagify", None)):
            return res.tagify()  # pyright: ignore
        if callable(getattr(res, "_repr_html_", None)):
            return res._repr_html_()  # pyright: ignore

        raise RuntimeError(
            "RecallContextManager was used without `with`. When used this way, the "
            "result must have a .tagify() or ._repr_html_() method, but it does not."
        )


def wrap_recall_context_manager(
    fn: Callable[P, R]
) -> Callable[P, RecallContextManager[R]]:
    @functools.wraps(fn)
    def wrapped_fn(*args: P.args, **kwargs: P.kwargs) -> RecallContextManager[R]:
        return RecallContextManager(fn, args=args, kwargs=kwargs)

    return wrapped_fn<|MERGE_RESOLUTION|>--- conflicted
+++ resolved
@@ -5,11 +5,7 @@
 from types import TracebackType
 from typing import Callable, Generic, Mapping, Optional, Type, TypeVar
 
-<<<<<<< HEAD
-from htmltools import wrap_displayhook_handler
-=======
 from htmltools import MetadataNode, Tag, TagList, wrap_displayhook_handler
->>>>>>> 2f801f7e
 
 from .._typing_extensions import ParamSpec
 
