--- conflicted
+++ resolved
@@ -1,22 +1,17 @@
 from __future__ import annotations
 
 from contextlib import AbstractContextManager
-<<<<<<< HEAD
 from typing import Callable, TypeVar
 
 from .._deprecated import warn_deprecated
 from .._typing_extensions import ParamSpec
-from ..render.renderer import RendererBaseT
+from ..render.renderer import RendererT
 from .ui import hold
-=======
-from typing import Callable, Generator, TypeVar, cast, overload
-
-from .. import ui
-from ..render.renderer import Renderer, RendererT
->>>>>>> acf663fa
 
 __all__ = ("suspend_display",)
 
+P = ParamSpec("P")
+R = TypeVar("R")
 CallableT = TypeVar("CallableT", bound=Callable[..., object])
 
 
@@ -52,93 +47,11 @@
     return wrapper
 
 
-<<<<<<< HEAD
 def suspend_display(
-    fn: Callable[P, R] | RendererBaseT | None = None
-) -> Callable[P, R] | RendererBaseT | AbstractContextManager[None]:
+    fn: Callable[P, R] | RendererT | None = None
+) -> Callable[P, R] | RendererT | AbstractContextManager[None]:
     warn_deprecated(
         "`suspend_display` is deprecated. Please use `ui.hold` instead. "
         "It has a new name, but the exact same functionality."
     )
-    return hold(fn)  # type: ignore
-=======
-@overload
-def suspend_display(fn: RendererT) -> RendererT:
-    ...
-
-
-@overload
-def suspend_display(fn: CallableT) -> CallableT:
-    ...
-
-
-@overload
-def suspend_display() -> AbstractContextManager[None]:
-    ...
-
-
-def suspend_display(
-    fn: RendererT | CallableT | None = None,
-) -> RendererT | CallableT | AbstractContextManager[None]:
-    """Suppresses the display of UI elements in various ways.
-
-    If used as a context manager (`with suspend_display():`), it suppresses the display
-    of all UI elements within the context block. (This is useful when you want to
-    temporarily suppress the display of a large number of UI elements, or when you want
-    to suppress the display of UI elements that are not directly under your control.)
-
-    If used as a decorator (without parentheses) on a Shiny rendering function, it
-    prevents that function from automatically outputting itself at the point of its
-    declaration. (This is useful when you want to define the rendering logic for an
-    output, but want to explicitly call a UI output function to indicate where and how
-    it should be displayed.)
-
-    If used as a decorator (without parentheses) on any other function, it turns
-    Python's `sys.displayhook` into a no-op for the duration of the function call.
-
-    Parameters
-    ----------
-    fn
-        The function to decorate. If `None`, returns a context manager that suppresses
-        the display of UI elements within the context block.
-
-    Returns
-    -------
-    :
-        If `fn` is `None`, returns a context manager that suppresses the display of UI
-        elements within the context block. Otherwise, returns a decorated version of
-        `fn`.
-    """
-
-    if fn is None:
-        return suspend_display_ctxmgr()
-
-    # Special case for Renderer; when we decorate those, we just mean "don't
-    # display yourself"
-    if isinstance(fn, Renderer):
-        # By setting the class value, the `self` arg will be auto added.
-        fn.auto_output_ui = null_ui
-        return cast(RendererT, fn)
-
-    return suspend_display_ctxmgr()(fn)
-
-
-@contextlib.contextmanager
-def suspend_display_ctxmgr() -> Generator[None, None, None]:
-    oldhook = sys.displayhook
-    sys.displayhook = null_displayhook
-    try:
-        yield
-    finally:
-        sys.displayhook = oldhook
-
-
-def null_ui(
-    **kwargs: object,
-) -> ui.TagList:
-    return ui.TagList()
-
-
-def null_displayhook(x: object) -> None:
-    pass
->>>>>>> acf663fa
+    return hold(fn)  # type: ignore