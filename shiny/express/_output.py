--- conflicted
+++ resolved
@@ -3,11 +3,7 @@
 import contextlib
 import sys
 from contextlib import AbstractContextManager
-<<<<<<< HEAD
-from typing import Callable, TypeVar, overload
-=======
-from typing import Callable, Generator, TypeVar, cast, overload
->>>>>>> 592cf343
+from typing import Callable, Generator, TypeVar, overload
 
 from .. import ui
 from .._typing_extensions import ParamSpec
