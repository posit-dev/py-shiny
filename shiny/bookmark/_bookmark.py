--- conflicted
+++ resolved
@@ -689,24 +689,14 @@
 
         from ..session import session_context
 
-<<<<<<< HEAD
         # # Disabling `on_bookmarked` within BookmarkProxy so we can tell when
         # # the user has not registered a `on_bookmarked` callback.
-        # @self._session._parent.bookmark.on_bookmarked
+        # @self._root_bookmark.on_bookmarked
         # async def scoped_on_bookmarked(url: str) -> None:
         #     if self._on_bookmarked_callbacks.count() == 0:
         #         return
-        #     with session_context(self._session):
+        #     with session_context(self._proxy_session):
         #         await self._on_bookmarked_callbacks.invoke(url)
-=======
-        @self._root_bookmark.on_bookmarked
-        async def scoped_on_bookmarked(url: str) -> None:
-            if self._on_bookmarked_callbacks.count() == 0:
-                return
-
-            with session_context(self._proxy_session):
-                await self._on_bookmarked_callbacks.invoke(url)
->>>>>>> 3f03f930
 
         ns_prefix = str(self._ns + self._ns._sep)
 
