from __future__ import annotations

import copy
import importlib
import importlib.util
import inspect
import os
import platform
import re
import shutil
import sys
import types
from pathlib import Path
<<<<<<< HEAD
from typing import Any, Dict, List, Optional, Tuple, Union
=======
from typing import Any, Optional
>>>>>>> 98d32e44

import click
import uvicorn
import uvicorn.config

import shiny

from . import _autoreload, _hostenv, _static, _utils
from ._typing_extensions import NotRequired, TypedDict


@click.group("main")
def main() -> None:
    pass


stop_shortcut = "Ctrl+C"


@main.command(
    help=f"""Run a Shiny app (press {stop_shortcut} to stop).

The APP argument indicates the Python file (or module) and attribute where the
shiny.App object can be found. For example, if the current directory contains
a file called app.py, which contains an `app` variable that is the Shiny app,
any of the following will work:

\b
  * shiny run             # app:app is assumed
  * shiny run app         # :app is assumed
  * shiny run app.py      # :app is assumed
  * shiny run app:app
  * shiny run app.py:app
"""
)
@click.argument("app", default="app.py:app")
@click.option(
    "-h",
    "--host",
    type=str,
    default="127.0.0.1",
    help="Bind socket to this host.",
    show_default=True,
)
@click.option(
    "-p",
    "--port",
    type=int,
    default=8000,
    help="Bind socket to this port. If 0, a random port will be used.",
    show_default=True,
)
@click.option(
    "--autoreload-port",
    type=int,
    default=0,
    help="Bind autoreload socket to this port. If 0, a random port will be used. Ignored if --reload is not used.",
    show_default=True,
)
@click.option(
    "-r",
    "--reload",
    is_flag=True,
    default=False,
    help="Enable auto-reload, when these types of files change: .py .css .js .html",
)
@click.option(
    "--reload-dir",
    "reload_dirs",
    multiple=True,
    help="Indicate a directory `--reload` should (recursively) monitor for changes, in "
    "addition to the app's parent directory. Can be used more than once.",
    type=click.Path(exists=True),
)
@click.option(
    "--ws-max-size",
    type=int,
    default=16777216,
    help="WebSocket max size message in bytes",
    show_default=True,
)
@click.option(
    "--log-level",
    type=click.Choice(list(uvicorn.config.LOG_LEVELS.keys())),
    default=None,
    help="Log level. [default: info]",
    show_default=True,
)
@click.option(
    "-d",
    "--app-dir",
    default=".",
    show_default=True,
    help="Look for APP in the specified directory, by adding this to the PYTHONPATH."
    " Defaults to the current working directory. If APP is a file path, this argument"
    " is ignored.",
)
@click.option(
    "--factory",
    is_flag=True,
    default=False,
    help="Treat APP as an application factory, i.e. a () -> <ASGI app> callable.",
    show_default=True,
)
@click.option(
    "-b",
    "--launch-browser",
    is_flag=True,
    default=False,
    help="Launch app browser after app starts, using the Python webbrowser module.",
    show_default=True,
)
def run(
    app: str | shiny.App,
    host: str,
    port: int,
    autoreload_port: int,
    reload: bool,
    reload_dirs: Tuple[str, ...],
    ws_max_size: int,
    log_level: str,
    app_dir: str,
    factory: bool,
    launch_browser: bool,
) -> None:
    return run_app(
        app,
        host=host,
        port=port,
        autoreload_port=autoreload_port,
        reload=reload,
        reload_dirs=list(reload_dirs) if reload_dirs is not None else None,
        ws_max_size=ws_max_size,
        log_level=log_level,
        app_dir=app_dir,
        factory=factory,
        launch_browser=launch_browser,
    )


def run_app(
    app: str | shiny.App = "app:app",
    host: str = "127.0.0.1",
    port: int = 8000,
    autoreload_port: int = 0,
    reload: bool = False,
    reload_dirs: Optional[List[str]] = None,
    ws_max_size: int = 16777216,
    log_level: Optional[str] = None,
    app_dir: Optional[str] = ".",
    factory: bool = False,
    launch_browser: bool = False,
) -> None:
    """
    Starts a Shiny app. Press ``Ctrl+C`` (or ``Ctrl+Break`` on Windows) to stop.

    Parameters
    ----------
    app
        The app to run. The default, ``app:app``, represents the "usual" case where the
        application is named ``app`` inside a ``app.py`` file within the current working
        directory. In other cases, the app location can be specified as a
        ``<module>:<attribute>`` string where the ``:<attribute>`` is only necessary if
        the application is named something other than ``app``. Note that ``<module>``
        can be relative path to a ``.py`` file or a directory (with an ``app.py`` file
        inside it); and in this case, the relative path is resolved relative to the
        ``app_dir`` directory.
    host
        The address that the app should listen on.
    port
        The port that the app should listen on. Set to 0 to use a random port.
    autoreload_port
        The port that should be used for an additional websocket that is used to support
        hot-reload. Set to 0 to use a random port.
    reload
        Enable auto-reload.
    ws_max_size
        WebSocket max size message in bytes.
    log_level
        Log level.
    app_dir
        Look for ``app`` under this directory (by adding this to the ``PYTHONPATH``).
    factory
        Treat ``app`` as an application factory, i.e. a () -> <ASGI app> callable.
    launch_browser
        Launch app browser after app starts, using the Python webbrowser module.

    Tip
    ---
    The ``shiny run`` command-line interface (which comes installed with Shiny) provides
    the same functionality as this function.

    Examples
    --------

    .. code-block:: python

        from shiny import run_app

        # Run ``app`` inside ``./app.py``
        run_app()

        # Run ``app`` inside ``./myapp.py`` (or ``./myapp/app.py``)
        run_app("myapp")

        # Run ``my_app`` inside ``./myapp.py`` (or ``./myapp/app.py``)
        run_app("myapp:my_app")

        # Run ``my_app`` inside ``../myapp.py`` (or ``../myapp/app.py``)
        run_app("myapp:my_app", app_dir="..")
    """

    # If port is 0, randomize
    if port == 0:
        port = _utils.random_port(host=host)

    os.environ["SHINY_HOST"] = host
    os.environ["SHINY_PORT"] = str(port)

    if isinstance(app, str):
        app, app_dir = resolve_app(app, app_dir)

    if app_dir:
        app_dir = os.path.realpath(app_dir)

<<<<<<< HEAD
    log_config: Dict[str, Any] = copy.deepcopy(uvicorn.config.LOGGING_CONFIG)

    if reload_dirs is None:
        reload_dirs = []
=======
    log_config: dict[str, Any] = copy.deepcopy(uvicorn.config.LOGGING_CONFIG)

>>>>>>> 98d32e44
    if reload:
        # Always watch the app_dir
        if app_dir:
            reload_dirs.append(app_dir)
        # For developers of Shiny itself; autoreload the app when Shiny package changes
        if os.getenv("SHINY_PKG_AUTORELOAD"):
            shinypath = Path(inspect.getfile(shiny)).parent
            reload_dirs.append(str(shinypath))

        if autoreload_port == 0:
            autoreload_port = _utils.random_port(host=host)

        if autoreload_port == port:
            sys.stderr.write(
                "Autoreload port is already being used by the app; disabling autoreload\n"
            )
            reload = False
        else:
            setup_hot_reload(log_config, autoreload_port, port, launch_browser)

    reload_args: ReloadArgs = {}
    if reload:
        reload_dirs = []
        if app_dir is not None:
            reload_dirs = [app_dir]

        reload_args = {
            "reload": reload,
            # Adding `reload_includes` param while `reload=False` produces an warning
            # https://github.com/encode/uvicorn/blob/d43afed1cfa018a85c83094da8a2dd29f656d676/uvicorn/config.py#L298-L304
            "reload_includes": ["*.py", "*.css", "*.js", "*.html"],
            "reload_dirs": reload_dirs,
        }

    if launch_browser and not reload:
        setup_launch_browser(log_config)

    maybe_setup_rsw_proxying(log_config)

    uvicorn.run(  # pyright: ignore[reportUnknownMemberType]
        app,
        host=host,
        port=port,
<<<<<<< HEAD
        reload=reload,
        reload_dirs=reload_dirs,
        reload_includes=["*.py", "*.css", "*.js", "*.htm", "*.html", "*.png"],
=======
>>>>>>> 98d32e44
        ws_max_size=ws_max_size,
        log_level=log_level,
        log_config=log_config,
        app_dir=app_dir,
        factory=factory,
        **reload_args,
    )


def setup_hot_reload(
    log_config: dict[str, Any],
    autoreload_port: int,
    app_port: int,
    launch_browser: bool,
) -> None:
    # The only way I've found to get notified when uvicorn decides to reload, is by
    # inserting a custom log handler.
    log_config["handlers"]["shiny_hot_reload"] = {
        "class": "shiny._autoreload.HotReloadHandler",
        "level": "INFO",
    }
    if "handlers" not in log_config["loggers"]["uvicorn.error"]:
        log_config["loggers"]["uvicorn.error"]["handlers"] = []
    log_config["loggers"]["uvicorn.error"]["handlers"].append("shiny_hot_reload")

    _autoreload.start_server(autoreload_port, app_port, launch_browser)


def setup_launch_browser(log_config: dict[str, Any]):
    log_config["handlers"]["shiny_launch_browser"] = {
        "class": "shiny._launchbrowser.LaunchBrowserHandler",
        "level": "INFO",
    }
    if "handlers" not in log_config["loggers"]["uvicorn.error"]:
        log_config["loggers"]["uvicorn.error"]["handlers"] = []
    log_config["loggers"]["uvicorn.error"]["handlers"].append("shiny_launch_browser")


def maybe_setup_rsw_proxying(log_config: dict[str, Any]) -> None:
    # Replace localhost URLs emitted to the log, with proxied URLs
    if _hostenv.is_workbench():
        if "filters" not in log_config:
            log_config["filters"] = {}
        log_config["filters"]["rsw_proxy"] = {"()": "shiny._hostenv.ProxyUrlFilter"}
        if "filters" not in log_config["handlers"]["default"]:
            log_config["handlers"]["default"]["filters"] = []
        log_config["handlers"]["default"]["filters"].append("rsw_proxy")


def is_file(app: str) -> bool:
    return "/" in app or app.endswith(".py")


def resolve_app(app: str, app_dir: Optional[str]) -> tuple[str, Optional[str]]:
    # The `app` parameter can be:
    #
    # - A module:attribute name
    # - An absolute or relative path to a:
    #   - .py file (look for app inside of it)
    #   - directory (look for app:app inside of it)
    # - A module name (look for :app) inside of it

    if platform.system() == "Windows" and re.match("^[a-zA-Z]:[/\\\\]", app):
        # On Windows, need special handling of ':' in some cases, like these:
        #   shiny run c:/Users/username/Documents/myapp/app.py
        #   shiny run c:\Users\username\Documents\myapp\app.py
        module, attr = app, ""
    else:
        module, _, attr = app.partition(":")
    if not module:
        raise ImportError("The APP parameter cannot start with ':'.")
    if not attr:
        attr = "app"

    if is_file(module):
        # TODO: We should probably be using some kind of loader
        # TODO: I don't like that we exit here, if we ever export this it would be bad;
        #       but also printing a massive stack trace for a `shiny run badpath` is way
        #       unfriendly. We should probably throw a custom error that the shiny run
        #       entrypoint knows not to print the stack trace for.
        if not os.path.exists(module):
            sys.stderr.write(f"Error: {module} not found\n")
            sys.exit(1)
        if not os.path.isfile(module):
            sys.stderr.write(f"Error: {module} is not a file\n")
            sys.exit(1)
        dirname, filename = os.path.split(module)
        module = filename[:-3] if filename.endswith(".py") else filename
        app_dir = dirname

    return f"{module}:{attr}", app_dir


def try_import_module(module: str) -> Optional[types.ModuleType]:
    try:
        if not importlib.util.find_spec(module):
            return None
    except ModuleNotFoundError:
        # find_spec throws this when the module contains both '/' and '.' characters
        return None
    except ImportError:
        # find_spec throws this when the module starts with "."
        return None

    # It's important for ModuleNotFoundError and ImportError (and any other error) NOT
    # to be caught here, as we want to report the true error to the user. Otherwise,
    # missing dependencies can be misreported to the user as the app module itself not
    # being found.
    return importlib.import_module(module)


@main.command(
    help="""Create a Shiny application from a template.

APPDIR is the directory to the Shiny application. A file named app.py will be created in
that directory.

After creating the application, you use `shiny run`:

    shiny run APPDIR/app.py --reload
"""
)
@click.argument("appdir", type=str, default=".")
def create(appdir: str) -> None:
    app_dir = Path(appdir)
    app_path = app_dir / "app.py"
    if app_path.exists():
        print(f"Error: Can't create {app_path} because it already exists.")
        sys.exit(1)

    if not app_dir.exists():
        app_dir.mkdir()

    shutil.copyfile(
        Path(__file__).parent / "examples" / "template" / "app.py", app_path
    )

    print(f"Created Shiny app at {app_dir / 'app.py'}")


@main.command(
    help="""The functionality from `shiny static` has been moved to the shinylive package.
Please install shinylive and use `shinylive export` instead of `shiny static`:

  \b
  shiny static-assets remove
  pip install shinylive
  shinylive export APPDIR DESTDIR

""",
    context_settings=dict(
        ignore_unknown_options=True,
        allow_extra_args=True,
    ),
)
def static() -> None:
    print(
        """The functionality from `shiny static` has been moved to the shinylive package.
Please install shinylive and use `shinylive export` instead of `shiny static`:

  shiny static-assets remove
  pip install shinylive
  shinylive export APPDIR DESTDIR
"""
    )
    sys.exit(1)


@main.command(
    no_args_is_help=True,
    help="""Manage local copy of assets for static app deployment. (Deprecated)

    \b
    Commands:
        remove: Remove local copies of assets.
        info: Print information about the local assets.

""",
)
@click.argument("command", type=str)
def static_assets(command: str) -> None:
    dir = _static.get_default_shinylive_dir()

    if command == "remove":
        print(f"Removing {dir}")
        _static.remove_shinylive_local(shinylive_dir=dir)
    elif command == "info":
        _static.print_shinylive_local_info()
    else:
        raise click.UsageError(f"Unknown command: {command}")


class ReloadArgs(TypedDict):
    reload: NotRequired[bool]
    reload_includes: NotRequired[list[str]]
    reload_dirs: NotRequired[list[str]]<|MERGE_RESOLUTION|>--- conflicted
+++ resolved
@@ -11,11 +11,7 @@
 import sys
 import types
 from pathlib import Path
-<<<<<<< HEAD
-from typing import Any, Dict, List, Optional, Tuple, Union
-=======
 from typing import Any, Optional
->>>>>>> 98d32e44
 
 import click
 import uvicorn
@@ -134,7 +130,7 @@
     port: int,
     autoreload_port: int,
     reload: bool,
-    reload_dirs: Tuple[str, ...],
+    reload_dirs: tuple[str, ...],
     ws_max_size: int,
     log_level: str,
     app_dir: str,
@@ -147,7 +143,7 @@
         port=port,
         autoreload_port=autoreload_port,
         reload=reload,
-        reload_dirs=list(reload_dirs) if reload_dirs is not None else None,
+        reload_dirs=list(reload_dirs),
         ws_max_size=ws_max_size,
         log_level=log_level,
         app_dir=app_dir,
@@ -162,7 +158,7 @@
     port: int = 8000,
     autoreload_port: int = 0,
     reload: bool = False,
-    reload_dirs: Optional[List[str]] = None,
+    reload_dirs: Optional[list[str]] = None,
     ws_max_size: int = 16777216,
     log_level: Optional[str] = None,
     app_dir: Optional[str] = ".",
@@ -241,15 +237,11 @@
     if app_dir:
         app_dir = os.path.realpath(app_dir)
 
-<<<<<<< HEAD
-    log_config: Dict[str, Any] = copy.deepcopy(uvicorn.config.LOGGING_CONFIG)
+    log_config: dict[str, Any] = copy.deepcopy(uvicorn.config.LOGGING_CONFIG)
 
     if reload_dirs is None:
         reload_dirs = []
-=======
-    log_config: dict[str, Any] = copy.deepcopy(uvicorn.config.LOGGING_CONFIG)
-
->>>>>>> 98d32e44
+
     if reload:
         # Always watch the app_dir
         if app_dir:
@@ -280,7 +272,7 @@
             "reload": reload,
             # Adding `reload_includes` param while `reload=False` produces an warning
             # https://github.com/encode/uvicorn/blob/d43afed1cfa018a85c83094da8a2dd29f656d676/uvicorn/config.py#L298-L304
-            "reload_includes": ["*.py", "*.css", "*.js", "*.html"],
+            "reload_includes": ["*.py", "*.css", "*.js", "*.htm", "*.html", "*.png"],
             "reload_dirs": reload_dirs,
         }
 
@@ -293,12 +285,6 @@
         app,
         host=host,
         port=port,
-<<<<<<< HEAD
-        reload=reload,
-        reload_dirs=reload_dirs,
-        reload_includes=["*.py", "*.css", "*.js", "*.htm", "*.html", "*.png"],
-=======
->>>>>>> 98d32e44
         ws_max_size=ws_max_size,
         log_level=log_level,
         log_config=log_config,
