from __future__ import annotations

import copy
import importlib
import importlib.util
import inspect
import os
import platform
import re
import sys
import types
from pathlib import Path
from typing import Any, Optional

import click
import questionary
import uvicorn
import uvicorn.config
from questionary import Choice

import shiny
from shiny.express import is_express_app

from . import _autoreload, _hostenv, _static, _utils
from ._custom_component_template_questions import componentTemplateQuestions
from ._template_utils import copyTemplateFiles
from ._typing_extensions import NotRequired, TypedDict


@click.group("main")
def main() -> None:
    pass


stop_shortcut = "Ctrl+C"

RELOAD_INCLUDES_DEFAULT = ("*.py", "*.css", "*.js", "*.htm", "*.html", "*.png")
RELOAD_EXCLUDES_DEFAULT = (".*", "*.py[cod]", "__pycache__", "env", "venv")


@main.command(
    help=f"""Run a Shiny app (press {stop_shortcut} to stop).

The APP argument indicates the Python file (or module) and attribute where the
shiny.App object can be found. For example, if the current directory contains
a file called app.py, which contains an `app` variable that is the Shiny app,
any of the following will work:

\b
  * shiny run             # app:app is assumed
  * shiny run app         # :app is assumed
  * shiny run app.py      # :app is assumed
  * shiny run app:app
  * shiny run app.py:app
"""
)
@click.argument("app", default="app.py:app")
@click.option(
    "-h",
    "--host",
    type=str,
    default="127.0.0.1",
    help="Bind socket to this host.",
    show_default=True,
)
@click.option(
    "-p",
    "--port",
    type=int,
    default=8000,
    help="Bind socket to this port. If 0, a random port will be used.",
    show_default=True,
)
@click.option(
    "--autoreload-port",
    type=int,
    default=0,
    help="Bind autoreload socket to this port. If 0, a random port will be used. Ignored if --reload is not used.",
    show_default=True,
)
@click.option(
    "-r",
    "--reload",
    is_flag=True,
    default=False,
    help="Enable auto-reload. See --reload-includes for types of files that are monitored for changes.",
)
@click.option(
    "--reload-dir",
    "reload_dirs",
    multiple=True,
    help="Indicate a directory `--reload` should (recursively) monitor for changes, in "
    "addition to the app's parent directory. Can be used more than once.",
    type=click.Path(exists=True),
)
@click.option(
    "--reload-includes",
    "reload_includes",
    default=",".join(RELOAD_INCLUDES_DEFAULT),
    help="File glob(s) to indicate which files should be monitored for changes. Defaults"
    f' to "{",".join(RELOAD_INCLUDES_DEFAULT)}".',
)
@click.option(
    "--reload-excludes",
    "reload_excludes",
    default=",".join(RELOAD_EXCLUDES_DEFAULT),
    help="File glob(s) to indicate which files should be excluded from file monitoring. Defaults"
    f' to "{",".join(RELOAD_EXCLUDES_DEFAULT)}".',
)
@click.option(
    "--ws-max-size",
    type=int,
    default=16777216,
    help="WebSocket max size message in bytes",
    show_default=True,
)
@click.option(
    "--log-level",
    type=click.Choice(list(uvicorn.config.LOG_LEVELS.keys())),
    default=None,
    help="Log level. [default: info]",
    show_default=True,
)
@click.option(
    "-d",
    "--app-dir",
    default=".",
    show_default=True,
    help="Look for APP in the specified directory, by adding this to the PYTHONPATH."
    " Defaults to the current working directory. If APP is a file path, this argument"
    " is ignored.",
)
@click.option(
    "--factory",
    is_flag=True,
    default=False,
    help="Treat APP as an application factory, i.e. a () -> <ASGI app> callable.",
    show_default=True,
)
@click.option(
    "-b",
    "--launch-browser",
    is_flag=True,
    default=False,
    help="Launch app browser after app starts, using the Python webbrowser module.",
    show_default=True,
)
def run(
    app: str | shiny.App,
    host: str,
    port: int,
    *,
    autoreload_port: int,
    reload: bool,
    reload_dirs: tuple[str, ...],
    reload_includes: str,
    reload_excludes: str,
    ws_max_size: int,
    log_level: str,
    app_dir: str,
    factory: bool,
    launch_browser: bool,
    **kwargs: object,
) -> None:
    reload_includes_list = reload_includes.split(",")
    reload_excludes_list = reload_excludes.split(",")
    return run_app(
        app,
        host=host,
        port=port,
        autoreload_port=autoreload_port,
        reload=reload,
        reload_dirs=list(reload_dirs),
        reload_includes=reload_includes_list,
        reload_excludes=reload_excludes_list,
        ws_max_size=ws_max_size,
        log_level=log_level,
        app_dir=app_dir,
        factory=factory,
        launch_browser=launch_browser,
        **kwargs,
    )


def run_app(
    app: str | shiny.App = "app:app",
    host: str = "127.0.0.1",
    port: int = 8000,
    *,
    autoreload_port: int = 0,
    reload: bool = False,
    reload_dirs: Optional[list[str]] = None,
    reload_includes: list[str] | tuple[str, ...] = RELOAD_INCLUDES_DEFAULT,
    reload_excludes: list[str] | tuple[str, ...] = RELOAD_EXCLUDES_DEFAULT,
    ws_max_size: int = 16777216,
    log_level: Optional[str] = None,
    app_dir: Optional[str] = ".",
    factory: bool = False,
    launch_browser: bool = False,
    **kwargs: object,
) -> None:
    """
    Starts a Shiny app. Press ``Ctrl+C`` (or ``Ctrl+Break`` on Windows) to stop.

    Parameters
    ----------
    app
        The app to run. The default, ``app:app``, represents the "usual" case where the
        application is named ``app`` inside a ``app.py`` file within the current working
        directory. In other cases, the app location can be specified as a
        ``<module>:<attribute>`` string where the ``:<attribute>`` is only necessary if
        the application is named something other than ``app``. Note that ``<module>``
        can be relative path to a ``.py`` file or a directory (with an ``app.py`` file
        inside it); and in this case, the relative path is resolved relative to the
        ``app_dir`` directory.
    host
        The address that the app should listen on.
    port
        The port that the app should listen on. Set to 0 to use a random port.
    autoreload_port
        The port that should be used for an additional websocket that is used to support
        hot-reload. Set to 0 to use a random port.
    reload
        Enable auto-reload.
    reload_dirs
        List of directories (in addition to the app directory) to watch for changes that
        will trigger app reloading.
    reload_includes
        List or tuple of file globs to indicate which files should be monitored for
        changes. Can be combined with `reload_excludes`.
    reload_excludes
        List or tuple of file globs to indicate which files should be excluded from
        reload monitoring. Can be combined with `reload_includes`
    ws_max_size
        WebSocket max size message in bytes.
    log_level
        Log level.
    app_dir
        Look for ``app`` under this directory (by adding this to the ``PYTHONPATH``).
    factory
        Treat ``app`` as an application factory, i.e. a () -> <ASGI app> callable.
    launch_browser
        Launch app browser after app starts, using the Python webbrowser module.
    **kwargs
        Additional keyword arguments which are passed to ``uvicorn.run``. For more
        information see [Uvicorn documentation](https://www.uvicorn.org/).

    Tip
    ---
    The ``shiny run`` command-line interface (which comes installed with Shiny) provides
    the same functionality as this function.

    Examples
    --------

    ```{python}
    #|eval: false
    from shiny import run_app

    # Run ``app`` inside ``./app.py``
    run_app()

    # Run ``app`` inside ``./myapp.py`` (or ``./myapp/app.py``)
    run_app("myapp")

    # Run ``my_app`` inside ``./myapp.py`` (or ``./myapp/app.py``)
    run_app("myapp:my_app")

    # Run ``my_app`` inside ``../myapp.py`` (or ``../myapp/app.py``)
    run_app("myapp:my_app", app_dir="..")
    ```
    """

    # If port is 0, randomize
    if port == 0:
        port = _utils.random_port(host=host)

    os.environ["SHINY_HOST"] = host
    os.environ["SHINY_PORT"] = str(port)

    if isinstance(app, str):
        # Remove ":app" suffix if present. Normally users would just pass in the
        # filename without the trailing ":app", as in `shiny run app.py`, but the
        # default value for `shiny run` is "app.py:app", so we need to handle it.
        app_no_suffix = re.sub(r":app$", "", app)
        if is_express_app(app_no_suffix, app_dir):
            app_path = Path(app_no_suffix).resolve()
            # Set this so shiny.express.app.wrap_express_app() can find the app file.
            os.environ["SHINY_EXPRESS_APP_FILE"] = str(app_path)
            app = "shiny.express.app:app"
            app_dir = str(app_path.parent)
        else:
            app, app_dir = resolve_app(app, app_dir)

    if app_dir:
        app_dir = os.path.realpath(app_dir)

    log_config: dict[str, Any] = copy.deepcopy(uvicorn.config.LOGGING_CONFIG)

    if reload_dirs is None:
        reload_dirs = []
        if app_dir is not None:
            reload_dirs = [app_dir]

    if reload:
        # Always watch the app_dir
        if app_dir and app_dir not in reload_dirs:
            reload_dirs.append(app_dir)
        # For developers of Shiny itself; autoreload the app when Shiny package changes
        if os.getenv("SHINY_PKG_AUTORELOAD"):
            shinypath = Path(inspect.getfile(shiny)).parent
            reload_dirs.append(str(shinypath))

        if autoreload_port == 0:
            autoreload_port = _utils.random_port(host=host)

        if autoreload_port == port:
            sys.stderr.write(
                "Autoreload port is already being used by the app; disabling autoreload\n"
            )
            reload = False
        else:
            setup_hot_reload(log_config, autoreload_port, port, launch_browser)

    reload_args: ReloadArgs = {}
    if reload:
        reload_args = {
            "reload": reload,
            # Adding `reload_includes` param while `reload=False` produces an warning
            # https://github.com/encode/uvicorn/blob/d43afed1cfa018a85c83094da8a2dd29f656d676/uvicorn/config.py#L298-L304
            "reload_includes": list(reload_includes),
            "reload_excludes": list(reload_excludes),
            "reload_dirs": reload_dirs,
        }

    if launch_browser and not reload:
        setup_launch_browser(log_config)

    maybe_setup_rsw_proxying(log_config)

    uvicorn.run(  # pyright: ignore[reportUnknownMemberType]
        app,
        host=host,
        port=port,
        ws_max_size=ws_max_size,
        log_level=log_level,
        log_config=log_config,
        app_dir=app_dir,
        factory=factory,
        **reload_args,  # pyright: ignore[reportGeneralTypeIssues]
        **kwargs,
    )


def setup_hot_reload(
    log_config: dict[str, Any],
    autoreload_port: int,
    app_port: int,
    launch_browser: bool,
) -> None:
    # The only way I've found to get notified when uvicorn decides to reload, is by
    # inserting a custom log handler.
    log_config["handlers"]["shiny_hot_reload"] = {
        "class": "shiny._autoreload.HotReloadHandler",
        "level": "INFO",
    }
    if "handlers" not in log_config["loggers"]["uvicorn.error"]:
        log_config["loggers"]["uvicorn.error"]["handlers"] = []
    log_config["loggers"]["uvicorn.error"]["handlers"].append("shiny_hot_reload")

    _autoreload.start_server(autoreload_port, app_port, launch_browser)


def setup_launch_browser(log_config: dict[str, Any]):
    log_config["handlers"]["shiny_launch_browser"] = {
        "class": "shiny._launchbrowser.LaunchBrowserHandler",
        "level": "INFO",
    }
    if "handlers" not in log_config["loggers"]["uvicorn.error"]:
        log_config["loggers"]["uvicorn.error"]["handlers"] = []
    log_config["loggers"]["uvicorn.error"]["handlers"].append("shiny_launch_browser")


def maybe_setup_rsw_proxying(log_config: dict[str, Any]) -> None:
    # Replace localhost URLs emitted to the log, with proxied URLs
    if _hostenv.is_workbench():
        if "filters" not in log_config:
            log_config["filters"] = {}
        log_config["filters"]["rsw_proxy"] = {"()": "shiny._hostenv.ProxyUrlFilter"}
        if "filters" not in log_config["handlers"]["default"]:
            log_config["handlers"]["default"]["filters"] = []
        log_config["handlers"]["default"]["filters"].append("rsw_proxy")


def is_file(app: str) -> bool:
    return "/" in app or app.endswith(".py")


def resolve_app(app: str, app_dir: str | None) -> tuple[str, str | None]:
    # The `app` parameter can be:
    #
    # - A module:attribute name
    # - An absolute or relative path to a:
    #   - .py file (look for app inside of it)
    #   - directory (look for app:app inside of it)
    # - A module name (look for :app) inside of it

    if platform.system() == "Windows" and re.match("^[a-zA-Z]:[/\\\\]", app):
        # On Windows, need special handling of ':' in some cases, like these:
        #   shiny run c:/Users/username/Documents/myapp/app.py
        #   shiny run c:\Users\username\Documents\myapp\app.py
        module, attr = app, ""
    else:
        module, _, attr = app.partition(":")
    if not module:
        raise ImportError("The APP parameter cannot start with ':'.")
    if not attr:
        attr = "app"

    if is_file(module):
        # Before checking module path, resolve it relative to app_dir if provided
        module_path = module if app_dir is None else os.path.join(app_dir, module)
        # TODO: We should probably be using some kind of loader
        # TODO: I don't like that we exit here, if we ever export this it would be bad;
        #       but also printing a massive stack trace for a `shiny run badpath` is way
        #       unfriendly. We should probably throw a custom error that the shiny run
        #       entrypoint knows not to print the stack trace for.
        if not os.path.exists(module_path):
            sys.stderr.write(f"Error: {module_path} not found\n")
            sys.exit(1)
        if not os.path.isfile(module_path):
            sys.stderr.write(f"Error: {module_path} is not a file\n")
            sys.exit(1)
        dirname, filename = os.path.split(module_path)
        module = filename[:-3] if filename.endswith(".py") else filename
        app_dir = dirname

    return f"{module}:{attr}", app_dir


def try_import_module(module: str) -> Optional[types.ModuleType]:
    try:
        if not importlib.util.find_spec(module):
            return None
    except ModuleNotFoundError:
        # find_spec throws this when the module contains both '/' and '.' characters
        return None
    except ImportError:
        # find_spec throws this when the module starts with "."
        return None

    # It's important for ModuleNotFoundError and ImportError (and any other error) NOT
    # to be caught here, as we want to report the true error to the user. Otherwise,
    # missing dependencies can be misreported to the user as the app module itself not
    # being found.
    return importlib.import_module(module)


@main.command(
    help="""Create a Shiny application from a template.

Create an app based on a template. You will be prompted with
a number of application types, as well as the destination folder.
If you don't provide a destination folder, it will be created in the current working
directory based on the template name.

After creating the application, you use `shiny run`:

    shiny run ./APPDIR/app.py --reload
"""
)
<<<<<<< HEAD
@click.argument("appdir", type=str, default=".")
def create(appdir: str) -> None:
    top_level_choices = [
        ("Basic App", "basic-app"),
        ("Express app", "express"),
        ("Dashboard", "dashboard"),
        ("Multi-page app with modules", "multi-page"),
        ("Data entry wizard", "wizard"),
        ("Custom JavaScript Component", "js-component"),
        ("Cancel", "cancel"),
    ]

    template = questionary.select(
        "Which template would you like to use?:",
        choices=[Choice(name, value=value) for name, value in top_level_choices],
    ).ask()

    if template == "cancel":
        sys.exit()
=======
def create() -> None:
    template = template_query()
>>>>>>> a8018650

    if template == "js-component":
        # Go into component template questions This will handle the rest of the process
        # including the creation and copying of files etc
        componentTemplateQuestions()
        return

    appdir = questionary.path(
        "Enter destination directory:",
        default="./",
        only_directories=True,
    ).ask()

<<<<<<< HEAD
    app_dir = copyTemplateFiles(appdir, template)
=======
    if appdir == ".":
        appdir = f"./{template}"

    app_dir = Path(appdir)
    template_dir = Path(__file__).parent / "templates" / template
    duplicate_files = [
        file.name for file in template_dir.iterdir() if (app_dir / file.name).exists()
    ]
    print(duplicate_files)

    if any(duplicate_files):
        err_files = ", ".join(['"' + file + '"' for file in duplicate_files])
        print(
            f"Error: Can't create new files because the following files already exist in the destination directory: {err_files}"
        )
        sys.exit(1)

    if not app_dir.exists():
        app_dir.mkdir()

    for item in template_dir.iterdir():
        if item.is_file():
            shutil.copy(item, app_dir / item.name)
        else:
            shutil.copytree(item, app_dir / item.name)
>>>>>>> a8018650

    print(f"Created Shiny app at {app_dir}")


def template_query() -> str:
    # TODO: If we add additional menu levels we will need to modify this function so
    # that the recursion picks up at the right level when the user clicks back.
    top_level_choices = [
        ("Basic App", "basic-app"),
        ("Express app", "express"),
        ("Dashboard", "dashboard"),
        ("Multi-page app with modules", "multi-page"),
        # Removing until the JS components are finalized
        # ("Custom JavaScript Component", "js-component"),
        ("Cancel", "cancel"),
    ]

    template = questionary.select(
        "Which template would you like to use?:",
        choices=[Choice(name, value=value) for name, value in top_level_choices],
    ).ask()

    if template == "cancel":
        sys.exit()

    js_component_choices = [
        ("Input component", "js-input"),
        ("Output component", "js-output"),
        ("React component", "js-react"),
        ("Back", "back"),
    ]

    if template == "js-component":
        template = questionary.select(
            "What kind of component do you want to build?:",
            choices=[Choice(name, value=value) for name, value in js_component_choices],
        ).ask()

        if template == "back":
            return template_query()

    return template


@main.command(
    help="""The functionality from `shiny static` has been moved to the shinylive package.
Please install shinylive and use `shinylive export` instead of `shiny static`:

  \b
  shiny static-assets remove
  pip install shinylive
  shinylive export APPDIR DESTDIR

""",
    context_settings=dict(
        ignore_unknown_options=True,
        allow_extra_args=True,
    ),
)
def static() -> None:
    print(
        """The functionality from `shiny static` has been moved to the shinylive package.
Please install shinylive and use `shinylive export` instead of `shiny static`:

  shiny static-assets remove
  pip install shinylive
  shinylive export APPDIR DESTDIR
"""
    )
    sys.exit(1)


@main.command(
    no_args_is_help=True,
    help="""Manage local copy of assets for static app deployment. (Deprecated)

    \b
    Commands:
        remove: Remove local copies of assets.
        info: Print information about the local assets.

""",
)
@click.argument("command", type=str)
def static_assets(command: str) -> None:
    dir = _static.get_default_shinylive_dir()

    if command == "remove":
        print(f"Removing {dir}")
        _static.remove_shinylive_local(shinylive_dir=dir)
    elif command == "info":
        _static.print_shinylive_local_info()
    else:
        raise click.UsageError(f"Unknown command: {command}")


@main.command(help="""Convert a JSON file with code cells to a py file.""")
@click.argument(
    "json_file",
    type=str,
)
@click.argument(
    "py_file",
    type=str,
)
def cells_to_app(json_file: str, py_file: str) -> None:
    shiny.quarto.convert_code_cells_to_app_py(json_file, py_file)


@main.command(help="""Get Shiny's HTML dependencies as JSON.""")
def get_shiny_deps() -> None:
    print(shiny.quarto.get_shiny_deps())


class ReloadArgs(TypedDict):
    reload: NotRequired[bool]
    reload_includes: NotRequired[list[str]]
    reload_excludes: NotRequired[list[str]]
    reload_dirs: NotRequired[list[str]]<|MERGE_RESOLUTION|>--- conflicted
+++ resolved
@@ -469,36 +469,8 @@
     shiny run ./APPDIR/app.py --reload
 """
 )
-<<<<<<< HEAD
-@click.argument("appdir", type=str, default=".")
-def create(appdir: str) -> None:
-    top_level_choices = [
-        ("Basic App", "basic-app"),
-        ("Express app", "express"),
-        ("Dashboard", "dashboard"),
-        ("Multi-page app with modules", "multi-page"),
-        ("Data entry wizard", "wizard"),
-        ("Custom JavaScript Component", "js-component"),
-        ("Cancel", "cancel"),
-    ]
-
-    template = questionary.select(
-        "Which template would you like to use?:",
-        choices=[Choice(name, value=value) for name, value in top_level_choices],
-    ).ask()
-
-    if template == "cancel":
-        sys.exit()
-=======
 def create() -> None:
     template = template_query()
->>>>>>> a8018650
-
-    if template == "js-component":
-        # Go into component template questions This will handle the rest of the process
-        # including the creation and copying of files etc
-        componentTemplateQuestions()
-        return
 
     appdir = questionary.path(
         "Enter destination directory:",
@@ -506,9 +478,6 @@
         only_directories=True,
     ).ask()
 
-<<<<<<< HEAD
-    app_dir = copyTemplateFiles(appdir, template)
-=======
     if appdir == ".":
         appdir = f"./{template}"
 
@@ -534,7 +503,6 @@
             shutil.copy(item, app_dir / item.name)
         else:
             shutil.copytree(item, app_dir / item.name)
->>>>>>> a8018650
 
     print(f"Created Shiny app at {app_dir}")
 
