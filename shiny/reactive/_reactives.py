"""Reactive components"""

from __future__ import annotations

__all__ = (
    "value",
    "Value",
    "calc",
    "Calc",
    "Calc_",
    "CalcAsync_",
    "effect",
    "Effect",
    "Effect_",
    "event",
)

import functools
import traceback
import warnings
from typing import (
    TYPE_CHECKING,
    Awaitable,
    Callable,
    Generic,
    Optional,
    TypeVar,
    cast,
    overload,
)

from .. import _utils
from .._docstring import add_example
from .._utils import is_async_callable, run_coro_sync
from .._validation import req
from ..types import MISSING, MISSING_TYPE, ActionButtonValue, SilentException
from ._core import Context, Dependents, ReactiveWarning, isolate

if TYPE_CHECKING:
    from ..session import Session

T = TypeVar("T")


# ==============================================================================
# Value
# ==============================================================================
@add_example()
class Value(Generic[T]):
    """
    Create a reactive value.

    Reactive values are the source of reactivity in Shiny. Changes to reactive values
<<<<<<< HEAD
    invalidate downstream reactive functions (:func:`~shiny.reactive.Calc`,
    :func:`~shiny.reactive.Effect`, and `render` functions). When these functions are
    invalidated, they get scheduled to re-execute.
=======
    invalidate downstream reactive functions (:func:`~shiny.reactive.calc`,
    :func:`~shiny.reactive.effect`, and `render` functions decorated with `@output`).
    When these functions are invalidated, they get scheduled to re-execute.
>>>>>>> 028721da

    Shiny input values are read-only reactive values. For example, `input.x` is a
    reactive value object, and to get the current value, you can call `input.x()` or
    `input.x.get()`. When you do that inside of a reactive function, the function takes
    a dependency on the reactive value.

    Parameters
    ----------
    value
        An optional initial value.
    read_only
        If ``True``, then the reactive value cannot be `set()`.

    Returns
    -------
    :
        An instance of a reactive value.

    Raises
    ------
    ~shiny.types.SilentException
        If :func:`~Value.get` is called before a value is provided/set.

    Note
    ----
    A reactive value may only be read from within a reactive function (e.g.,
    :func:`~shiny.reactive.calc`, :func:`~shiny.reactive.effect`,
    :func:`shiny.render.text`, etc.) and, when doing so, the function takes a reactive
    dependency on the value (i.e., when the value changes, the calling reactive function
    will re-execute).

    See Also
    --------
    ~shiny.Inputs ~shiny.reactive.calc ~shiny.reactive.effect
    """

    # These overloads are necessary so that the following hold:
    # - Value() is marked by the type checker as an error, because the type T is
    #   unknown. (It is not a run-time error.)
    # - Value[int]() works.
    # - Value[int](1) works.
    # - Value(1) works, with T is inferred to be int.
    @overload
    def __init__(
        self, value: MISSING_TYPE = MISSING, *, read_only: bool = False
    ) -> None:
        ...

    @overload
    def __init__(self, value: T, *, read_only: bool = False) -> None:
        ...

    # If `value` is MISSING, then `get()` will raise a SilentException, until a new
    # value is set. Calling `unset()` will set the value to MISSING.
    def __init__(
        self, value: T | MISSING_TYPE = MISSING, *, read_only: bool = False
    ) -> None:
        self._value: T | MISSING_TYPE = value
        self._read_only: bool = read_only
        self._value_dependents: Dependents = Dependents()
        self._is_set_dependents: Dependents = Dependents()

    def __call__(self) -> T:
        return self.get()

    def get(self) -> T:
        """
        Read the reactive value.

        Returns
        -------
        :
            A value.

        Raises
        ------
        ~shiny.types.SilentException
            If the value is not set.
        RuntimeError
            If called from outside a reactive function.
        """

        self._value_dependents.register()

        if isinstance(self._value, MISSING_TYPE):
            raise SilentException

        return self._value

    def set(self, value: T) -> bool:
        """
        Set the reactive value to a new value.

        Parameters
        ----------
        value
            A value.

        Returns
        -------
        :
            ``True`` if the value was set to a different value and ``False`` otherwise.

        Raises
        ------
        RuntimeError
            If called on a read-only reactive value.
        """
        if self._read_only:
            raise RuntimeError(
                "Can't set read-only Value. If you are trying to set an input value, use `update_xxx()` instead."
            )
        return self._set(value)

    # The ._set() method allows setting read-only Value objects. This is used when the
    # Value is part of a session.Inputs object, and the session wants to set it.
    def _set(self, value: T) -> bool:
        if self._value is value:
            return False

        if isinstance(self._value, MISSING_TYPE) != isinstance(value, MISSING_TYPE):
            self._is_set_dependents.invalidate()

        self._value = value
        self._value_dependents.invalidate()
        return True

    def unset(self) -> None:
        """
        Unset the reactive value.

        Returns
        -------
        :
            ``True`` if the value was set prior to this unsetting.
        """
        self.set(MISSING)  # type: ignore

    def is_set(self) -> bool:
        """
        Check if the reactive value is set.

        Returns
        -------
        :
            ``True`` if the value is set, ``False`` otherwise.
        """

        self._is_set_dependents.register()
        return not isinstance(self._value, MISSING_TYPE)

    def freeze(self) -> None:
        """
        Freeze the reactive value.

        Freezing is equivalent to unsetting the value, but it does not invalidate
        dependents.
        """
        self._value = MISSING


value = Value

# ==============================================================================
# Calc
# ==============================================================================

CalcFunction = Callable[[], T]
CalcFunctionAsync = Callable[[], Awaitable[T]]


class Calc_(Generic[T]):
    """
    Mark a function as a reactive calculation.

    Warning
    -------
    Most users shouldn't use this class directly to initialize a reactive calculation
    (instead, use the :func:`~shiny.reactive.calc` decorator).
    """

    def __init__(
        self,
        fn: CalcFunction[T],
        *,
        session: "MISSING_TYPE | Session | None" = MISSING,
    ) -> None:
        self.__name__ = fn.__name__
        self.__doc__ = fn.__doc__

        # The CalcAsync subclass will pass in an async function, but it tells the
        # static type checker that it's synchronous. wrap_async() is smart -- if is
        # passed an async function, it will not change it.
        self._fn: CalcFunctionAsync[T] = _utils.wrap_async(fn)
        self._is_async: bool = _utils.is_async_callable(fn)

        self._dependents: Dependents = Dependents()
        self._invalidated: bool = True
        self._running: bool = False
        self._most_recent_ctx_id: int = -1
        self._ctx: Optional[Context] = None
        self._exec_count: int = 0

        self._session: Optional[Session]
        # Use `isinstance(x, MISSING_TYPE)`` instead of `x is MISSING` because
        # the type checker doesn't know that MISSING is the only instance of
        # MISSING_TYPE; this saves us from casting later on.
        if isinstance(session, MISSING_TYPE):
            from ..session import get_current_session

            # If no session is provided, autodetect the current session (this
            # could be None if outside of a session).
            session = get_current_session()
        self._session = session

        # Use lists to hold (optional) value and error, instead of Optional[T],
        # because it makes typing more straightforward. For example if
        # .get_value() simply returned self._value, self._value had type
        # Optional[T], then the return type for get_value() would have to be
        # Optional[T].
        self._value: list[T] = []
        self._error: list[Exception] = []

    def __call__(self) -> T:
        # Run the Coroutine (synchronously), and then return the value.
        # If the Coroutine yields control, then an error will be raised.
        return _utils.run_coro_sync(self.get_value())

    # TODO: should this be private?
    async def get_value(self) -> T:
        self._dependents.register()

        if self._invalidated or self._running:
            await self.update_value()

        if self._error:
            raise self._error[0]

        return self._value[0]

    # TODO: should this be private?
    async def update_value(self) -> None:
        self._ctx = Context()
        self._most_recent_ctx_id = self._ctx.id

        self._ctx.on_invalidate(self._on_invalidate_cb)

        self._exec_count += 1
        self._invalidated = False

        was_running = self._running
        self._running = True

        from ..session import session_context

        with session_context(self._session):
            try:
                with self._ctx():
                    await self._run_func()
            finally:
                self._running = was_running

    def _on_invalidate_cb(self) -> None:
        self._invalidated = True
        self._value.clear()  # Allow old value to be GC'd
        self._dependents.invalidate()
        self._ctx = None  # Allow context to be GC'd

    async def _run_func(self) -> None:
        self._error.clear()
        try:
            self._value.append(await self._fn())
        except Exception as err:
            self._error.append(err)


class CalcAsync_(Calc_[T]):
    """
    Mark an async function as a reactive calculation.

    Warning
    -------
    Most users shouldn't use this class directly to initialize a reactive calculation
    (instead, use the :func:`~shiny.reactive.calc` decorator).
    """

    def __init__(
        self,
        fn: CalcFunctionAsync[T],
        *,
        session: "MISSING_TYPE | Session | None" = MISSING,
    ) -> None:
        if not _utils.is_async_callable(fn):
            raise TypeError(self.__class__.__name__ + " requires an async function")

        super().__init__(cast(CalcFunction[T], fn), session=session)

    async def __call__(self) -> T:  # pyright: ignore[reportIncompatibleMethodOverride]
        return await self.get_value()


@overload
def calc(fn: CalcFunctionAsync[T]) -> CalcAsync_[T]:
    ...


@overload
def calc(fn: CalcFunction[T]) -> Calc_[T]:
    ...


# Note that the specified return type of this Calc() overload (with a `session`) isn't
# exactly the same as the actual returned object -- the specified return type is a
# Callable that takes a CalcFunction[T], and actual return type is a Callable that takes
# CalcFunction[T] | CalcFunctionAsync[T]. Both are technically correct, since the
# CalcFunction's T encompasses both "regular" types V as well as Awatiable[V]. (We're
# using V to represent a generic type that is NOT itself Awaitable.) So if the T
# represents an Awaitable[V], then the type checker knows that the returned function
# will return a Calc[Awaitable[V]].
#
# However, if the Calc() function is specified to return a Callable that takes
# CalcFunction[T] | CalcFunctionAsync[T], then if a CalcFunctionAsync is passed in, the
# type check will not know that the returned Calc object is a Calc[Awaitable[V]]. It
# will think that it's a [Calc[V]]. Then the type checker will think that the returned
# Calc object is not async when it actually is.
#
# To work around this, we say that Calc() returns a Callable that takes a
# CalcFunction[T], instead of the union type. We're sort of tricking the type checker
# twice: once here, and once when we return a Calc object (which has a synchronous
# __call__ method) or CalcAsync object (which has an async __call__ method), and it
# works out.
@overload
def calc(
    *, session: "MISSING_TYPE | Session | None" = MISSING
) -> Callable[[CalcFunction[T]], Calc_[T]]:
    ...


@add_example()
def calc(
    fn: Optional[CalcFunction[T] | CalcFunctionAsync[T]] = None,
    *,
    session: "MISSING_TYPE | Session | None" = MISSING,
) -> Calc_[T] | Callable[[CalcFunction[T]], Calc_[T]]:
    """
    Mark a function as a reactive calculation.

    A reactive calculation is a function whose return value depends on other
    reactive value(s) (i.e., :class:`~shiny.Inputs`, :class:`~shiny.reactive.Value`s,
    and other reactive calculations). Whenever a reactive value changes, any reactive
    calculations that depend on it are "invalidated" and automatically re-execute if called while invalid. If a reactive calculation is marked as invalidated, any other reactive
    calculations that recently called it are also marked as invalidated. In this way,
    invalidations ripple through reactive calculations that depend on each other.

    Parameters
    ----------
    session
        A :class:`~shiny.Session` instance. If not provided, the session is inferred via
        :func:`~shiny.session.get_current_session`.

    Returns
    -------
    :
        A decorator that marks a function as a reactive calculation.

    Tip
    ---
    Reactive calculations should not produce any side effects; to reactively produce
    side effects, use :func:`~shiny.reactive.effect` instead.

    Reactive calculations are analagous to reactive expressions in Shiny for R.

    See Also
    --------
    ~shiny.Inputs
    ~shiny.reactive.Value
    ~shiny.reactive.effect
    ~shiny.reactive.invalidate_later
    ~shiny.reactive.event
    """

    def create_calc(fn: CalcFunction[T] | CalcFunctionAsync[T]) -> Calc_[T]:
        if _utils.is_async_callable(fn):
            return CalcAsync_(fn, session=session)
        else:
            fn = cast(CalcFunction[T], fn)
            return Calc_(fn, session=session)

    if fn is None:
        return create_calc
    else:
        return create_calc(fn)


# Alias for backward compatibility
Calc = calc

# ==============================================================================
# Effect
# ==============================================================================

EffectFunction = Callable[[], None]
EffectFunctionAsync = Callable[[], Awaitable[None]]


class Effect_:
    """
    Mark a function as a reactive side effect.

    Warning
    -------
    Most users shouldn't use this class directly to initialize a reactive side effect
    (instead, use the :func:`Effect` decorator).
    """

    def __init__(
        self,
        fn: EffectFunction | EffectFunctionAsync,
        *,
        suspended: bool = False,
        priority: int = 0,
        session: "MISSING_TYPE | Session | None" = MISSING,
    ) -> None:
        self.__name__ = fn.__name__
        self.__doc__ = fn.__doc__

        # The EffectAsync subclass will pass in an async function, but it tells the
        # static type checker that it's synchronous. wrap_async() is smart -- if is
        # passed an async function, it will not change it.
        self._fn: EffectFunctionAsync = _utils.wrap_async(fn)
        # This indicates whether the user's effect function (before wrapping) is async.
        self._is_async: bool = _utils.is_async_callable(fn)

        self._priority: int = priority
        self._suspended = suspended
        self._on_resume: Callable[[], None] = lambda: None

        self._invalidate_callbacks: list[Callable[[], None]] = []
        self._destroyed: bool = False
        self._ctx: Optional[Context] = None
        self._exec_count: int = 0

        self._session: Optional[Session]
        # Use `isinstance(x, MISSING_TYPE)`` instead of `x is MISSING` because
        # the type checker doesn't know that MISSING is the only instance of
        # MISSING_TYPE; this saves us from casting later on.
        if isinstance(session, MISSING_TYPE):
            from ..session import get_current_session

            # If no session is provided, autodetect the current session (this
            # could be None if outside of a session).
            session = get_current_session()
        self._session = session

        if self._session is not None:
            self._session.on_ended(self._on_session_ended_cb)

        # Defer the first running of this until flushReact is called
        self._create_context().invalidate()

    def _create_context(self) -> Context:
        ctx = Context()

        # Store the context explicitly in Effect object
        # TODO: More explanation here
        self._ctx = ctx

        def on_invalidate_cb() -> None:
            # Context is invalidated, so we don't need to store a reference to it
            # anymore.
            self._ctx = None

            for cb in self._invalidate_callbacks:
                cb()

            if self._destroyed:
                return

            def _continue() -> None:
                ctx.add_pending_flush(self._priority)
                if self._session:
                    self._session._send_message_sync({"busy": "busy"})

            if self._suspended:
                self._on_resume = _continue
            else:
                _continue()

        async def on_flush_cb() -> None:
            if not self._destroyed:
                await self._run()
            if self._session:
                self._session._send_message_sync({"busy": "idle"})

        ctx.on_invalidate(on_invalidate_cb)
        ctx.on_flush(on_flush_cb)

        return ctx

    async def _run(self) -> None:
        ctx = self._create_context()
        self._exec_count += 1

        from ..session import session_context

        with session_context(self._session):
            try:
                with ctx():
                    await self._fn()
            except SilentException:
                # It's OK for SilentException to cause an Effect to stop running
                pass
            except Exception as e:
                traceback.print_exc()

                warnings.warn(
                    "Error in Effect: " + str(e), ReactiveWarning, stacklevel=2
                )
                if self._session:
                    await self._session._unhandled_error(e)

    def on_invalidate(self, callback: Callable[[], None]) -> None:
        """
        Register a callback that will be called when this reactive effect is
        invalidated.

        Parameters
        ----------
        callback
            A callback that will be called when this reactive effect is invalidated.
        """
        self._invalidate_callbacks.append(callback)

    def destroy(self) -> None:
        """
        Destroy this reactive effect.

        Stops the observer from executing ever again, even if it is currently scheduled
        for re-execution.
        """
        self._destroyed = True

        if self._ctx is not None:
            self._ctx.invalidate()

    def suspend(self) -> None:
        """
        Suspend the effect.

        Pauses scheduling of flushes (re-executions) in response to invalidations. If
        the effect was invalidated prior to this call but it has not re-executed yet
        (because it waits until on_flush is called) then that re-execution will still
        occur, because the flush is already scheduled.
        """
        self._suspended = True

    def resume(self) -> None:
        """
        Resume the effect.

        Causes this effect to start re-executing in response to invalidations. If the
        effect was invalidated while suspended, then it will schedule itself for
        re-execution (pending flush).
        """
        if self._suspended:
            self._suspended = False
            self._on_resume()
            self._on_resume = lambda: None

    def set_priority(self, priority: int = 0) -> None:
        """
        Control the execution priority for this effect.

        Parameters
        ----------
        priority
            The new priority. A higher value means higher priority: an effect with a
            higher priority value will execute before all effects with lower priority
            values. Positive, negative, and zero values are allowed.

        Note
        ----
        If the observer is currently invalidated, then the change in priority will not
        take effect until the next invalidation--unless the observer is also currently
        suspended, in which case the priority change will be effective upon resume.
        """
        self._priority = priority

    def _on_session_ended_cb(self) -> None:
        self.destroy()


@overload
def effect(fn: EffectFunction | EffectFunctionAsync) -> Effect_:
    ...


@overload
def effect(
    *,
    suspended: bool = False,
    priority: int = 0,
    session: "MISSING_TYPE | Session | None" = MISSING,
) -> Callable[[EffectFunction | EffectFunctionAsync], Effect_]:
    ...


@add_example()
def effect(
    fn: Optional[EffectFunction | EffectFunctionAsync] = None,
    *,
    suspended: bool = False,
    priority: int = 0,
    session: "MISSING_TYPE | Session | None" = MISSING,
) -> Effect_ | Callable[[EffectFunction | EffectFunctionAsync], Effect_]:
    """
    Mark a function as a reactive side effect.

    A reactive effect is like a reactive calculation (:func:`~shiny.reactive.calc`) in
    that it can read reactive values and call reactive calculations, and will
    automatically re-execute when those dependencies change. But unlike reactive
    calculations, it doesn't return a result and can't be used as an input to other
    reactive expressions. Thus, reactive effects are only useful for their side effects (for
    example, performing I/O).

    Another contrast between reactive calculations and effects is their execution
    strategy. Reactive calculations use lazy evaluation; that is, when their
    dependencies change, they don't re-execute right away but rather wait until they are
    called by someone else. Indeed, if they are not called, then they will never
    re-execute. In contrast, effects use eager evaluation; as soon as their dependencies
    change, they schedule themselves to re-execute.

    Parameters
    ----------
    suspended
        If ``TRUE``, start the effect in a suspended state (i.e., it will not execute
        until resumed and invalidated).
    priority
        The new priority. A higher value means higher priority: an effect with a higher
        priority value will execute before all effects with lower priority values.
        Positive, negative, and zero values are allowed.
    session
        A :class:`~shiny.Session` instance. If not provided, the session is inferred via
        :func:`~shiny.session.get_current_session`.

    Returns
    -------
    :
        A decorator that marks a function as a reactive effect (:class:`Effect_`).

    Tip
    ---
    Reactive effects are analagous to observers in Shiny for R.

    See Also
    --------
    ~shiny.Inputs
    ~shiny.reactive.Value
    ~shiny.reactive.effect
    ~shiny.reactive.invalidate_later
    ~shiny.reactive.event
    """

    def create_effect(fn: EffectFunction | EffectFunctionAsync) -> Effect_:
        fn = cast(EffectFunction, fn)
        return Effect_(fn, suspended=suspended, priority=priority, session=session)

    if fn is None:
        return create_effect
    else:
        return create_effect(fn)


Effect = effect


# ==============================================================================
# event decorator
# ==============================================================================
@add_example()
def event(
    *args: Callable[[], object] | Callable[[], Awaitable[object]],
    ignore_none: bool = True,
    ignore_init: bool = False,
) -> Callable[[Callable[[], T]], Callable[[], T]]:
    """
    Mark a function to react only when an "event" occurs.

    Shiny's reactive programming framework is primarily designed for calculated values
    (:func:`~shiny.reactive.calc`) and side-effect-causing actions
    (:func:`~shiny.reactive.effect`) that respond to **any** of their inputs changing.
    That's often what is desired in Shiny apps, but not always: sometimes you want to
    wait for a specific action to be taken from the user, like clicking an
    :func:`~shiny.ui.input_action_button`, before calculating or taking an action. You
    do not want the calculation or action to be prematurely triggered if other reactive
    values that it calls are invalidated. The reactive value (or function) which triggers
    other calculations or actions in this way is called an event.

    These situations demand a more imperative, "event handling" style of programming,
    which ``@reactive.event()`` provides. It does this by using the
    :func:`~shiny.reactive.isolate` primitive under-the-hood to essentially "limit" the
    set of reactive dependencies to those in ``args``. In other words, the event can call
    as many reactive values as it likes in its code body without taking a reactive
    dependency on them; it will be invalidated only when a dependency listed in args is
    invalidated.

    Parameters
    ----------
    *args
        One or more callables that represent the event; most likely this will be a
        reactive input value linked to a :func:`~shiny.ui.input_action_button` or
        similar (e.g., ``input.click``), but it can also be a (reactive or non-reactive)
        function that returns a value.
    ignore_none
        Whether to ignore the event if the value is ``None`` or ``0``.
    ignore_init
        If ``False``, the event triggers on the first run.

    Returns
    -------
    :
        A decorator that marks a function as an event handler.

    Tip
    ----
    This decorator must be applied before the relevant reactivity decorator (i.e.,
    ``@reactive.event`` must be applied before ``@reactive.effect``, ``@reactive.calc``,
    ``@render.ui``, etc).
    """

    if any([not callable(arg) for arg in args]):
        raise TypeError(
            "All objects passed to event decorator must be callable.\n"
            + "If you are calling `@reactive.event(f())`, try calling `@reactive.event(f)` instead."
        )

    if len(args) == 0:
        raise TypeError(
            "`@reactive.event()` requires at least one argument, as in `@reactive.event(input.x)`.\n"
        )

    def decorator(user_fn: Callable[[], T]) -> Callable[[], T]:
        if not callable(user_fn):
            raise TypeError(
                "`@reactive.event()` must be applied to a function or Callable object.\n"
                + "It should usually be applied before `@Calc`,` @Effect`, or `@render.xx` function.\n"
                + "In other words, `@reactive.event()` goes below the other decorators."
            )

        if isinstance(user_fn, Calc_):
            raise TypeError(
                "`@reactive.event()` must be applied before `@reactive.calc`.\n"
                + "In other words, `@reactive.calc` must be above `@reactive.event()`."
            )

        # This is here instead of at the top of the .py file in order to avoid a
        # circular dependency.
        from ..render.transformer import OutputRenderer

        if isinstance(user_fn, OutputRenderer):
            # At some point in the future, we may allow this condition, if we find an
            # use case. For now we'll disallow it, for simplicity.
            raise TypeError(
                "`@reactive.event()` must be applied before `@render.xx` .\n"
                + "In other words, `@render.xx` must be above `@reactive.event()`."
            )

        initialized = False

        async def trigger() -> None:
            vals: list[object] = []
            for arg in args:
                if is_async_callable(arg):
                    v = await arg()
                else:
                    v = arg()
                vals.append(v)

            nonlocal initialized
            if ignore_init and not initialized:
                initialized = True
                req(False)
            if ignore_none and all(map(_is_none_event, vals)):
                req(False)

        if is_async_callable(user_fn):

            @functools.wraps(user_fn)
            # Impossible to specify a return type here; we know T is
            # Awaitable[something] but I don't think there's a way to refer to the
            # `something`
            async def new_user_async_fn():
                await trigger()
                with isolate():
                    return await user_fn()

            return new_user_async_fn  # type: ignore

        elif any([is_async_callable(arg) for arg in args]):
            raise TypeError(
                "When decorating a synchronous function with @reactive.event(), all"
                + "arguments to @reactive.event() must be synchronous functions."
            )

        else:

            @functools.wraps(user_fn)
            def new_user_fn() -> T:
                run_coro_sync(trigger())
                with isolate():
                    return user_fn()

            return new_user_fn

    return decorator


def _is_none_event(val: object) -> bool:
    return val is None or (isinstance(val, ActionButtonValue) and val == 0)


# The code below is a test that the type checker is correctly inferring types. It should
# have some type errors as indicated. There doesn't seem to be a good way to run pyright
# and expect errors. Until that's supported, the best thing to do is uncomment the code
# below and check that the errors are highlighted in red as expected. See:
# https://github.com/microsoft/pyright/discussions/2163

# # fmt: off
# def test_calc():
#     @Calc(session=MISSING)
#     async def fas() -> int:
#         return 1

#     @Calc(session=MISSING)
#     def fs() -> int:
#         return 1

#     @Calc
#     async def fa() -> int:
#         return 1

#     @Calc
#     def f() -> int:
#         return 1

#     def test():
#         await fas()  # Should error
#         await fs()   # Should error
#         await fa()   # Should error
#         await f()    # Should error

#         fas()        # Should error
#         fs()
#         fa()         # Should error
#         f()

#     async def test_async():
#         await fas()
#         await fs()   # Should error
#         await fa()
#         await f()    # Should error

#         fas()        # Should error
#         fs()
#         fa()         # Should error
#         f()

# # fmt: off
# def test_event():
#     @event()
#     async def fas() -> int:
#         return 1

#     @event()
#     def fs() -> int:
#         return 1

#     @event()
#     async def fa() -> int:
#         return 1

#     @event()
#     def f() -> int:
#         return 1

#     def test():
#         await fas()  # Should error
#         await fs()   # Should error
#         await fa()   # Should error
#         await f()    # Should error

#         fas()        # Should error
#         fs()
#         fa()         # Should error
#         f()

#     async def test_async():
#         await fas()
#         await fs()   # Should error
#         await fa()
#         await f()    # Should error

#         fas()        # Should error
#         fs()
#         fa()         # Should error
#         f()<|MERGE_RESOLUTION|>--- conflicted
+++ resolved
@@ -51,15 +51,9 @@
     Create a reactive value.
 
     Reactive values are the source of reactivity in Shiny. Changes to reactive values
-<<<<<<< HEAD
-    invalidate downstream reactive functions (:func:`~shiny.reactive.Calc`,
-    :func:`~shiny.reactive.Effect`, and `render` functions). When these functions are
-    invalidated, they get scheduled to re-execute.
-=======
     invalidate downstream reactive functions (:func:`~shiny.reactive.calc`,
     :func:`~shiny.reactive.effect`, and `render` functions decorated with `@output`).
     When these functions are invalidated, they get scheduled to re-execute.
->>>>>>> 028721da
 
     Shiny input values are read-only reactive values. For example, `input.x` is a
     reactive value object, and to get the current value, you can call `input.x()` or
