--- conflicted
+++ resolved
@@ -37,16 +37,11 @@
                     "Group C": {"c1": "c1", "c2": "c2"},
                 },
             ),
-<<<<<<< HEAD
             ui.input_action_button(
-                "button", "input_action_button()", icon=icon_svg("check")
-=======
-            st.input_action_button(
                 "button",
                 "input_action_button()",
                 icon=icon_svg("check"),
                 class_="btn-primary",
->>>>>>> d1cb62bc
             ),
             ui.input_file("file", "File upload"),
         ),
@@ -66,16 +61,11 @@
                         "link", "Show notification/progress", icon=icon_svg("info")
                     ),
                     tags.br(),
-<<<<<<< HEAD
                     ui.input_action_button(
-                        "btn", "Show modal", icon=icon_svg("info-circle")
-=======
-                    st.input_action_button(
                         "btn",
                         "Show modal",
                         icon=icon_svg("info-circle"),
                         class_="btn-primary",
->>>>>>> d1cb62bc
                     ),
                     ui.panel_fixed(
                         ui.panel_well(
@@ -144,17 +134,13 @@
     def _():
         btn = input.btn()
         if btn and btn > 0:
-<<<<<<< HEAD
-            ui.modal_show(ui.modal("Hello there!", easy_close=True))
-=======
-            st.modal_show(
-                st.modal(
+            ui.modal_show(
+                ui.modal(
                     "Hello there!",
                     easy_close=True,
-                    footer=st.modal_button("Dismiss", class_="btn-primary"),
+                    footer=ui.modal_button("Dismiss", class_="btn-primary"),
                 )
             )
->>>>>>> d1cb62bc
 
     @reactive.effect()
     def _():
