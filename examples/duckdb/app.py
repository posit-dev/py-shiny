--- conflicted
+++ resolved
@@ -62,11 +62,7 @@
             ),
         ),
     ),
-<<<<<<< HEAD
-    theme=theme.flatly(),
-=======
     theme=shinyswatch.theme.flatly,
->>>>>>> 636988df
 )
 
 
