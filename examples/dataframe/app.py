--- conflicted
+++ resolved
@@ -59,13 +59,8 @@
     )
 
 
-<<<<<<< HEAD
 def server(input: Inputs):
-    df: reactive.Value[pd.DataFrame] = reactive.Value()
-=======
-def server(input: Inputs, output: Outputs, session: Session):
     df: reactive.value[pd.DataFrame] = reactive.value()
->>>>>>> bd685bbe
 
     @reactive.effect
     def update_df():
