import pandas as pd
import seaborn as sns
from shinyswatch.theme import darkly

from shiny import App, Inputs, Outputs, Session, reactive, render, req, ui


def app_ui(req):
    dark = True if "dark" in req.query_params else None

    return ui.page_fluid(
        ui.head_content(
            ui.tags.meta(name="viewport", content="width=device-width, initial-scale=1")
        ),
        darkly() if dark else None,
        light_dark_switcher(dark),
        ui.input_select("dataset", "Dataset", sns.get_dataset_names()),
        ui.input_select(
            "selection_mode",
            "Selection mode",
            {
                "none": "(None)",
                "row": "Single row",
                "rows": "Multiple rows",
            },
            selected="multiple",
        ),
        ui.input_switch("editable", "Edit", False),
        ui.input_switch("filters", "Filters", True),
        ui.input_switch("gridstyle", "Grid", True),
        ui.input_switch("fullwidth", "Take full width", True),
        ui.output_data_frame("grid"),
        ui.panel_fixed(
            ui.output_text_verbatim("detail"),
            right="10px",
            bottom="10px",
        ),
        class_="p-3",
    )


def light_dark_switcher(dark):
    return (
        ui.div(
            ui.a(
                {"class": "btn-primary" if not dark else "btn-outline-primary"},
                "Light",
                href="?" if dark else None,
                class_="btn",
            ),
            ui.a(
                {"class": "btn-primary" if dark else "btn-outline-primary"},
                "Dark",
                href="?dark=1" if not dark else None,
                class_="btn",
            ),
            class_="float-end btn-group",
        ),
    )


def server(input: Inputs, output: Outputs, session: Session):
    df: reactive.value[pd.DataFrame] = reactive.value()

    @reactive.effect
    def update_df():
        return df.set(sns.load_dataset(req(input.dataset())))

    @render.data_frame
    def grid():
        height = 350
        width = "100%" if input.fullwidth() else "fit-content"
        if input.gridstyle():
            return render.DataGrid(
                df(),
                width=width,
                height=height,
                filters=input.filters(),
                editable=input.editable(),
                selection_mode=input.selection_mode(),
            )
        else:
            return render.DataTable(
                df(),
                width=width,
                height=height,
                filters=input.filters(),
                editable=input.editable(),
                selection_mode=input.selection_mode(),
            )

    @reactive.effect
    @reactive.event(input.grid_cell_edit)
    def handle_edit():
        edit = input.grid_cell_edit()
        df_copy = df().copy()
        df_copy.iat[edit["row"], edit["col"]] = edit["new_value"]
        df.set(df_copy)

    @render.text
    def detail():
<<<<<<< HEAD
        cell_selection = grid.input_cell_selection()
        if cell_selection is None:
            return ""

        if len(cell_selection["rows"]) > 0:
=======
        selected_rows = (grid.cell_selection() or {}).get("rows", ())
        if len(selected_rows) > 0:
>>>>>>> 9a3e5b23
            # "split", "records", "index", "columns", "values", "table"
            return df().iloc[list(cell_selection["rows"])]


app = App(app_ui, server)<|MERGE_RESOLUTION|>--- conflicted
+++ resolved
@@ -99,18 +99,11 @@
 
     @render.text
     def detail():
-<<<<<<< HEAD
-        cell_selection = grid.input_cell_selection()
-        if cell_selection is None:
-            return ""
-
-        if len(cell_selection["rows"]) > 0:
-=======
-        selected_rows = (grid.cell_selection() or {}).get("rows", ())
-        if len(selected_rows) > 0:
->>>>>>> 9a3e5b23
-            # "split", "records", "index", "columns", "values", "table"
-            return df().iloc[list(cell_selection["rows"])]
+        return grid.data_view(selected=True)
+        # selected_rows = grid.cell_selection()["rows"]
+        # if len(selected_rows) > 0:
+        #     # "split", "records", "index", "columns", "values", "table"
+        #     return df().iloc[list(selected_rows)]
 
 
 app = App(app_ui, server)