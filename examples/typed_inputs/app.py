# pyright: reportUnusedFunction=false

import typing

from shiny import App, Inputs, reactive, render, ui

app_ui = ui.page_fluid(
    ui.input_numeric("n", "N", 20),
    ui.input_numeric("n2", "N2", 50),
    ui.input_checkbox("checkbox", "Checkbox", True),
    ui.output_text_verbatim("txt", placeholder=True),
    ui.output_text_verbatim("txt2", placeholder=True),
    ui.output_text_verbatim("txt3", placeholder=True),
)


# By default the type of any input value, like input.n(), is Any, so no type checking
# will be used.
#
# But it is possible to specify the type of the input value, by creating a subclass of
# Inputs. We'll do that for input.n2() and input.checkbox():
class ShinyInputs(Inputs):
    n2: reactive.Value[int]
    check: reactive.Value[bool]


def server(input: Inputs):
    # Cast `input` to our ShinyInputs class. This just tells the static type checker
    # that we want it treated as a ShinyInputs object for type checking; it has no
    # run-time effect.
    input = typing.cast(ShinyInputs, input)

    # The type checker knows that r() returns an int, which you can see if you hover
    # over it.
    @reactive.Calc
    def r():
        if input.n() is None:
            return 0
        return input.n() * 2

    # Because we did NOT add a type for input.n (we did input.n2), the type checker
    # thinks the return type of input.n() is Any, so we don't get type checking here.
    # The function is returning the wrong value here: it returns an int instead of a
    # string, but this error is not flagged.
<<<<<<< HEAD

=======
>>>>>>> 6ed505b1
    @render.text
    async def txt():
        return input.n() * 2

    # In contrast, input.n2() is declared to return an int, so the type check does flag
    # this error -- the `render.text()` is underlined in red.
<<<<<<< HEAD

=======
>>>>>>> 6ed505b1
    @render.text
    async def txt2():
        return input.n2() * 2

    # This is a corrected version of the function above. It returns a string, and is not
    # marked in red.
<<<<<<< HEAD

=======
>>>>>>> 6ed505b1
    @render.text
    async def txt3():
        return str(input.n2() * 2)


app = App(app_ui, server)<|MERGE_RESOLUTION|>--- conflicted
+++ resolved
@@ -42,30 +42,18 @@
     # thinks the return type of input.n() is Any, so we don't get type checking here.
     # The function is returning the wrong value here: it returns an int instead of a
     # string, but this error is not flagged.
-<<<<<<< HEAD
-
-=======
->>>>>>> 6ed505b1
     @render.text
     async def txt():
         return input.n() * 2
 
     # In contrast, input.n2() is declared to return an int, so the type check does flag
     # this error -- the `render.text()` is underlined in red.
-<<<<<<< HEAD
-
-=======
->>>>>>> 6ed505b1
     @render.text
     async def txt2():
         return input.n2() * 2
 
     # This is a corrected version of the function above. It returns a string, and is not
     # marked in red.
-<<<<<<< HEAD
-
-=======
->>>>>>> 6ed505b1
     @render.text
     async def txt3():
         return str(input.n2() * 2)
