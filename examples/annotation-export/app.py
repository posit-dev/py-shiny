from pathlib import Path

import matplotlib.dates as mdates
import matplotlib.pyplot as plt
import pandas as pd
import seaborn as sns

from shiny import App, Inputs, reactive, render, ui
from shiny.plotutils import brushed_points

path = Path(__file__).parent / "boulder_temp.csv"
weather_df = pd.read_csv(path)
weather_df["date"] = pd.to_datetime(weather_df["date"])
weather_df["annotation"] = ""

app_ui = ui.page_fluid(
    ui.panel_title("Plot annotation example"),
    ui.p(
        """
        Select points to annotate them.
        The plot is rendered with seaborn and all interaction is handled by Shiny.
        """,
        {"style": "font-size: larger"},
    ),
    ui.row(
        ui.column(
            6,
            ui.output_plot("time_series", brush=ui.brush_opts(direction="x")),
            ui.output_ui("annotator"),
        ),
        ui.column(
            4,
            ui.h3("Annotated points"),
            ui.output_data_frame("annotations"),
        ),
        ui.column(2, ui.download_button("download", "Download CSV")),
    ),
)


<<<<<<< HEAD
def server(input: Inputs):
    annotated_data = reactive.Value(weather_df)
=======
def server(input: Inputs, output: Outputs, session: Session):
    annotated_data = reactive.value(weather_df)
>>>>>>> bd685bbe

    @reactive.calc
    def selected_data():
        out = brushed_points(annotated_data(), input.time_series_brush(), xvar="date")
        return out

    @reactive.effect
    @reactive.event(input.annotate_button)
    def _():
        selected = selected_data()
        selected["annotation_new"] = input.annotation()
        selected = selected.loc[:, ["date", "annotation_new"]]

        df = annotated_data().copy()

        df = df.merge(selected, on="date", how="left")
        df["annotation_new"] = df["annotation_new"].fillna("")
        updated_rows = df["annotation_new"] != ""
        df.loc[updated_rows, "annotation"] = df.loc[updated_rows, "annotation_new"]
        df = df.loc[:, ["date", "temp_c", "annotation"]]
        annotated_data.set(df)

    @render.plot
    def time_series():
        fig, ax = plt.subplots()
        ax.xaxis.set_major_locator(mdates.MonthLocator())
        ax.xaxis.set_major_formatter(mdates.DateFormatter("%Y-%m"))
        ax.set_title("Temperature readings, Boulder Colorado")
        out = sns.scatterplot(
            data=annotated_data(), x="date", y="temp_c", hue="annotation", ax=ax
        )

        out.tick_params(axis="x", rotation=30)
        return out.get_figure()

    @render.ui
    def annotator():
        if input.time_series_brush() is not None:
            selected = selected_data()

            min = str(selected["date"].min())
            max = str(selected["date"].max())

            min = min.replace(" 00:00:00+00:00", "")
            max = max.replace(" 00:00:00+00:00", "")

            out = ui.TagList(
                ui.row(
                    {"style": "padding-top: 20px;"},
                    ui.column(
                        4,
                        ui.p(f"{min} to", ui.br(), f"{max}"),
                    ),
                    ui.column(
                        4,
                        ui.input_text("annotation", "", placeholder="Enter annotation"),
                    ),
                    ui.column(4, ui.input_action_button("annotate_button", "Submit")),
                )
            )
            return out

    @render.data_frame
    def annotations():
        df = annotated_data().copy()
        df["date"] = df["date"].dt.strftime("%Y-%m-%d")
        df = df.loc[df["annotation"] != ""]
        return df

    @render.download(filename="data.csv")
    def download():
        yield annotated_data().to_csv()


app = App(app_ui, server)<|MERGE_RESOLUTION|>--- conflicted
+++ resolved
@@ -38,13 +38,8 @@
 )
 
 
-<<<<<<< HEAD
 def server(input: Inputs):
-    annotated_data = reactive.Value(weather_df)
-=======
-def server(input: Inputs, output: Outputs, session: Session):
     annotated_data = reactive.value(weather_df)
->>>>>>> bd685bbe
 
     @reactive.calc
     def selected_data():
