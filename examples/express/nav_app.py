--- conflicted
+++ resolved
@@ -4,15 +4,9 @@
 from shiny import render, ui
 from shiny.express import input, layout
 
-<<<<<<< HEAD
-with layout.column(width=6):
-    with layout.navset_tab():
-        with layout.nav_panel(title="One"):
-=======
 with layout.layout_column_wrap(width=1 / 2):
     with layout.navset():
-        with layout.nav(title="One"):
->>>>>>> 0c035673
+        with layout.nav_panel(title="One"):
             ui.input_slider("n", "N", 1, 100, 50)
 
         with layout.nav_panel(title="Two"):
@@ -23,15 +17,8 @@
                 x = 100 + 15 * np.random.randn(437)
                 plt.hist(x, input.n(), density=True)
 
-<<<<<<< HEAD
-
-with layout.column(width=6):
-    with layout.navset_card_tab():
+    with layout.navset_card():
         with layout.nav_panel(title="One"):
-=======
-    with layout.navset_card():
-        with layout.nav(title="One"):
->>>>>>> 0c035673
             ui.input_slider("n2", "N", 1, 100, 50)
 
         with layout.nav_panel(title="Two"):
