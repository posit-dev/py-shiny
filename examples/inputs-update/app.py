from datetime import date

from shiny import App, Inputs, reactive, ui

app_ui = ui.page_fluid(
    ui.panel_title("Changing the values of inputs from the server"),
    ui.row(
        ui.column(
            4,
            ui.panel_well(
                ui.tags.h4("These inputs control the other inputs on the page"),
                ui.input_text(
                    "control_label", "This controls some of the labels:", "LABEL TEXT"
                ),
                ui.input_slider(
                    "control_num", "This controls values:", min=1, max=20, value=15
                ),
            ),
        ),
        ui.column(
            4,
            ui.panel_well(
                ui.tags.h4("These inputs are controlled by the other inputs"),
                ui.input_text("inText", "Text input:", value="start text"),
                ui.input_numeric(
                    "inNumber", "Number input:", min=1, max=20, value=5, step=0.5
                ),
                ui.input_numeric(
                    "inNumber2", "Number input 2:", min=1, max=20, value=5, step=0.5
                ),
                ui.input_slider("inSlider", "Slider input:", min=1, max=20, value=15),
                ui.input_slider(
                    "inSlider2", "Slider input 2:", min=1, max=20, value=(5, 15)
                ),
                ui.input_slider(
                    "inSlider3", "Slider input 3:", min=1, max=20, value=(5, 15)
                ),
                ui.input_date("inDate", "Date input:"),
                ui.input_date_range("inDateRange", "Date range input:"),
            ),
        ),
        ui.column(
            4,
            ui.panel_well(
                ui.input_checkbox("inCheckbox", "Checkbox input", value=False),
                ui.input_checkbox_group(
                    "inCheckboxGroup",
                    "Checkbox group input:",
                    {
                        "option1": "label 1",
                        "option2": "label 2",
                    },
                ),
                ui.input_radio_buttons(
                    "inRadio",
                    "Radio buttons:",
                    {
                        "option1": "label 1",
                        "option2": "label 2",
                    },
                ),
                ui.input_select(
                    "inSelect",
                    "Select input:",
                    {
                        "option1": "label 1",
                        "option2": "label 2",
                    },
                ),
                ui.input_select(
                    "inSelect2",
                    "Select input 2:",
                    {
                        "option1": "label 1",
                        "option2": "label 2",
                    },
                    multiple=True,
                ),
            ),
            ui.navset_tab(
                ui.nav_panel("panel1", ui.h2("This is the first panel.")),
                ui.nav_panel("panel2", ui.h2("This is the second panel.")),
                id="inTabset",
            ),
        ),
    ),
)


<<<<<<< HEAD
def server(input: Inputs):
    @reactive.Effect
=======
def server(input: Inputs, output: Outputs, session: Session):
    @reactive.effect
>>>>>>> bd685bbe
    def _():
        # We'll use these multiple times, so use short var names for
        # convenience.
        c_label = input.control_label()
        c_num = input.control_num()

        # Text =====================================================
        # Change both the label and the text
        ui.update_text(
            "inText",
            label="New " + c_label,
            value="New text " + str(c_num),
        )

        # Number ===================================================
        # Change the value
        ui.update_numeric("inNumber", value=c_num)

        # Change the label, value, min, and max
        ui.update_numeric(
            "inNumber2",
            label="Number " + c_label,
            value=c_num,
            min=c_num - 10,
            max=c_num + 10,
            step=5,
        )

        # Slider input =============================================
        # Only label and value can be set for slider
        ui.update_slider("inSlider", label="Slider " + c_label, value=c_num)

        # Slider range input =======================================
        # For sliders that pick out a range, pass in a vector of 2
        # values.
        ui.update_slider("inSlider2", value=(c_num - 1, c_num + 1))

        # Only change the upper handle
        ui.update_slider("inSlider3", value=(input.inSlider3()[0], c_num + 2))

        # Date input ===============================================
        # Only label and value can be set for date input
        ui.update_date("inDate", label="Date " + c_label, value=date(2013, 4, c_num))

        # Date range input =========================================
        # Only label and value can be set for date range input
        ui.update_date_range(
            "inDateRange",
            label="Date range " + c_label,
            start=date(2013, 1, c_num),
            end=date(2013, 12, c_num),
            min=date(2001, 1, c_num),
            max=date(2030, 1, c_num),
        )

        # # Checkbox ===============================================
        ui.update_checkbox("inCheckbox", value=c_num % 2)

        # Checkbox group ===========================================
        # Create a list of new options, where the name of the items
        # is something like 'option label x A', and the values are
        # 'option-x-A'.
        opt_labels = [f"option label {c_num} {type}" for type in ["A", "B"]]
        opt_vals = [f"option-{c_num}-{type}" for type in ["A", "B"]]
        opts_dict = dict(zip(opt_vals, opt_labels))

        # Set the label, choices, and selected item
        ui.update_checkbox_group(
            "inCheckboxGroup",
            label="Checkbox group " + c_label,
            choices=opts_dict,
            selected=f"option-{c_num}-A",
        )

        # Radio group ==============================================
        ui.update_radio_buttons(
            "inRadio",
            label="Radio " + c_label,
            choices=opts_dict,
            selected=f"option-{c_num}-A",
        )
        # Select input =============================================
        # Create a list of new options, where the name of the items
        # is something like 'option label x A', and the values are
        # 'option-x-A'.
        ui.update_select(
            "inSelect",
            label="Select " + c_label,
            choices=opts_dict,
            selected=f"option-{c_num}-A",
        )

        # Can also set the label and select an item (or more than
        # one if it's a multi-select)
        ui.update_select(
            "inSelect2",
            label="Select label " + c_label,
            choices=opts_dict,
            selected=f"option-{c_num}-B",
        )

        # Tabset input =============================================
        # Change the selected tab.
        # The tabsetPanel must have been created with an 'id' argument
        ui.update_navs("inTabset", selected="panel2" if c_num % 2 else "panel1")


app = App(app_ui, server, debug=True)<|MERGE_RESOLUTION|>--- conflicted
+++ resolved
@@ -87,13 +87,8 @@
 )
 
 
-<<<<<<< HEAD
 def server(input: Inputs):
-    @reactive.Effect
-=======
-def server(input: Inputs, output: Outputs, session: Session):
     @reactive.effect
->>>>>>> bd685bbe
     def _():
         # We'll use these multiple times, so use short var names for
         # convenience.
