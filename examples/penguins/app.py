# TODO-future: Add filter of X varaible to reduce the data? (Here we would show "Gentoo" has count 0, rather than remove if no data exists)
# TODO-future: Add brushing to zoom into the plot. The counts should represent the data in the zoomed area. (Single click would zoom out)

from pathlib import Path
from typing import List

import pandas as pd
import seaborn as sns
from colors import bg_palette, palette

from shiny import App, Inputs, reactive, render, req, ui

sns.set_theme()

www_dir = Path(__file__).parent.resolve() / "www"

df = pd.read_csv(Path(__file__).parent / "penguins.csv", na_values="NA")
numeric_cols: List[str] = df.select_dtypes(include=["float64"]).columns.tolist()
species: List[str] = df["Species"].unique().tolist()
species.sort()

app_ui = ui.page_sidebar(
    ui.sidebar(
        # Artwork by @allison_horst
        ui.tags.img(src="palmerpenguins.png", width="80%", class_="mt-0 mb-2 mx-auto"),
        ui.input_selectize(
            "xvar",
            "X variable",
            numeric_cols,
            selected="Bill Length (mm)",
        ),
        ui.input_selectize(
            "yvar",
            "Y variable",
            numeric_cols,
            selected="Bill Depth (mm)",
        ),
        ui.input_checkbox_group(
            "species", "Filter by species", species, selected=species
        ),
        ui.hr(),
        ui.input_switch("by_species", "Show species", value=True),
        ui.input_switch("show_margins", "Show marginal plots", value=True),
    ),
    ui.output_ui("value_boxes"),
    ui.output_plot("scatter", fill=True),
    ui.help_text(
        "Artwork by ",
        ui.a("@allison_horst", href="https://twitter.com/allison_horst"),
        class_="text-end",
    ),
)


<<<<<<< HEAD
def server(input: Inputs):
    @reactive.Calc
=======
def server(input: Inputs, output: Outputs, session: Session):
    @reactive.calc
>>>>>>> bd685bbe
    def filtered_df() -> pd.DataFrame:
        """Returns a Pandas data frame that includes only the desired rows"""

        # This calculation "req"uires that at least one species is selected
        req(len(input.species()) > 0)

        # Filter the rows so we only include the desired species
        return df[df["Species"].isin(input.species())]

    @render.plot
    def scatter():
        """Generates a plot for Shiny to display to the user"""

        # The plotting function to use depends on whether margins are desired
        plotfunc = sns.jointplot if input.show_margins() else sns.scatterplot

        plotfunc(
            data=filtered_df(),
            x=input.xvar(),
            y=input.yvar(),
            palette=palette,
            hue="Species" if input.by_species() else None,
            hue_order=species,
            legend=False,
        )

    @render.ui
    def value_boxes():
        df = filtered_df()

        def penguin_value_box(title: str, count: int, bgcol: str, showcase_img: str):
            return ui.value_box(
                title,
                count,
                {"class": "pt-1 pb-0"},
                showcase=ui.fill.as_fill_item(
                    ui.tags.img(
                        {"style": "object-fit:contain;"},
                        src=showcase_img,
                    )
                ),
                theme_color=None,
                style=f"background-color: {bgcol};",
                full_screen=True,
            )

        if not input.by_species():
            return penguin_value_box(
                "Penguins",
                len(df.index),
                bg_palette["default"],
                # Artwork by @allison_horst
                showcase_img="penguins.png",
            )

        value_boxes = [
            penguin_value_box(
                name,
                len(df[df["Species"] == name]),
                bg_palette[name],
                # Artwork by @allison_horst
                showcase_img=f"{name}.png",
            )
            for name in species
            # Only include boxes for _selected_ species
            if name in input.species()
        ]

        return ui.layout_column_wrap(*value_boxes, width=1 / len(value_boxes))


app = App(
    app_ui,
    server,
    static_assets=str(www_dir),
)<|MERGE_RESOLUTION|>--- conflicted
+++ resolved
@@ -52,13 +52,8 @@
 )
 
 
-<<<<<<< HEAD
 def server(input: Inputs):
-    @reactive.Calc
-=======
-def server(input: Inputs, output: Outputs, session: Session):
     @reactive.calc
->>>>>>> bd685bbe
     def filtered_df() -> pd.DataFrame:
         """Returns a Pandas data frame that includes only the desired rows"""
 
