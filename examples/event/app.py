import asyncio

from shiny import App, Inputs, reactive, render, ui

app_ui = ui.page_fluid(
    ui.tags.p(
        """
      The first time you click the button, you should see a 1 appear below the button,
      as well as 2 messages in the python console (all reporting 1 click). After
      clicking once, clicking again should increment the number below the button and
      print the number of clicks in the console twice.
      """
    ),
    ui.navset_card_tab(
        ui.nav_panel(
            "Sync",
            ui.input_action_button("btn", "Click me"),
            ui.output_ui("btn_value"),
        ),
        ui.nav_panel(
            "Async",
            ui.input_action_button("btn_async", "Click me"),
            ui.output_ui("btn_async_value"),
        ),
    ),
)


<<<<<<< HEAD
def server(input: Inputs):
    @reactive.Effect
=======
def server(input: Inputs, output: Outputs, session: Session):
    @reactive.effect
>>>>>>> bd685bbe
    @reactive.event(input.btn)
    def _():
        print("@effect() event: ", str(input.btn()))

    @reactive.calc
    @reactive.event(input.btn)
    def btn() -> int:
        return input.btn()

    @reactive.effect
    def _():
        print("@calc() event:   ", str(btn()))

    @render.ui
    @reactive.event(input.btn)
    def btn_value():
        return str(input.btn())

    # -----------------------------------------------------------------------------
    # Async
    # -----------------------------------------------------------------------------
    @reactive.effect
    @reactive.event(input.btn_async)
    async def _():
        await asyncio.sleep(0)
        print("async @effect() event: ", str(input.btn_async()))

    @reactive.calc
    @reactive.event(input.btn_async)
    async def btn_async_r() -> int:
        await asyncio.sleep(0)
        return input.btn_async()

    @reactive.effect
    async def _():
        val = await btn_async_r()
        print("async @calc() event:   ", str(val))

    @render.ui
    @reactive.event(btn_async_r)
    async def btn_async_value():
        val = await btn_async_r()
        print("== " + str(val))
        return str(val)


app = App(app_ui, server)<|MERGE_RESOLUTION|>--- conflicted
+++ resolved
@@ -26,13 +26,8 @@
 )
 
 
-<<<<<<< HEAD
 def server(input: Inputs):
-    @reactive.Effect
-=======
-def server(input: Inputs, output: Outputs, session: Session):
     @reactive.effect
->>>>>>> bd685bbe
     @reactive.event(input.btn)
     def _():
         print("@effect() event: ", str(input.btn()))
