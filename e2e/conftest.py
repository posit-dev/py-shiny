--- conflicted
+++ resolved
@@ -52,13 +52,6 @@
                 except ValueError:
                     # This is raised when the stream is closed
                     break
-<<<<<<< HEAD
-                # pylance says `line` can never be `None`
-                line = cast(Union[str, None], line)
-                if line is None:
-                    break
-=======
->>>>>>> 7626a74f
                 if line != "":
                     with self._cond:
                         self._lines.append(line)
