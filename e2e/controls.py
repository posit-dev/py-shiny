--- conflicted
+++ resolved
@@ -2339,23 +2339,6 @@
         )
 
 
-<<<<<<< HEAD
-### Experimental below
-
-
-class Accordion(
-    _WidthLocM,
-    _InputWithContainer,
-):
-    # *args: AccordionPanel | TagAttrs,
-    # id: Optional[str] = None,
-    # open: Optional[bool | str | list[str]] = None,
-    # multiple: bool = True,
-    # class_: Optional[str] = None,
-    # width: Optional[CssUnit] = None,
-    # height: Optional[CssUnit] = None,
-    # **kwargs: TagAttrValue,
-=======
 class Sidebar(
     _WidthLocM,
     _InputWithContainer,
@@ -2370,112 +2353,10 @@
     # fg: Optional[str] = None,
     # class_: Optional[str] = None,  # TODO-future; Consider using `**kwargs` instead
     # max_height_mobile: Optional[str | float] = None,
->>>>>>> 2d5acbeb
     def __init__(self, page: Page, id: str) -> None:
         super().__init__(
             page,
             id=id,
-<<<<<<< HEAD
-            loc="> div.accordion-item",
-            loc_container=f"div#{id}.accordion.shiny-bound-input",
-        )
-        self.loc_open = self.loc.locator(
-            # Return self
-            "xpath=.",
-            # Simple approach as position is not needed
-            has=page.locator(
-                "> div.accordion-collapse.show",
-            ),
-        )
-
-    def expect_height(self, value: StyleValue, *, timeout: Timeout = None) -> None:
-        expect_to_have_style(self.loc_container, "height", value, timeout=timeout)
-
-    def expect_width(self, value: StyleValue, *, timeout: Timeout = None) -> None:
-        expect_to_have_style(self.loc_container, "width", value, timeout=timeout)
-
-    def expect_open(
-        self,
-        value: list[PatternOrStr],
-        *,
-        timeout: Timeout = None,
-    ) -> None:
-        _MultipleDomItems.expect_locator_values_in_list(
-            page=self.page,
-            loc_container=self.loc_container,
-            el_type="> div.accordion-item:has(> div.accordion-collapse.show)",
-            arr_name="value",
-            arr=value,
-            key="data-value",
-            timeout=timeout,
-        )
-
-    def expect_panels(
-        self,
-        value: list[PatternOrStr],
-        *,
-        timeout: Timeout = None,
-    ) -> None:
-        _MultipleDomItems.expect_locator_values_in_list(
-            page=self.page,
-            loc_container=self.loc_container,
-            el_type="> div.accordion-item",
-            arr_name="value",
-            arr=value,
-            key="data-value",
-            timeout=timeout,
-        )
-
-    def expect_open_panels_to_contain_text(
-        self,
-        value: list[PatternOrStr],
-        *,
-        timeout: Timeout = None,
-    ) -> None:
-        playwright_expect(self.loc_open).to_contain_text(value, timeout=timeout)
-
-
-class AccordionPanel(
-    _WidthLocM,
-    _InputWithContainer,
-):
-    #    self,
-    #     *args: TagChild | TagAttrs,
-    #     data_value: str,
-    #     icon: TagChild | None,
-    #     title: TagChild | None,
-    #     id: str | None,
-    #     **kwargs: TagAttrValue,
-    def __init__(self, page: Page, id: str, data_value: str) -> None:
-        super().__init__(
-            page,
-            id=id,
-            loc=f"> div.accordion-item[data-value='{data_value}']",
-            loc_container=f"div#{id}.accordion.shiny-bound-input",
-        )
-
-        self.loc_label = self.loc.locator(
-            "> .accordion-header > .accordion-button > .accordion-title"
-        )
-
-        self.loc_icon = self.loc.locator(
-            "> .accordion-header > .accordion-button > .accordion-icon"
-        )
-
-        self.loc_body = self.loc.locator("> .accordion-collapse")
-
-    def expect_label(self, value: PatternOrStr, *, timeout: Timeout = None) -> None:
-        playwright_expect(self.loc_label).to_have_text(value, timeout=timeout)
-
-    def expect_body(self, value: PatternOrStr, *, timeout: Timeout = None) -> None:
-        playwright_expect(self.loc_body).to_have_text(value, timeout=timeout)
-
-    def expect_icon(self, value: PatternOrStr, *, timeout: Timeout = None) -> None:
-        playwright_expect(self.loc_icon).to_have_text(value, timeout=timeout)
-
-    def expect_open(self, is_open: bool, *, timeout: Timeout = None) -> None:
-        _expect_class_value(self.loc_body, "show", is_open, timeout=timeout)
-=======
             loc=f"> div#{id}",
             loc_container="div.bslib-sidebar-layout",
         )
@@ -2685,4 +2566,123 @@
 
     def expect_height(self, value: StyleValue, *, timeout: Timeout = None) -> None:
         expect_to_have_style(self.loc_container, "height", value, timeout=timeout)
->>>>>>> 2d5acbeb
+
+
+### Experimental below
+
+
+class Accordion(
+    _WidthLocM,
+    _InputWithContainer,
+):
+    # *args: AccordionPanel | TagAttrs,
+    # id: Optional[str] = None,
+    # open: Optional[bool | str | list[str]] = None,
+    # multiple: bool = True,
+    # class_: Optional[str] = None,
+    # width: Optional[CssUnit] = None,
+    # height: Optional[CssUnit] = None,
+    # **kwargs: TagAttrValue,
+    def __init__(self, page: Page, id: str) -> None:
+        super().__init__(
+            page,
+            id=id,
+            loc="> div.accordion-item",
+            loc_container=f"div#{id}.accordion.shiny-bound-input",
+        )
+        self.loc_open = self.loc.locator(
+            # Return self
+            "xpath=.",
+            # Simple approach as position is not needed
+            has=page.locator(
+                "> div.accordion-collapse.show",
+            ),
+        )
+
+    def expect_height(self, value: StyleValue, *, timeout: Timeout = None) -> None:
+        expect_to_have_style(self.loc_container, "height", value, timeout=timeout)
+
+    def expect_width(self, value: StyleValue, *, timeout: Timeout = None) -> None:
+        expect_to_have_style(self.loc_container, "width", value, timeout=timeout)
+
+    def expect_open(
+        self,
+        value: list[PatternOrStr],
+        *,
+        timeout: Timeout = None,
+    ) -> None:
+        _MultipleDomItems.expect_locator_values_in_list(
+            page=self.page,
+            loc_container=self.loc_container,
+            el_type="> div.accordion-item:has(> div.accordion-collapse.show)",
+            arr_name="value",
+            arr=value,
+            key="data-value",
+            timeout=timeout,
+        )
+
+    def expect_panels(
+        self,
+        value: list[PatternOrStr],
+        *,
+        timeout: Timeout = None,
+    ) -> None:
+        _MultipleDomItems.expect_locator_values_in_list(
+            page=self.page,
+            loc_container=self.loc_container,
+            el_type="> div.accordion-item",
+            arr_name="value",
+            arr=value,
+            key="data-value",
+            timeout=timeout,
+        )
+
+    def expect_open_panels_to_contain_text(
+        self,
+        value: list[PatternOrStr],
+        *,
+        timeout: Timeout = None,
+    ) -> None:
+        playwright_expect(self.loc_open).to_contain_text(value, timeout=timeout)
+
+
+class AccordionPanel(
+    _WidthLocM,
+    _InputWithContainer,
+):
+    #    self,
+    #     *args: TagChild | TagAttrs,
+    #     data_value: str,
+    #     icon: TagChild | None,
+    #     title: TagChild | None,
+    #     id: str | None,
+    #     **kwargs: TagAttrValue,
+    def __init__(self, page: Page, id: str, data_value: str) -> None:
+        super().__init__(
+            page,
+            id=id,
+            loc=f"> div.accordion-item[data-value='{data_value}']",
+            loc_container=f"div#{id}.accordion.shiny-bound-input",
+        )
+
+        self.loc_label = self.loc.locator(
+            "> .accordion-header > .accordion-button > .accordion-title"
+        )
+
+        self.loc_icon = self.loc.locator(
+            "> .accordion-header > .accordion-button > .accordion-icon"
+        )
+
+        self.loc_body = self.loc.locator("> .accordion-collapse")
+
+    def expect_label(self, value: PatternOrStr, *, timeout: Timeout = None) -> None:
+        playwright_expect(self.loc_label).to_have_text(value, timeout=timeout)
+
+    def expect_body(self, value: PatternOrStr, *, timeout: Timeout = None) -> None:
+        playwright_expect(self.loc_body).to_have_text(value, timeout=timeout)
+
+    def expect_icon(self, value: PatternOrStr, *, timeout: Timeout = None) -> None:
+        playwright_expect(self.loc_icon).to_have_text(value, timeout=timeout)
+
+    def expect_open(self, is_open: bool, *, timeout: Timeout = None) -> None:
+        _expect_class_value(self.loc_body, "show", is_open, timeout=timeout)