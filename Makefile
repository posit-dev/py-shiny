.PHONY: help clean clean-test clean-pyc clean-build help lint test e2e e2e-examples
.DEFAULT_GOAL := help

define BROWSER_PYSCRIPT
import os, webbrowser, sys

from urllib.request import pathname2url

webbrowser.open("file://" + pathname2url(os.path.abspath(sys.argv[1])))
endef
export BROWSER_PYSCRIPT

define PRINT_HELP_PYSCRIPT
import re, sys

for line in sys.stdin:
	match = re.match(r'^([a-zA-Z1-9_-]+):.*?## (.*)$$', line)
	if match:
		target, help = match.groups()
		print("%-20s %s" % (target, help))
endef
export PRINT_HELP_PYSCRIPT

BROWSER := python -c "$$BROWSER_PYSCRIPT"

help:
	@python -c "$$PRINT_HELP_PYSCRIPT" < $(MAKEFILE_LIST)

clean: clean-build clean-pyc clean-test ## remove all build, test, coverage and Python artifacts

clean-build: ## remove build artifacts
	rm -fr build/
	rm -fr dist/
	rm -fr .eggs/
	find . -name '*.egg-info' -exec rm -fr {} +
	find . -name '*.egg' -exec rm -f {} +

clean-pyc: ## remove Python file artifacts
	find . -name '*.pyc' -exec rm -f {} +
	find . -name '*.pyo' -exec rm -f {} +
	find . -name '*~' -exec rm -f {} +
	find . -name '__pycache__' -exec rm -fr {} +

clean-test: ## remove test and coverage artifacts
	rm -fr .tox/
	rm -f .coverage
	rm -fr htmlcov/
	rm -fr .pytest_cache
	rm -rf typings/

typings/uvicorn:
	pyright --createstub uvicorn

typings/matplotlib/__init__.pyi: ## grab type stubs from GitHub
	mkdir -p typings
	git clone --depth 1 https://github.com/microsoft/python-type-stubs typings/python-type-stubs
	mv typings/python-type-stubs/stubs/matplotlib typings/
	rm -rf typings/python-type-stubs

pyright: typings/uvicorn typings/matplotlib/__init__.pyi ## type check with pyright
	pyright

lint: ## check style with flake8
	echo "Checking style with flake8."
	flake8 --show-source .

format: ## format code with black and isort
	echo "Formatting code with black."
	black .
	echo "Sorting imports with isort."
	isort .

check: ## check code quality with black and isort
	echo "Checking code with black."
	black --check .
	echo "Sorting imports with isort."
	isort --check-only --diff .

test: ## run tests quickly with the default Python
	python3 tests/asyncio_prevent.py
<<<<<<< HEAD
	pytest --cov=./ --cov-report=xml
=======
	pytest tests

# Default `FILE` to `e2e` if not specified
FILE:=e2e
>>>>>>> 76f693e4

e2e: ## end-to-end tests with playwright
	playwright install --with-deps
	pytest $(FILE) -m "not examples"

e2e-examples: ## end-to-end tests on examples with playwright
	playwright install --with-deps
	pytest $(FILE) -m "examples"

coverage: ## check code coverage quickly with the default Python
	pytest --cov=shiny --cov-report=html
	$(BROWSER) htmlcov/index.html


release: dist ## package and upload a release
	twine upload dist/*

dist: clean ## builds source and wheel package
	python3 setup.py sdist
	python3 setup.py bdist_wheel
	ls -l dist

## install the package to the active Python's site-packages
# Note that instead of --force-reinstall, we uninstall and then install, because
# --force-reinstall also reinstalls all deps. And if we also used --no-deps, then the
# deps wouldn't be installed the first time.
install: dist
	pip uninstall -y shiny
	python3 -m pip install dist/shiny*.whl

install-deps: ## install dependencies
	pip install -e ".[dev,test]"

# ## If caching is ever used, we could run:
# install-deps: ## install latest dependencies
# 	pip install --editable ".[dev,test]" --upgrade --upgrade-strategy eager<|MERGE_RESOLUTION|>--- conflicted
+++ resolved
@@ -78,14 +78,10 @@
 
 test: ## run tests quickly with the default Python
 	python3 tests/asyncio_prevent.py
-<<<<<<< HEAD
-	pytest --cov=./ --cov-report=xml
-=======
-	pytest tests
+	pytest tests --cov=./ --cov-report=xml
 
 # Default `FILE` to `e2e` if not specified
 FILE:=e2e
->>>>>>> 76f693e4
 
 e2e: ## end-to-end tests with playwright
 	playwright install --with-deps
