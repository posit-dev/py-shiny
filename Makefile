--- conflicted
+++ resolved
@@ -70,47 +70,29 @@
 
 pyright-typings: typings/appdirs typings/folium typings/uvicorn typings/seaborn typings/matplotlib/__init__.pyi
 
-<<<<<<< HEAD
-pyright: pyright-typings ## type check with pyright
-=======
 check: check-format check-lint check-types check-tests  ## check code, style, types, and test (basic CI)
 check-fix: format check-lint check-types check-tests ## check and format code, style, types, and test
 check-format: check-black check-isort
+check-types: check-pyright
+check-tests: check-pytest
+
 check-lint:
-	@echo "-------- Checking style with flake8 --------"
+	@echo "-------- Checking style with flake8 ---------"
 	flake8 --show-source .
 check-black:
-	@echo "-------- Checking code with black --------"
+	@echo "-------- Checking code with black -----------"
 	black --check .
 check-isort:
-	@echo "-------- Sorting imports with isort --------"
+	@echo "-------- Sorting imports with isort ---------"
 	isort --check-only --diff .
-check-types: typings/uvicorn typings/matplotlib/__init__.pyi typings/seaborn
+check-pyright: typings/uvicorn typings/matplotlib/__init__.pyi typings/seaborn
 	@echo "-------- Checking types with pyright --------"
->>>>>>> 2c1c32cf
 	pyright
-check-tests:
-	@echo "-------- Running tests with pytest --------"
+check-pytest:
+	@echo "-------- Running tests with pytest ----------"
 	python3 tests/pytest/asyncio_prevent.py
 	pytest
 
-<<<<<<< HEAD
-lint: ## check style with flake8
-	echo "Checking style with flake8"
-	flake8 --show-source .
-
-format: ## format code with black and isort
-	echo "Formatting code with black"
-	black .
-	echo "Sorting imports with isort"
-	isort .
-
-check: ## check code quality with black and isort
-	echo "Checking code with black"
-	black --check .
-	echo "Sorting imports with isort"
-	isort --check-only --diff .
-=======
 pyright: check-types ## check types with pyright
 lint: check-lint ## check style with flake8
 test: check-tests ## check tests quickly with the default Python
@@ -126,7 +108,6 @@
 docs: ## docs: build docs with quartodoc
 	@echo "-------- Building docs with quartodoc --------"
 	@cd docs && make quartodoc
->>>>>>> 2c1c32cf
 
 docs-preview: ## docs: preview docs in browser
 	@echo "-------- Previewing docs in browser --------"
