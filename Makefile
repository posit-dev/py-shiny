--- conflicted
+++ resolved
@@ -57,33 +57,28 @@
 	rm -rf typings/
 
 typings/appdirs:
-	echo "Creating appdirs stubs"
+	@echo "Creating appdirs stubs"
 	pyright --createstub appdirs
 typings/folium:
-	echo "Creating folium stubs"
+	@echo "Creating folium stubs"
 	pyright --createstub folium
 typings/uvicorn:
-	echo "Creating uvicorn stubs"
+	@echo "Creating uvicorn stubs"
 	pyright --createstub uvicorn
 typings/seaborn:
-	echo "Creating seaborn stubs"
+	@echo "Creating seaborn stubs"
 	pyright --createstub seaborn
-
-<<<<<<< HEAD
 typings/distutils:
+	@echo "Creating seaborn stubs"
 	pyright --createstub distutils
-
-typings/matplotlib/__init__.pyi: ## grab type stubs from GitHub
-=======
 typings/matplotlib/__init__.pyi:
-	echo "Creating matplotlib stubs"
->>>>>>> 81bc6cc5
+	@echo "Creating matplotlib stubs"
 	mkdir -p typings
 	git clone --depth 1 https://github.com/microsoft/python-type-stubs typings/python-type-stubs
 	mv typings/python-type-stubs/stubs/matplotlib typings/
 	rm -rf typings/python-type-stubs
 
-pyright-typings: typings/appdirs typings/folium typings/uvicorn typings/seaborn typings/matplotlib/__init__.pyi
+pyright-typings: typings/appdirs typings/folium typings/uvicorn typings/seaborn typings/distutils typings/matplotlib/__init__.pyi
 
 check: check-format check-lint check-types check-tests  ## check code, style, types, and test (basic CI)
 check-fix: format check-lint check-types check-tests ## check and format code, style, types, and test
@@ -101,11 +96,7 @@
 check-isort: FORCE
 	@echo "-------- Sorting imports with isort ---------"
 	isort --check-only --diff .
-<<<<<<< HEAD
-check-types: typings/uvicorn typings/matplotlib/__init__.pyi typings/seaborn typings/distutils
-=======
 check-pyright: pyright-typings
->>>>>>> 81bc6cc5
 	@echo "-------- Checking types with pyright --------"
 	pyright
 check-pytest: FORCE
