# Change Log for Shiny (for Python)

All notable changes to Shiny for Python will be documented in this file.

The format is based on [Keep a Changelog](https://keepachangelog.com/en/1.0.0/),
and this project adheres to [Semantic Versioning](https://semver.org/spec/v2.0.0.html).


<<<<<<< HEAD
## [UNRELEASED]

### New features

* Added `shiny.render.renderer_components` decorator to help create new output renderers. (#621)

### Bug fixes

### Other changes
=======
## [0.5.1] - 2023-08-08

### Bug fixes

* Fixed #666: Added missing sidebar stylesheet dependency. (#667)
>>>>>>> f4694216


## [0.5.0] - 2023-08-01

### New features

* The new fast-scrolling data table/grid feature (`ui.output_data_frame`/`render.data_frame`) now has a filtering feature. To enable, pass the argument `filters=True` to the `render.DataTable` or `render.DataGrid` constructors. (#592)
* `shiny run` now takes a `--reload-dir <DIR>` argument that indicates a directory `--reload` should (recursively) monitor for changes, in addition to the app's parent directory. Can be used more than once. (#353)
* The default theme has been updated to use Bootstrap 5 with custom Shiny style enhancements. (#624)
* Added experimental UI `tooltip()`, `update_tooltip()`, and `toggle_tooltip()` for easy creation (and server-side updating) of [Bootstrap tooltips](https://getbootstrap.com/docs/5.2/components/tooltips/) (a way to display additional information when focusing (or hovering over) a UI element). (#629)


### Bug fixes

* Using `update_slider` to update a slider's value to a `datetime` object or other non-numeric value would result in an error. (#649)

### Other changes

* Documentation updates. (#591)
* Removed Python 3.7 support. (#590)


## [0.4.0] - 2023-06-26

### New features

* Added new fast-scrolling data table and data grid outputs. (#538)

* Added `include_js()` and `include_css()`, for easily including JS and CSS files in an application. (#127)

* Added sidebar, card, value box, and accordion methods into `shiny.experimental.ui`. (#481)

* Added `fill` and `fillable` methods into `shiny.experimental.ui`. If `fill` is `True`, then the UI component is allowed to expand into the parent container. If `fillable` is `True`, then the UI component will allow its content to expand. Both `fill` on the child component and `fillable` on the parent component must be `True` for the child component to expand. (#481)

* Added sidebar methods into `shiny.experimental.ui`. `shiny.experimental.ui.layout_sidebar()` does not require `ui.panel_main()` and `ui.panel_sidebar()`. These two methods have been deprecated. `x.ui.page_navbar()`, `x.ui.navset_bar()`, `x.navset_tab_card()`, and `x.navset.pill_card()` added `sidebar=` support. (#481)

* feat(sidebar): `ui.layout_sidebar()` internally uses `x.ui.layout_sidebar()`, enabling filling layout features. (#568)


### Bug fixes

* Fixed #496: Previously, when `shiny run --reload` was used, the app would only reload when a .py file changed. Now it will reload when .py, .css, .js, and .html files change. (#505)

* Closed #535: Added a meta viewport tag, so that page layout will adapt to mobile device screens. (#540)

## [0.3.3] - 2023-04-26

### New features

* Added `shiny.experimental` as a place to put experimental features. When using Shiny's experimental features, we recommend importing them by calling `import shiny.experimental as x`, so that all local function calls must start with `x` (e.g. `x.ui.card()`) to signify the method may be changed/removed without warning or future support. (#462)

* Added `penguins` example. (#462)

* The bootstrap HTMLDependency is now created using the dev version of `{bslib}` to get the latest features. (#462)

* Added `shiny.experimental.ui.input_text_area()`, which supports auto-resizing height to fit the content when `autoresize=True`. (#463)

### Other changes

* `shiny.reactive.lock` is now exported. (#458)

## [0.3.2] - 2023-04-19

### Bug fixes

* Fixed #456: plot interaction with datetimes raised errors on 32-bit platforms. (#457)

### Other changes

* When pyright creates type stubs for shiny, it now will include types imported in `_typing_extensions.py`.


## [0.3.1] - 2023-04-18

### Bug fixes

* Fixed #443: Errors in streaming downloads previously resulted in a partially downloaded file; now Shiny responds with a `Transfer-Encoding: chunked` header, which allows the browser to detect the error and abort the download. (#447)

### Other changes

* `page_navbar` now accepts shinyswatch themes. (#455)


## [0.3.0] - 2023-04-03

### New features

* Added support for URL based HTMLDependencies. `{htmltools}` (v0.1.5.9001) added support for URL based HTMLDependencies in rstudio/py-htmltools#53.  (#437)


## [0.2.10] - 2023-03-11

### New features

* Added support for interacting with plots made with matplotlib, seaborn, and plotnine. (#392)

* The `req()` function now returns its first argument (assuming none of its arguments are falsey). This lets you perform validation on expressions as you assign, return, or pass them, without needing to introduce a separate statement just to call `req()`.

* Added `Input.__contains__` method, so that (for example) one could write an expression like `if "x" in inputs`. (#402)

### Bug fixes

* The `width` parameters for `input_select` and `input_slider` now work properly. (Thanks, @bartverweire!) (#386)

* When `input_select` or `input_selectize` were not given an explicit `select` argument, they always chose the first item, which is correct when `multiple=False`, but not when `multiple=True`. Now when `multiple=True`, the first item is no longer automatically selected. (#396)

### Other changes

* Switched to new types from htmltools 0.1.5. (#416)


## [0.2.9] - 2022-11-03

### Bug fixes

* Closed #240, #330: Fixed live examples with additional files. (#340)

* Fixed `shiny run` handling on Windows of absolute paths with drive letter, as in `shiny run c:/myapp/app.py`. (#370)


## [0.2.8] - 2022-10-20

### Bug fixes

* `panel_conditional` now works correctly inside of Shiny modules. (Thanks, @gcaligari!) (#336)

* Fix compatibility with Uvicorn 0.19.0 (#357)


## [0.2.7] - 2022-09-27

### New features

* `shiny run` now takes a `--launch-browser` argument that causes the default web browser to be launched after the app is successfully loaded. Also, the `--port` argument now interprets a value of `0` as "listen on a random port". (#329)

### Other changes

* Updated API document generation with updated paths to work with new version of Shinylive. (#331)


## [0.2.6] - 2022-09-02

### New features

* Closed [#312](https://github.com/rstudio/py-shiny/issues/312): Matplotlib plots in a `@render.plot` can now use the global figure, instead of returning a `figure` object. ([#314](https://github.com/rstudio/py-shiny/pull/314))

* Disabled `shiny static` command, in favor of `shinylive export` from the shinylive package. ([#326](https://github.com/rstudio/py-shiny/pull/326))


## [0.2.5] - 2022-08-12

### New features

* Closed [#269](https://github.com/rstudio/py-shiny/issues/269): The UI for a `shiny.App` object can now be provided as a function. ([#299](https://github.com/rstudio/py-shiny/pull/299))
* When a Shinylive deployment is made with `shiny static`, it the deployment code is now delegated to Shinylive. ([#310](https://github.com/rstudio/py-shiny/pull/310))

### Bug fixes

* Fixed [#279](https://github.com/rstudio/py-shiny/issues/279): When a Shiny application is mounted to a Starlette route, reactivity did not work. ([#294](https://github.com/rstudio/py-shiny/pull/294))
* Fixed [#290](https://github.com/rstudio/py-shiny/issues/290): `@render.plot` now works as intended inside `@module.server`. ([#292](https://github.com/rstudio/py-shiny/pull/292))
* Fixed [#289](https://github.com/rstudio/py-shiny/issues/289): `input_selectize()` now resolves the input id before using for other id-like attributes ([#291](https://github.com/rstudio/py-shiny/pull/291))

## [0.2.4] - 2022-08-01

### Bug fixes

* Fixed [#287](https://github.com/rstudio/py-shiny/issues/287): Running `shiny static` on Windows failed with `PermissionError`. ([#288](https://github.com/rstudio/py-shiny/pull/288))

## [0.2.3] - 2022-07-28

### Bug fixes

* Fixed [#281](https://github.com/rstudio/py-shiny/issues/281): Directory creation for Shinylive assets could fail if the parent directory did not exist. ([#283](https://github.com/rstudio/py-shiny/pull/283))

## [0.2.2] - 2022-07-27

Initial release of Shiny for Python https://shiny.posit.co/py/<|MERGE_RESOLUTION|>--- conflicted
+++ resolved
@@ -6,7 +6,6 @@
 and this project adheres to [Semantic Versioning](https://semver.org/spec/v2.0.0.html).
 
 
-<<<<<<< HEAD
 ## [UNRELEASED]
 
 ### New features
@@ -16,13 +15,13 @@
 ### Bug fixes
 
 ### Other changes
-=======
+
+
 ## [0.5.1] - 2023-08-08
 
 ### Bug fixes
 
 * Fixed #666: Added missing sidebar stylesheet dependency. (#667)
->>>>>>> f4694216
 
 
 ## [0.5.0] - 2023-08-01
