--- conflicted
+++ resolved
@@ -25,9 +25,8 @@
 
 * `shiny create` includes new and improved `ui.Chat()` template options. Most of these templates leverage the new [`{chatlas}` package](https://posit-dev.github.io/chatlas/), our opinionated approach to interfacing with various LLM. (#1806)
 
-<<<<<<< HEAD
 * Added a new `expect_max_height()` method to the Valuebox controllers to check the maximum height of a value box (#1816)
-=======
+
 * Client data values (e.g., url info, output sizes/styles, etc.) can now be accessed in the server-side Python code via `session.clientdata`. For example, `session.clientdata.url_search()` reactively reads the URL search parameters. (#1832)
 
 * Available `input` ids can now be listed via `dir(input)`. This also works on the new `session.clientdata` object. (#1832)
@@ -35,21 +34,18 @@
 * Added a new `.add_sass_layer_file()` method to `ui.Theme` that supports reading a Sass file with layer boundary comments, e.g. `/*-- scss:defaults --*/`. This format [is supported by Quarto](https://quarto.org/docs/output-formats/html-themes-more.html#bootstrap-bootswatch-layering) and makes it easier to store Sass rules and declarations that need to be woven into Shiny's Sass Bootstrap files. (#1790)
 
 * `ui.input_text()`, `ui.input_text_area()`, `ui.input_numeric()` and `ui.input_password()` all gain an `update_on` option. `update_on="change"` is the default and previous behavior, where the input value updates immediately whenever the value changes. With `update_on="blur"`, the input value will update only when the text input loses focus or when the user presses Enter (or Cmd/Ctrl + Enter for `ui.input_text_area()`). (#1874)
->>>>>>> ba3a4b20
 
 ### Bug fixes
 
 * `ui.Chat()` now correctly handles new `ollama.chat()` return value introduced in `ollama` v0.4. (#1787)
 
-<<<<<<< HEAD
 * Updated `expect_height()` for Valuebox controllers to check the height property instead of max-height. (#1816)
-=======
+
 ### Changes
 
 * The Shiny Core component `shiny.ui.Chat()` no longer has a `.ui()` method. This method
 was never intended to be used in Shiny Core (in that case, use `shiny.ui.chat_ui()`) to create the UI element. Note that the `shiny.express.ui.Chat()`
 class still has a `.ui()` method. (#1840)
->>>>>>> ba3a4b20
 
 ## [1.2.1] - 2024-11-14
 
