# Change Log for Shiny (for Python)

All notable changes to Shiny for Python will be documented in this file.

The format is based on [Keep a Changelog](https://keepachangelog.com/en/1.0.0/),
and this project adheres to [Semantic Versioning](https://semver.org/spec/v2.0.0.html).

## [UNRELEASED]

### Deprecations

* `@render.data_frame`'s `.cell_selection()` will no longer return `None` when the selection mode is `"none"`. In addition, missing `rows` or `cols` information will be populated with appropiate values. This allows for consistent handling of the cell selection object. (#1374)

* `@render.data_frame`'s input value `input.<ID>_data_view_indices()` has been deprecated. Please use `<ID>.data_view_rows()` to retrieve the same information. (#1377)

* `@render.data_frame`'s input value `input.<ID>_column_sort()` has been deprecated. Please use `<ID>.sort()` to retrieve the same information. (#1374)

* `@render.data_frame`'s input value `input.<ID>_column_filter()` has been deprecated. Please use `<ID>.filter()` to retrieve the same information. (#1374)

* Deprecated functions in `shiny.experimental` have been removed. By and large, these functions are now available in the main `shiny` namespace. (#1540)

### New features

* Added a new `shiny.ui.Chat` class for building conversational interfaces with fully customizable and performant response generation. (#1453)

* Expose `shiny.playwright`, `shiny.run`, and `shiny.pytest` modules that allow users to testing their Shiny apps.  (#1448, #1456, #1481)
  * `shiny.playwright` contains `controller` and `expect` submodules. `controller` will contain many classes to interact with (and verify!) your Shiny app using Playwright. `expect` contains expectation functions that enhance standard Playwright expectation methods.
  * `shiny.run` contains the `run_shiny_app` command and the return type `ShinyAppProc`. `ShinyAppProc` can be used to type the Shiny app pytest fixtures.
  * `shiny.pytest` contains pytest test fixtures. The `local_app` pytest fixture is automatically available and runs a sibling `app.py` file. Where as `create_app_fixture(PATH_TO_APP)` allows for a relative path to a Shiny app to be instantiated from a different folder.

* Added CLI command `shiny add test` to add a test file to an existing Shiny app. (#1461)

* `@render.data_frame` has added a few new methods:
  * `.data_view_rows()` is a reactive value representing the sorted and filtered row numbers. This value wraps `input.<ID>_data_view_rows()`(#1374)
  * `.sort()` is a reactive value representing the sorted column information (dictionaries containing `col: int` and `desc: bool`). This value wraps `input.<ID>_sort()`. (#1374)
  * `.filter()` is a reactive value representing the filtered column information (dictionaries containing `col: int` and `value` which is either a string or a length 2 array of at least one non-`None` number). This value wraps `input.<ID>_filter()`. (#1374)
  * `.update_sort(sort=)` allows app authors to programmatically update the sorting of the data frame. (#1374)
  * `.update_filter(filter=)` allows app authors to programmatically update the filtering of the data frame. (#1374)

* `@render.data_frame` now accepts both a non-`"none"` `selection_mode` value and `editable=True`. When both settings are enabled, row numbers are displayed in the first column. (#1454, #1534)

* `@render.data_frame`'s `<ID>.cell_selection()` no longer returns a `None` value and now always returns a dictionary containing both the `rows` and `cols` keys. This is done to achieve more consistent author code when working with cell selection. When the value's `type="none"`, both `rows` and `cols` are empty tuples. When `type="row"`, `cols` represents all column numbers of the data. In the future, when `type="col"`, `rows` will represent all row numbers of the data. These extra values are not available in `input.<ID>_cell_selection()` as they are independent of cells being selected and are removed to reduce information being sent to and from the browser. (#1376)

* Relative imports, like `from . import utils`, now can be used in Shiny Express apps. (#1464)

* `ui.Theme` allows you to create custom themes for your Shiny app by recompiling [Bootstrap](https://getbootstrap.com/) and Shiny's Sass files with your own customizations. Themes created with `ui.Theme` can be passed directly to the `theme` argument of `express.ui.page_opts()` (Shiny Express) or `ui.page_*()` functions (Shiny Core) to apply the theme to the entire app. This feature requires the [libsass package](https://sass.github.io/libsass-python/) which can be installed with `pip install libsass`. (#1358)

### Bug fixes

* Fixed #1440: When a Shiny Express app with a `www/` subdirectory was deployed to shinyapps.io or a Connect server, it would not start correctly. (#1442)

* Fixed #1498: Update table related TypeScript dependencies to their latest versions. This fixed an issue where the Row Virtualizer would scroll to the end when hidden. This would cause the DOM to update numerous times, locking up the browser tab for multiple seconds. #1524

* The return type for the data frame patch function now returns a list of `render.CellPatch` objects (which support `htmltools.TagNode` for the `value` attribute). These values will be set inside the data frame's `.data_view()` result. This also means that `.cell_patches()` will be a list of `render.CellPatch` objects.  (#1526)

* Made sure all `@render.data_frame` cells that have been edited are now restored back to ready state to handle the off chance that the returned patches are at different locations the the original edit patches. (#1529)

* `remove_all_fill(tag)` no longer modifies the original `tag` input and instead returns a modified copy of `tag`. (#1538)


### Other changes

<<<<<<< HEAD
* `ui.input_action_button()` and `ui.update_action_button()` gain a `disabled` argument. When the button is disabled, it appears grayed out and cannot be clicked. (#1465)
=======
* The main content area of `ui.page_sidebar()` and `ui.page_navbar()` with a page-level `sidebar` now have a minimum height and width to avoid squashed content in fillable layouts. The minimum height and width are controllable via `--bslib-page-main-min-{width,height}` CSS variables. (#1436)

* Added a new option to place an always-open sidebar *above the main content* on mobile screens by providing `open={"mobile": "always-above"}` to `ui.sidebar()`. (#1436)

>>>>>>> 20122098

## [0.10.2] - 2024-05-28

### Bug fixes

* Fixed an issue with output spinners only showing for a split second. (#1429)

## [0.10.1] - 2024-05-23

### Bug fixes

* Fixed an issue with opacity dimming occurring too often/quickly when outputs are recalculating. (#1415)

## [0.10.0] - 2024-05-23

### Deprecations

* Restored `@render.data_frame`'s (prematurely removed in v0.9.0) input value `input.<ID>_selected_rows()`. Please use `<ID>.cell_selection()["rows"]` and consider `input.<ID>_selected_rows()` deprecated. (#1345, #1377)

* `@render.data_frame`'s method `.input_cell_selection()` has been renamed to `.cell_selection()`. Please use `.cell_selection()` and consider `.input_cell_selection()` deprecated. (#1407)

### New features

* Added busy indicators to provide users with a visual cue when the server is busy calculating outputs or otherwise serving requests to the client. More specifically, a spinner is shown on each calculating/recalculating output, and a pulsing banner is shown at the top of the page when the app is otherwise busy. Use the new `ui.busy_indicator.options()` function to customize the appearance of the busy indicators and `ui.busy_indicator.use()` to disable/enable them. (#918)

* Added support for creating modules using Shiny Express syntax, and using modules in Shiny Express apps. (#1220)

* `ui.page_*()` functions gain a `theme` argument that allows you to replace the Bootstrap CSS file with a new CSS file. `theme` can be a local CSS file, a URL, or a [shinyswatch](https://posit-dev.github.io/py-shinyswatch) theme. In Shiny Express apps, `theme` can be set via `express.ui.page_opts()`. (#1334)

### Bug fixes

* Fixed an issue that prevented Shiny from serving the `font.css` file referenced in Shiny's Bootstrap CSS file. (#1342)

* Removed temporary state where a data frame renderer would try to subset to selected rows that did not exist. (#1351, #1377)

* Fix an issue in the data frame output which caused the table to freeze when filters removed previously selected cells. (#1412)

### Other changes

* `Session` is now an abstract base class, and `AppSession` is a concrete subclass of it. Also, `ExpressMockSession` has been renamed `ExpressStubSession` and is a concrete subclass of `Session`. (#1331)

* The `Session` class now has a method `is_stub_session()`. For `ExpressStubSession`, this method returns `True` for , and `AppSession` objects it returns `False`. (#1331)

* Closed #1293: The error console would display error messages if an app was disconnected and the user changed an input. (#1339)

* Fixed an issue where some CSS files were larger than necessary because they had source maps embedded in them. (#1339)

## [0.9.0] - 2024-04-16

### Breaking Changes

* `@render.data_frame` return values of `DataTable` and `DataGrid` had their parameter of `row_selection: Literal["single", "multiple"]` become deprecated. Please use `selection_mode="row"` or `selection_mode="rows"` instead. (#1198)

* The `col_widths` argument of `ui.layout_columns()` now sets the `sm` breakpoint by default, rather than the `md` breakpoint. For example, `col_widths=(12, 6, 6)` is now equivalent to `{"sm": (12, 6, 6)}` rather than `{"md": (12, 6, 6)}`. (#1222)

### New features

* `Session` objects now have a `set_message_handler(name, fn)` method that allows you to register a message handler function that will be called when a request message with the given name is received from the client (via `Shiny.shinyapp.makeRequest()` (JS)). (#1253)

* Experimental: `@render.data_frame` return values of `DataTable` and `DataGrid` support `editable=True` to enable editing of the data table cells. (#1198)

* `ui.card()` and `ui.value_box()` now take an `id` argument that, when provided, is used to report the full screen state of the card or value box to the server. For example, when using `ui.card(id = "my_card", full_screen = TRUE)` you can determine if the card is currently in full screen mode by reading the boolean value of `input.my_card_full_screen()`. (#1215, #1266)

* Added support for using `shiny.express` in Quarto Dashboards. (#1217)

* `ui.value_box()`, `ui.layout_columns()` and `ui.layout_column_wrap()` now all have `min_height` and `max_height` arguments. These are useful in filling layouts, like `ui.page_fillable()`, `ui.page_sidebar(fillable=True)` or `ui.page_navbar(fillable=True)`. For example, you can use `ui.layout_columns(min_height=300, max_height=500)` to ensure that a set of items (likely arranged in a row of columns) are always between 300 and 500 pixels tall. (#1223)

* Added an error console which displays errors in the browser's UI. This is enabled by default when running applications locally, and can be disabled with `shiny run --no-dev-mode`. It is not enabled for applications that are deployed to a server. (#1060)

* `shiny create` was updated to include some additional templates as well as an option to choose from the new [templates website](https://shiny.posit.co/py/templates/). (#1273, #1277, #1274)

* `shiny.express.ui.page_opts()` now accepts additional keyword arguments that are passed to the underlying page layout chosen by `shiny.ui.page_auto()`. (#1314)

### Bug fixes

* On Windows, Shiny Express app files are now read in as UTF-8. (#1203)

* `input_dark_mode()` now accepts a `style` argument that can be used to customize the appearance and position of the dark mode toggle switch. (#1207)

* Calling `ui.update_selectize()` with `choices` and `selected` now clears the current selection before updating the choices and selected value. (#1221)

* Fixed an issue that could happen with a `ui.card()` or `ui.value_box()` that is rendered dynamically via `@render.ui` when an updated card replaces a card that the user has expanded into full screen mode. Now the full screen state is reset for the new card or value box. If you want to update a card without potentially exiting the full-screen mode, update specific parts of the card using `ui.output_ui()` or `ui.output_text()`. (#1221)

* `ui.layout_columns()` now correctly applies the `row_heights` at the `xs` breakpoint, if supplied. (#1222)

* `ui.panel_conditional()` now adds the `.shiny-panel-conditional` class to the `<div>` element wrapping the conditional panel contents. (#1257)

* `ui.panel_conditional()` no longer results in unwanted double padding when the parent container uses `gap` for spacing multiple elements (e.g., when used in `ui.layout_columns()`, `ui.page_fillable()`, etc). (#1266)

* Error messages now use `var(--bs-danger)` instead of `var(--bs-danger-text-emphasis)` for the text color. (#1266)

### Other changes

* The fill CSS used by fillable containers (i.e. when `fillable=True`) now uses a [CSS cascade layer](https://developer.mozilla.org/en-US/docs/Learn/CSS/Building_blocks/Cascade_layers) named `htmltools` to reduce the precedence order of the fill CSS. (#1228)

## [0.8.1] - 2024-03-06

### Breaking Changes

* `ui.page_sidebar()` now places the `title` element in a `.navbar` container that matches the structure of `page_navbar()`. This ensures that the title elements of `page_sidebar()` and `page_navbar()` have consistent appearance. (#1176)

### Bug fixes

* Shiny now compiles the Bootstrap 5-based stylesheets for component styles imported from https://github.com/rstudio/shiny. (#1191)

* Fixed the CSS for `ui.output_ui()` to avoid unwanted double padding when its parent container uses `gap` for spacing multiple elements (e.g., `ui.layout_columns()`, `ui.page_fillable()`, etc). (#1176)

### Other changes

* Closed #1178: Removed run-time dependency on asgiref. (#1183)

* The uvicorn and click packages are no longer needed when running on Emscripten. (#1187)

* We adjusted the shadows used for cards and popovers. Cards now use a slightly smaller shadow and the same shadow style is also now used by popovers. (#1176)

* We increased the spacing between elements just slightly. This change is most noticeable in the `layout_columns()` or `layout_column_wrap()` component. In these and other components, you can use `gap` and `padding` arguments to choose your own values, or you can set the `$bslib-spacer` (Sass) or `--bslib-spacer` (CSS) variable. (#1176)

## [0.8.0] - 2024-03-04

### Breaking Changes

* Page-level sidebars used in `ui.page_sidebar()` and `ui.page_navbar()` will now default to being initially open but collapsible on desktop devices and always open on mobile devices. You can adjust this default choice by setting `ui.sidebar(open=)`. (#1129)

* `ui.sidebar()` is now a thin wrapper for the internal `ui.Sidebar` class. The `ui.Sidebar` class has been updated to store the sidebar's contents and settings and to delay rendering until the sidebar HTML is actually used. Because most users call `ui.sidebar()` instead of using the class directly, this change is not expected to affect many apps. (#1129)

### New features

* Added `ui.input_dark_mode()`, a toggle switch that allows users to switch between light and dark mode. By default, when `ui.input_dark_mode()` is added to an app, the app's color mode follows the users's system preferences, unless the app author sets the `mode` argument. When `ui.input_dark_mode(id=)` is set, the color mode is reported to the server, and server-side color mode updating is possible using `ui.update_dark_mode()`. (#1149)

* `ui.sidebar(open=)` now accepts a dictionary with keys `desktop` and `mobile`, allowing you to independently control the initial state of the sidebar at desktop and mobile screen sizes. (#1129)

* Closed #984: In Shiny Express apps, if there is a `"www"` subdirectory in the app's directory, Shiny will serve the files in that directory as static assets, mounted at `/`. (#1170)

* For Shiny Express apps, added `express.app_opts()`, which allows setting application-level options, like `static_assets` and `debug`. (#1170)

* Closed #1079: For Shiny Express apps, automatically run a `globals.py` file in the same directory as the app file, if it exists. The code in `globals.py` will be run with the session context set to `None`. (#1172)

### Bug fixes

* Fixed `input_task_button` not working in a Shiny module. (#1108)

* Fixed several issues with `page_navbar()` styling. (#1124)

* Fixed `Renderer.output_id` to not contain the module namespace prefix, only the output id. (#1130)

* Fixed gap-driven spacing between children in fillable `nav_panel()` containers. (#1152)

* Fixed #1138: An empty value in a date or date range input would cause an error; now it is treated as `None`. (#1139)

### Other changes

* `@render.data_frame` now properly fills its container by default. (#1126)

* We improved the accessibility of the full screen toggle button in cards created with `ui.card(full_screen=True)`. Full-screen cards are now also supported on mobile devices. (#1129)

* When entering and exiting full-screen card mode, Shiny now emits a client-side custom `bslib.card` event that JavaScript-oriented users can use to react to the full screen state change. (#1129)

* The sidebar's collapse toggle now has a high `z-index` value to ensure it always appears above elements in the main content area of `ui.layout_sidebar()`. The sidebar overlay also now receives the same high `z-index` on mobile layouts. (#1129)

* Updated example apps to use lower-case versions of `reactive.Calc`->`reactive.calc`, `reactive.Effect`->`reactive.effect`, and `reactive.Value`->`reactive.value`. (#1164)

* Closed #1081: The `@expressify()` function now has an option `has_docstring`. This allows the decorator to be used with functions that contain a docstring. (#1163)

* Replaced use of `sys.stderr.write()` with `print(file=sys.stderr)`, because on some platforms `sys.stderr` can be `None`. (#1131)

* Replaced soon-to-be deprecated `datetime` method calls when handling `shiny.datetime` inputs. (#1146)


## [0.7.1] - 2024-02-05

### Bug fixes

* Fixed `render.download` not working in Express. (#1085)

* `express.ui.hold()` can now accept any type of object, instead of just `TagChild` objects. (#1089)

* Fixed an issue where `input_selectize` would not initialize correctly when created within a Shiny module. (#1091)


## [0.7.0] - 2024-01-25

### Breaking Changes

* Closed #938: `page_sidebar()` and `page_navbar()` now use `fillable=False` by default. (#990)

### New features

* Added `shiny.ui.input_task_button()` for creating buttons that launch longer-running tasks than `shiny.ui.input_action_button()` was designed for. Task buttons give visual feedback that the task is running, and cannot be clicked again until the task is complete. (#907)

* Added `@extended_task` decorator for creating long-running tasks that can be cancelled. (#907)

* Added `@render.download` as a replacement for `@session.download`, which is now deprecated. (#977)

* Added `ui.output_code()`, which is currently an alias for `ui.output_text_verbatim()`. (#997)

* Added `@render.code`, which is an alias for `@render.text`, but in Express mode, it displays the result using `ui.output_code()`. (#997)

* Added `App.on_shutdown` method for registering a callback to be called when the app is shutting down. (#907)

* You can now pass options to `ui.input_selectize` see the [selectize.js](https://selectize.dev/docs/API/selectize) docs for available options. (#914, #158)

* `ui.input_selectize` gains the `remove_button` argument which allows you to control the visibility of the remove button.

### Bug fixes

* CLI command `shiny create`... (#965)
  * has added a `-d`/`--dir` flag for saving to a specific output directory
  * will raise an error if if will overwrite existing files
  * prompt users to install `requirements.txt`

* Fixed `js-react` template build error. (#965)

* Fixed #1007: Plot interaction with plotnine provided incorrect values. (#999)

### Developer features

* Output renderers should now be created with the `shiny.render.renderer.Renderer` class. This class should contain either a `.transform(self, value)` method (common) or a `.render(self)` (rare). These two methods should return something can be converted to JSON. In addition, `.default_ui(self, id)` should be implemented by returning `htmltools.Tag`-like content for use within Shiny Express. To make your own output renderer, please inherit from the `Renderer[IT]` class where `IT` is the type (excluding `None`) required to be returned from the App author. (#964)
  * Legacy renderers that will be removed in the near future:
    * `shiny.render.RenderFunction`
    * `shiny.render.RenderFunctionAsync`
    * `shiny.render.transformer.OutputRenderer`
    * `shiny.render.transformer.OutputRendererSync`
    * `shiny.render.transformer.OutputRendererAsync`

### Other changes

* Pinned Starlette to version <0.35.0; versions 0.35.0 and 0.35.1 caused problems when deploying on Posit Connect. (#1009
)


## [0.6.1.1] - 2023-12-22

### Bug fixes

* Fixed #935: `shiny create` required the `requests` package, but it was not listed as a dependency. It now uses `urllib` instead, which is part of the Python standard library. (#940)


## [0.6.1] - 2023-12-18

### New features

* `shiny create` now allows you to select from a list of template apps.

* `shiny create` provides templates which help you build your own custom JavaScript components.

* Closed #814: The functions `reactive.Calc` and `reactive.Effect` have been changed to have lowercase names: `reactive.calc`, and `reactive.effect`. The old capitalized names are now aliases to the new lowercase names, so existing code will continue to work. Similarly, the class `reactive.Value` has a new alias, `reactive.value`, but in this case, since the original was a class, it keeps the original capitalized name as the primary name. The examples have not been changed yet, but will be changed in a future release. (#822)

* Added `ui.layout_columns()` for creating responsive column-forward layouts based on Bootstrap's 12-column CSS Grid. (#856)

* Added support for Shiny Express apps, which has a simpler, easier-to-use API than the existing API (Shiny Core). Please note that this API is still experimental and may change. (#767)

### Bug fixes

* Fix support for `shiny.ui.accordion(multiple=)` (#799).

### Other changes

* Closed #492: `shiny.ui.nav()` is now deprecated in favor of the more aptly named `shiny.ui.nav_panel()` (#876).

* Update penguins example to credit Allison Horst and drop usage of `shiny.experimental` (#798).

* `as_fillable_container()` and `as_fill_item()` no longer mutate the `Tag` object that was passed in. Instead, it returns a new `Tag` object. Also closed #856: these functions now put the `html-fill-container` and `html-fill-item` CSS classes last, instead of first. (#862)

* `App()` now accepts a server function with a single `input` parameter, or a server function with parameters `input`, `output` and `session`. Server functions with two or more than three parameters now raise an exception. (#920)


## [0.6.0] - 2023-10-30

### Breaking Changes

* `shiny.run` only allows positional arguments for `app`, `host`, and `port`, all other arguments must be specified with keywords.

### New features

* `shiny run` now takes `reload-includes` and `reload-excludes` to allow you to define which files trigger a reload (#780).

* `shiny.run` now passes keyword arguments to `uvicorn.run` (#780).

* The `@output` decorator is no longer required for rendering functions; `@render.xxx` decorators now register themselves automatically. You can still use `@output` explicitly if you need to set specific output options (#747, #790).

* Added support for integration with Quarto (#746).

* Added `shiny.render.renderer_components` decorator to help create new output renderers (#621).

* Added `shiny.experimental.ui.popover()`, `update_popover()`, and `toggle_popover()` for easy creation (and server-side updating) of [Bootstrap popovers](https://getbootstrap.com/docs/5.3/components/popovers/). Popovers are similar to tooltips, but are more persistent, and should primarily be used with button-like UI elements (e.g. `input_action_button()` or icons) (#680).

* Added CSS classes to UI input methods (#680) .

* `Session` objects can now accept an asynchronous (or synchronous) function for `.on_flush(fn=)`, `.on_flushed(fn=)`, and `.on_ended(fn=)` (#686).

* `App()` now allows `static_assets` to represent multiple paths. To do this, pass in a dictionary instead of a string (#763).

* The `showcase_layout` argument of `value_box()` now accepts one of three character values: `"left center"`, `"top right"`, `"bottom"`. (#772)

* `value_box()` now supports many new themes and styles, or fully customizable themes using the new `value_box_theme()` function. To reflect the new capabilities, we've replaced `theme_color` with a new `theme` argument. The previous argument will continue work as expected, but with a deprecation warning. (#772)

  In addition to the Bootstrap theme names (`primary` ,`secondary`, etc.), you can now use the main Boostrap colors (`purple`, `blue`, `red`, etc.). You can also choose to apply the color to the background or foreground by prepending a `bg-` or `text-` prefix to the theme or color name. Finally, we've also added new gradient themes allowing you to pair any two color names as `bg-gradient-{from}-{to}` (e.g., `bg-gradient-purple-blue`).

  These named color themes aren't limited to value boxes: because they're powered by small utility classes, you can use them anywhere within your bslib-powered UI.

* Added `shiny.ui.showcase_bottom()`, a new `shiny.ui.value_box()` layout that places the showcase below the value box `title` and `value`, perfect for a full-bleed plot. (#772)

### Bug fixes

* `shiny run` now respects the user provided `reload-dir` argument (#765).

* Fixed #646: Wrap bare value box value in `<p />` tags. (#668)

* Fixed #676: The `render.data_frame` selection feature was underdocumented and buggy (sometimes returning `None` as a row identifier if the pandas data frame's index had gaps in it). With this release, the selection is consistently a tuple of the 0-based row numbers of the selected rows--or `None` if no rows are selected. (#677)

* Added tests to verify that ui input methods, ui labels, ui update (value) methods, and ui output methods work within modules (#696).

* Adjusted the `@render.plot` input type to be `object` to allow for any object (if any) to be returned (#712).

* In `layout_column_wrap()`, when `width` is a CSS unit -- e.g. `width = "400px"` or `width = "25%"` -- and `fixed_width = FALSE`, `layout_column_wrap()` will ensure that the columns are at least `width` wide, unless the parent container is narrower than `width`. (#772)

### Other changes

* `input_action_button()` now defaults to having whitespace around it. (#758)

* `layout_sidebar()` now uses an `<aside>` element for the sidebar's container and a `<header>` element for the sidebar title. The classes of each element remain the same, but the semantic meaning of the elements is now better reflected in the HTML markup.  (#772)

* `layout_sidebar()` no longer gives the sidebar main content area the `role="main"` attribute. (#772)

* Improved the style and appearance of the button to enter full screen in `card()`s and `value_box()`es to better adapt to Bootstrap's dark mode. (#772)

### API changes

* Added `shiny.ui.navset_underline()` and `shiny.ui.navset_card_underline()` whose navigation container is similar to `shiny.ui.navset_tab()` and `shiny.ui.navset_card_tab()` respectively, but its active/focused navigation links are styled with an underline. (#772)

* `shiny.ui.layout_column_wrap(width, *args)` was rearranged to `shiny.ui.layout_column_wrap(*args, width)`. Now, `width` will default to `200px` is no value is provided. (#772)

* `shiny.ui.showcase_left_center()` and `shiny.ui.showcase_top_right()` no longer take two values for the `width` argument. Instead, they now take a single value (e.g., `width = "30%"`) representing the width of the showcase are in the value box. Furthermore, they've both gained `width_full_screen` arguments that determine the width of the showcase area when the value box is expanded to fill the screen. (#772)

* `shiny.ui.panel_main()` and `shiny.ui.panel_sidebar()` are deprecated in favor of new API for `shiny.ui.layout_sidebar()`. Please use `shiny.ui.sidebar()` to construct a `sidebar=` and supply it to `shiny.ui.layout_sidebar(sidebar, *args, **kwargs)`. (#788)

* `shiny.experimental.ui.toggle_sidebar()` has been renamed to `shiny.ui.update_sidebar()`. It's `open` value now only supports `bool` values. (#788)

#### API relocations

* `shiny.ui`'s `navset_pill_card()` and `navset_tab_card()` have been renamed to `navset_card_pill()` and `navset_card_tab()` respectively (#492).

The following methods have been moved from `shiny.experimental.ui` and integrated into `shiny.ui` (final locations under `shiny.ui` are displayed) (#680):

* Sidebar - Sidebar layout or manipulation
  * `sidebar()`, `page_sidebar()`, `update_sidebar()`, `layout_sidebar()`, `Sidebar`

* Filling layout - Allow UI components to expand into the parent container and/or allow its content to expand
  * `page_fillable()`, `fill.as_fillable_container()`, `fill.as_fill_item()`, `fill.remove_all_fill()`
  * `output_plot(fill=)`, `output_image(fill=)`, `output_ui(fill=, fillable=)`

* CSS units - CSS units and padding
  * `css.as_css_unit()`, `css.as_css_padding()`, `css.CssUnit`

* Tooltip - Hover-based context UI element
  * `tooltip()`, `update_tooltip()`

* Popover - Click-based context UI element
  * `popover()`, `update_popover()`

* Accordion - Vertically collapsible UI element
  * `accordion()`, `accordion_panel()`, `insert_accordion_panel()`, `remove_accordion_panel()`, `update_accordion()`, `update_accordion_panel()`, `Accordion`, `AccordionPanel`

* Card - A general purpose container for grouping related UI elements together
  * `card()`, `card_header()`, `card_footer()`, `CardItem`

* Valuebox - Opinionated container for displaying a value and title
  * `valuebox()`
  * `showcase_left_center()`
  * `showcase_top_right()`

* Navs - Navigation within a page
  * `navset_bar()`, `navset_tab_card()`, `navset_pill_card()`
  * `page_navbar(sidebar=, fillable=, fillable_mobile=, gap=, padding=)`, `navset_card_tab(sidebar=)`, `navset_card_pill(sidebar=)`, `navset_bar(sidebar=, fillable=, gap=, padding=)`

* Layout - Layout of UI elements
  * `layout_column_wrap()`

* Inputs - UI elements for user input
  * `input_text_area(autoresize=)`

If a ported method is called from `shiny.experimental.ui`, a deprecation warning will be displayed.

Methods still under consideration in `shiny.experimental.ui`:

* `card(wrapper=)`: A function (which returns a UI element) to call on unnamed arguments in `card(*args)` which are not already `shiny.ui.CardItem` objects.

* `card_body()`: A container for grouping related UI elements together

* `card_image()`: A general container for an image within a `shiny.ui.card`.

* `card_title()`: A general container for the "title" of a `shiny.ui.card`.

#### API removals

* `shiny.experimental.ui.FillingLayout` has been removed. (#481)

* `shiny.experimental.ui.toggle_switch()` has been made defunct. Please remove it from your code and use `shiny.ui.update_switch()` instead. (#772)

* `shiny.experimental.ui.as_width_unit()` has been made defunct. Please remove it from your code. (#772)

* `shiny.experimental.ui`' `as_fill_carrier()`, `is_fill_carrier()`, `is_fillable_container()`, and `is_fill_item()` have been made defunct. Remove them from your code. (#680, #788)

* Support for `min_height=`, `max_height=`, and `gap=` in `shiny.experimental.ui.as_fillable_container()` and `as_fill_item()` has been removed. (#481)

* `shiny.experimental.ui.TagCallable` has been made defunct. Please use its type is equivalent to `htmltools.TagFunction`. (#680)


## [0.5.1] - 2023-08-08

### Bug fixes

* Fixed #666: Added missing sidebar stylesheet dependency. (#667)


## [0.5.0] - 2023-08-01

### New features

* The new fast-scrolling data table/grid feature (`ui.output_data_frame`/`render.data_frame`) now has a filtering feature. To enable, pass the argument `filters=True` to the `render.DataTable` or `render.DataGrid` constructors. (#592)

* `shiny run` now takes a `--reload-dir <DIR>` argument that indicates a directory `--reload` should (recursively) monitor for changes, in addition to the app's parent directory. Can be used more than once. (#353)

* The default theme has been updated to use Bootstrap 5 with custom Shiny style enhancements. (#624)

* Added experimental UI `tooltip()`, `update_tooltip()`, and `toggle_tooltip()` for easy creation (and server-side updating) of [Bootstrap tooltips](https://getbootstrap.com/docs/5.2/components/tooltips/) (a way to display additional information when focusing (or hovering over) a UI element). (#629)


### Bug fixes

* Using `update_slider` to update a slider's value to a `datetime` object or other non-numeric value would result in an error. (#649)

### Other changes

* Documentation updates. (#591)

* Removed Python 3.7 support. (#590)


## [0.4.0] - 2023-06-26

### New features

* Added new fast-scrolling data table and data grid outputs. (#538)

* Added `include_js()` and `include_css()`, for easily including JS and CSS files in an application. (#127)

* Added sidebar, card, value box, and accordion methods into `shiny.experimental.ui`. (#481)

* Added `fill` and `fillable` methods into `shiny.experimental.ui`. If `fill` is `True`, then the UI component is allowed to expand into the parent container. If `fillable` is `True`, then the UI component will allow its content to expand. Both `fill` on the child component and `fillable` on the parent component must be `True` for the child component to expand. (#481)

* Added sidebar methods into `shiny.experimental.ui`. `shiny.experimental.ui.layout_sidebar()` does not require `ui.panel_main()` and `ui.panel_sidebar()`. These two methods have been deprecated. `x.ui.page_navbar()`, `x.ui.navset_bar()`, `x.navset_tab_card()`, and `x.navset.pill_card()` added `sidebar=` support. (#481)

* feat(sidebar): `ui.layout_sidebar()` internally uses `x.ui.layout_sidebar()`, enabling filling layout features. (#568)


### Bug fixes

* Fixed #496: Previously, when `shiny run --reload` was used, the app would only reload when a .py file changed. Now it will reload when .py, .css, .js, and .html files change. (#505)

* Closed #535: Added a meta viewport tag, so that page layout will adapt to mobile device screens. (#540)

## [0.3.3] - 2023-04-26

### New features

* Added `shiny.experimental` as a place to put experimental features. When using Shiny's experimental features, we recommend importing them by calling `import shiny.experimental as x`, so that all local function calls must start with `x` (e.g. `x.ui.card()`) to signify the method may be changed/removed without warning or future support. (#462)

* Added `penguins` example. (#462)

* The bootstrap HTMLDependency is now created using the dev version of `{bslib}` to get the latest features. (#462)

* Added `shiny.experimental.ui.input_text_area()`, which supports auto-resizing height to fit the content when `autoresize=True`. (#463)

### Other changes

* `shiny.reactive.lock` is now exported. (#458)

## [0.3.2] - 2023-04-19

### Bug fixes

* Fixed #456: plot interaction with datetimes raised errors on 32-bit platforms. (#457)

### Other changes

* When pyright creates type stubs for shiny, it now will include types imported in `_typing_extensions.py`.


## [0.3.1] - 2023-04-18

### Bug fixes

* Fixed #443: Errors in streaming downloads previously resulted in a partially downloaded file; now Shiny responds with a `Transfer-Encoding: chunked` header, which allows the browser to detect the error and abort the download. (#447)

### Other changes

* `page_navbar` now accepts shinyswatch themes. (#455)


## [0.3.0] - 2023-04-03

### New features

* Added support for URL based HTMLDependencies. `{htmltools}` (v0.1.5.9001) added support for URL based HTMLDependencies in rstudio/py-htmltools#53.  (#437)


## [0.2.10] - 2023-03-11

### New features

* Added support for interacting with plots made with matplotlib, seaborn, and plotnine. (#392)

* The `req()` function now returns its first argument (assuming none of its arguments are falsey). This lets you perform validation on expressions as you assign, return, or pass them, without needing to introduce a separate statement just to call `req()`.

* Added `Input.__contains__` method, so that (for example) one could write an expression like `if "x" in inputs`. (#402)

### Bug fixes

* The `width` parameters for `input_select` and `input_slider` now work properly. (Thanks, @bartverweire!) (#386)

* When `input_select` or `input_selectize` were not given an explicit `select` argument, they always chose the first item, which is correct when `multiple=False`, but not when `multiple=True`. Now when `multiple=True`, the first item is no longer automatically selected. (#396)

### Other changes

* Switched to new types from htmltools 0.1.5. (#416)


## [0.2.9] - 2022-11-03

### Bug fixes

* Closed #240, #330: Fixed live examples with additional files. (#340)

* Fixed `shiny run` handling on Windows of absolute paths with drive letter, as in `shiny run c:/myapp/app.py`. (#370)


## [0.2.8] - 2022-10-20

### Bug fixes

* `panel_conditional` now works correctly inside of Shiny modules. (Thanks, @gcaligari!) (#336)

* Fix compatibility with Uvicorn 0.19.0 (#357)


## [0.2.7] - 2022-09-27

### New features

* `shiny run` now takes a `--launch-browser` argument that causes the default web browser to be launched after the app is successfully loaded. Also, the `--port` argument now interprets a value of `0` as "listen on a random port". (#329)

### Other changes

* Updated API document generation with updated paths to work with new version of Shinylive. (#331)


## [0.2.6] - 2022-09-02

### New features

* Closed [#312](https://github.com/posit-dev/py-shiny/issues/312): Matplotlib plots in a `@render.plot` can now use the global figure, instead of returning a `figure` object. ([#314](https://github.com/posit-dev/py-shiny/pull/314))

* Disabled `shiny static` command, in favor of `shinylive export` from the shinylive package. ([#326](https://github.com/posit-dev/py-shiny/pull/326))


## [0.2.5] - 2022-08-12

### New features

* Closed [#269](https://github.com/posit-dev/py-shiny/issues/269): The UI for a `shiny.App` object can now be provided as a function. ([#299](https://github.com/posit-dev/py-shiny/pull/299))

* When a Shinylive deployment is made with `shiny static`, it the deployment code is now delegated to Shinylive. ([#310](https://github.com/posit-dev/py-shiny/pull/310))

### Bug fixes

* Fixed [#279](https://github.com/posit-dev/py-shiny/issues/279): When a Shiny application is mounted to a Starlette route, reactivity did not work. ([#294](https://github.com/posit-dev/py-shiny/pull/294))

* Fixed [#290](https://github.com/posit-dev/py-shiny/issues/290): `@render.plot` now works as intended inside `@module.server`. ([#292](https://github.com/posit-dev/py-shiny/pull/292))

* Fixed [#289](https://github.com/posit-dev/py-shiny/issues/289): `input_selectize()` now resolves the input id before using for other id-like attributes ([#291](https://github.com/posit-dev/py-shiny/pull/291))

## [0.2.4] - 2022-08-01

### Bug fixes

* Fixed [#287](https://github.com/posit-dev/py-shiny/issues/287): Running `shiny static` on Windows failed with `PermissionError`. ([#288](https://github.com/posit-dev/py-shiny/pull/288))

## [0.2.3] - 2022-07-28

### Bug fixes

* Fixed [#281](https://github.com/posit-dev/py-shiny/issues/281): Directory creation for Shinylive assets could fail if the parent directory did not exist. ([#283](https://github.com/posit-dev/py-shiny/pull/283))

## [0.2.2] - 2022-07-27

Initial release of Shiny for Python https://shiny.posit.co/py/<|MERGE_RESOLUTION|>--- conflicted
+++ resolved
@@ -60,14 +60,12 @@
 
 ### Other changes
 
-<<<<<<< HEAD
 * `ui.input_action_button()` and `ui.update_action_button()` gain a `disabled` argument. When the button is disabled, it appears grayed out and cannot be clicked. (#1465)
-=======
+
 * The main content area of `ui.page_sidebar()` and `ui.page_navbar()` with a page-level `sidebar` now have a minimum height and width to avoid squashed content in fillable layouts. The minimum height and width are controllable via `--bslib-page-main-min-{width,height}` CSS variables. (#1436)
 
 * Added a new option to place an always-open sidebar *above the main content* on mobile screens by providing `open={"mobile": "always-above"}` to `ui.sidebar()`. (#1436)
 
->>>>>>> 20122098
 
 ## [0.10.2] - 2024-05-28
 
