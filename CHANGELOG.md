--- conflicted
+++ resolved
@@ -100,13 +100,10 @@
 
 ### Other changes
 
-<<<<<<< HEAD
 * `input_action_button()` now defaults to having whitespace around it. (#758)
-=======
 * `layout_sidebar()` now uses an `<aside>` element for the sidebar's container and a `<header>` element for the sidebar title. The classes of each element remain the same, but the semantic meaning of the elements is now better reflected in the HTML markup.  (#772)
 * `layout_sidebar()` no longer gives the sidebar main content area the `role="main"` attribute. (#772)
 * Improved the style and appearance of the button to enter full screen in `card()`s and `value_box()`es to better adapt to Bootstrap's dark mode. (#772)
->>>>>>> 460e1abe
 
 
 ## [0.5.1] - 2023-08-08
