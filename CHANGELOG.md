# Change Log for Shiny (for Python)

All notable changes to Shiny for Python will be documented in this file.

The format is based on [Keep a Changelog](https://keepachangelog.com/en/1.0.0/),
and this project adheres to [Semantic Versioning](https://semver.org/spec/v2.0.0.html).

## [UNRELEASED]

### Breaking changes

* `.expect_inverse()` for Navset controllers in `shiny.playwright.controllers` now requires a `bool` value. To keep behavior the same, use `.expect_inverse(False)`. (#1668)

* `.expect_layout()` for Navset controllers in `shiny.playwright.controllers` is now renamed to `.expect_fluid()` and requires a `bool` value. To keep behavior the same, use `.expect_fluid(True)` (#1668)

* `.expect_icon()` for Accordion controllers in `shiny.playwright.controllers` now requires a `bool` value instead of a `str`. (#1710)

### New features

* Added [narwhals](https://posit-dev.github.io/py-narwhals) support for `@render.data_frame`. This allows for any eager data frame supported by narwhals to be returned from a `@render.data_frame` output method. All internal methods and helper methods leverage the `narwhals` API to be data frame agnostic. (#1570)

### Other changes

* Incorporated `orjson` for faster data serialization in `@render.data_frame` outputs. (#1570)

* Added `PageNavbar` class to the list of `shiny.playwright.controllers` for testing `ui.page_navbar()`. (#1668)

* Added `.expect_widths()` to `NavsetPillList` in `shiny.playwright.controllers` for testing `ui.navset_pill_list(widths=)`. (#1668)

* Added `.expect_title()` for `Popover` in `shiny.playwright.controllers` (#1683)

* Added `.expect_disabled()` for `InputActionButton` in `shiny.playwright.controllers` (#1705)

* Small improvements to the default pulse busy indicator to better blend with any background. It's also now slightly smaller by default.(#1707)

<<<<<<< HEAD
* Added `.expect_class()`, `.expect_gap()`, `.expect_bg_color()`, `.expect_desktop_state()`, `.expect_mobile_state()`, `.expect_mobile_max_height()`, `.expect_title()`, and `.expect_padding()` for `Sidebar` in `shiny.playwright.controllers` (#1715)

* Modified `.expect_text()` for `Sidebar` in `shiny.playwright.controllers` to use `.loc_content` instead of `loc` for text. Also modified `.expect_width()` to check the `.loc_container`'s style instead of the `.loc` element. (#1715)

* Modified `.expect_text()` and `.expect_width()` for `Sidebar` in `shiny.playwright.controllers` to use `loc_content` instead of `loc` for text. (#1715)

=======
* Added `.expect_class()` and `.expect_multiple()` for `Accordion` in `shiny.playwright.controllers` (#1710)

* Added [narwhals](https://posit-dev.github.io/py-narwhals) support for `@render.table`. This allows for any eager data frame supported by narwhals to be returned from a `@render.table` output method. (#1570)
>>>>>>> ead102a6

### Bug fixes

* A few fixes for `ui.Chat()`, including:
  * Fixed a bug with `Chat()` sometimes silently dropping errors. (#1672)
  * Fixed a bug with `Chat()` sometimes not removing it's loading icon (on error or a `None` transform). (#1679)
  * `.messages(format="anthropic")` correctly removes non-user starting messages (once again). (#1685)

* `shiny create` now uses the template `id` rather than the directory name as the default directory. (#1666)

* `ui.Theme()` now works correctly on Windows when the theme requires Sass compilation. (thanks @yuuuxt, #1684)

* Fixed multiple input controllers (`InputSlider`, `InputDate`, `InputDateRange`, `InputCheckbox`, and `InputCheckboxGroup`) in `shiny.playwright.controller` to check the `width` property within the `style` attribute. (#1691, #1696, #1702)

* Fixed multiple input controllers (`InputSwitch`, `InputRadioButtons`, `InputNumeric`, `InputText`, `InputTextArea`, `InputPassword`, `InputActionButton`, and `InputActionLink`) in `shiny.playwright.controller` to correctly validate the `width` style property in `.expect_width(). (#1705)

* Fixed input controller `InputTextArea` in `shiny.playwright.controller` to correctly validate the `resize` style property in `.expect_resize()`. (#1705)

* Fixed a bug in `ui.conditional_panel()` that would cause the panel to repeatedly show/hide itself when the provided condition did not evaluate to a boolean value. (#1707)

* Fixed a bug with `ui.input_slider()` when used as a range slider that made it impossible to change the slider value when both handles were at the maximum value. (#1707)

* Fixed bug in `@render.data_frame` where `bool` or `object` columns were not being rendered. (#1570)


## [1.1.0] - 2024-09-03

### New features

* `ui.Chat()` gains a new `.update_user_input()` method, which adds the ability to update the input placeholder message. As a result, `.set_user_message()` is now deprecated (since the new method can also be used to update the message). (#1594)

* `shiny create` now supports a succinct format for specifying the GitHub repository via the `--github` flag, e.g. `--github posit-dev/py-shiny-templates`. You can now also use `--github` and `--template` together, in which case `--github` should point to a repository containing a directory matching the name provided in `--template`. (#1623)

* `shiny create` now identifies templates in external repositories using a `_template.json` metadata file. This file should contain at an `"id"` and optionally a `"title"` and `"description"`. When `shiny create` is called with the `--github` flag but without a `--template` flag, it will offer a menu listing all available templates in the repository. (#1631)

### Other changes

* A few changes for `ui.Chat()`, including:
  * The `.messages()` method no longer trims messages by default (i.e., the default value of `token_limits` is now `None` instead of the overly generic and conservative value of `(4096, 1000)`). See the new generative AI in production templates (via `shiny create`) for examples of setting `token_limits` based on the model being used. (#1657)
  * User input that contains markdown now renders the expected HTML. (#1607)
  * Busy indication is now visible/apparent during the entire lifecycle of response generation. (#1607)

### Bug fixes

* A few fixes for `ui.Chat()`, including:
  * A fix for use inside Shiny modules. (#1582)
  * `.messages(format="google")` now returns the correct role. (#1622)
  * `ui.Chat(messages)` are no longer dropped when dynamically rendered. (#1593)
  * `transform_assistant_response` can now return `None` and correctly handles change of content on the last chunk. (#1641)

* An empty `ui.input_date()` value no longer crashes Shiny. (#1528)

* Fixed bug where calling `.update_filter(None)` on a data frame renderer did not visually reset non-numeric column filters. (It did reset the column's filtering, just not the label). Now it resets filter's label. (#1557)

* Require shinyswatch >= 0.7.0 and updated examples accordingly. (#1558)

* `ui.input_text_area(autoresize=True)` now resizes properly even when it's not visible when initially rendered (e.g. in a closed accordion or a hidden tab). (#1560)

* `ui.notification_show(duration=None)` now persists the notification until the app user closes it. (#1577)

* Some copies of Windows 10 have registry entries mapping .js files to content type "text/plain", which was causing all sorts of problems for browsers. (#1624)

* Added missing support for `express.ui.navset_card_pill(placement:)`. (#1602)

* Added `.expect_sidebar()` and `.expect_title()` methods for `NavsetCardTab`, `NavsetCardPill`, `NavsetCardUnderline`, and `NavsetBar`. (#1602)

* Added `.expect_placement()` method for `NavsetCardPill` and `NavsetCardUnderline`. (#1602)

### Deprecations

## [1.0.0] - 2024-07-18

### New features

* Added a new `shiny.ui.Chat` class for building conversational interfaces with fully customizable and performant response generation. (#1453)

* Expose `shiny.playwright`, `shiny.run`, and `shiny.pytest` modules that allow users to testing their Shiny apps.  (#1448, #1456, #1481)
  * `shiny.playwright` contains `controller` and `expect` submodules. `controller` will contain **many** classes to interact with (and verify!) your Shiny app using Playwright. `expect` contains expectation functions that enhance standard Playwright expectation methods.
  * `shiny.run` contains the `run_shiny_app` command and the return type `ShinyAppProc`. `ShinyAppProc` can be used to type the Shiny app pytest fixtures.
  * `shiny.pytest` contains pytest test fixtures. The `local_app` pytest fixture is automatically available and runs a sibling `app.py` file. Where as `create_app_fixture(PATH_TO_APP)` allows for a relative path to a Shiny app to be instantiated from a different folder.

* Added CLI command `shiny add test` to add a test file to an existing Shiny app. (#1461)

* `@render.data_frame`, `render.DataGrid`, and `render.DataTable` now support `polars` data frames (#1474).

* `@render.data_frame`, `render.DataGrid`, and `render.DataTable` are now type aware. This means that the data frame renderer object's `.data()` and `.data_view()` methods will return the same type of data given the the renderer. E.g. If a `DataGrid` wrapping a `polars` data frame is returned to the renderer function, `.data_view()` will return `polars` data.  (#1502)

* `@render.data_frame`'s `render.DataGrid` and `render.DataTable` added support for cell styling with the new `styles=` parameter. This parameter can receive a style info object (or a list of style info objects), or a function that accepts a data frame and returns a list of style info objects. Each style info object can contain the `rows` and `cols` locations where the inline `style` and/or CSS `class` should be applied. (#1475)

* `@render.data_frame` has added a few new methods:
  * `.data_view_rows()` is a reactive value representing the sorted and filtered row numbers. This value wraps `input.<ID>_data_view_rows()`(#1374)
  * `.sort()` is a reactive value representing the sorted column information (dictionaries containing `col: int` and `desc: bool`). This value wraps `input.<ID>_sort()`. (#1374)
  * `.filter()` is a reactive value representing the filtered column information (dictionaries containing `col: int` and `value` which is either a string or a length 2 array of at least one non-`None` number). This value wraps `input.<ID>_filter()`. (#1374)
  * `.update_sort(sort=)` allows app authors to programmatically update the sorting of the data frame. (#1374)
  * `.update_filter(filter=)` allows app authors to programmatically update the filtering of the data frame. (#1374)

* `@render.data_frame` now accepts both a non-`"none"` `selection_mode` value and `editable=True`. (#1454, #1534)

* `@render.data_frame`'s `<ID>.cell_selection()` no longer returns a `None` value and now always returns a dictionary containing both the `rows` and `cols` keys. This is done to achieve more consistent author code when working with cell selection. When the value's `type="none"`, both `rows` and `cols` are empty tuples. When `type="row"`, `cols` represents all column numbers of the data. In the future, when `type="col"`, `rows` will represent all row numbers of the data. These extra values are not available in `input.<ID>_cell_selection()` as they are independent of cells being selected and are removed to reduce information being sent to and from the browser. (#1376)

* Relative imports, like `from . import utils`, now can be used in Shiny Express apps. (#1464)

* `ui.Theme` allows you to create custom themes for your Shiny app by recompiling [Bootstrap](https://getbootstrap.com/) and Shiny's Sass files with your own customizations. Themes created with `ui.Theme` can be passed directly to the `theme` argument of `express.ui.page_opts()` (Shiny Express) or `ui.page_*()` functions (Shiny Core) to apply the theme to the entire app. This feature requires the [libsass package](https://sass.github.io/libsass-python/) which can be installed with `pip install libsass`. (#1358)

* `ui.card_body()` can be used to wrap the contents of elements in `ui.card()`, allowing you to change parameters like `fillable` or `padding` and `gap` for groups of elements in the card. (#1506)

### Other changes

* `ui.input_action_button()` and `ui.update_action_button()` gain a `disabled` argument. When the button is disabled, it appears grayed out and cannot be clicked. (#1465)

* The main content area of `ui.page_sidebar()` and `ui.page_navbar()` with a page-level `sidebar` now have a minimum height and width to avoid squashed content in fillable layouts. The minimum height and width are controllable via `--bslib-page-main-min-{width,height}` CSS variables. (#1436)

* Added a new option to place an always-open sidebar *above the main content* on mobile screens by providing `open={"mobile": "always-above"}` to `ui.sidebar()`. (#1436)

### Bug fixes

* Fixed #1440: When a Shiny Express app with a `www/` subdirectory was deployed to shinyapps.io or a Connect server, it would not start correctly. (#1442)

* Fixed #1498: Update table related TypeScript dependencies to their latest versions. This fixed an issue where the Row Virtualizer would scroll to the end when hidden. This would cause the DOM to update numerous times, locking up the browser tab for multiple seconds. (#1524, #1550)

* The return type for the data frame patch function now returns a list of `render.CellPatch` objects (which support `htmltools.TagNode` for the `value` attribute). These values will be set inside the data frame's `.data_view()` result. This also means that `.cell_patches()` will be a list of `render.CellPatch` objects.  (#1526)

* Made sure all `@render.data_frame` cells that have been edited are now restored back to ready state to handle the off chance that the returned patches are at different locations the the original edit patches. (#1529)

* `remove_all_fill(tag)` no longer modifies the original `tag` input and instead returns a modified copy of `tag`. (#1538)

### Deprecations

* The following deprecated functions have now been removed (#1546):
  * `shiny.ui.panel_sidebar()` was deprecated in v0.6.0; use `shiny.ui.sidebar()` instead.
  * `shiny.ui.panel_main()` was deprecated in v0.6.0; instead pass items directly to `shiny.ui.layout_sidebar()`.
  * `shiny.ui.navset_pill_card()` was deprecated in v0.6.0; use `shiny.ui.navset_card_pill()` instead.
  * `shiny.ui.navset_tab_card()` was deprecated in v0.6.0; use `shiny.ui.navset_card_tab()` instead.
  * `shiny.ui.nav()` was deprecated in v0.6.1; use `shiny.ui.nav_panel()` instead.

* `@render.data_frame`, `render.DataGrid`, and `render.DataTable` have deprecated support for data frame types that are `pandas` compatible. Please call `.to_pandas()` on your data before it is returned to the renderer (#1502). Currently, both `polars` and `pandas` data frames are supported (#1474). If you'd like to add support for a new data frame type, please open an issue or a pull request.

* `@render.data_frame`'s `.cell_selection()` will no longer return `None` when the selection mode is `"none"`. In addition, missing `rows` or `cols` information will be populated with appropiate values. This allows for consistent handling of the cell selection object. (#1374)

* `@render.data_frame`'s input value `input.<ID>_data_view_indices()` has been deprecated. Please use `<ID>.data_view_rows()` to retrieve the same information. (#1377)

* `@render.data_frame`'s input value `input.<ID>_column_sort()` has been deprecated. Please use `<ID>.sort()` to retrieve the same information. (#1374)

* `@render.data_frame`'s input value `input.<ID>_column_filter()` has been deprecated. Please use `<ID>.filter()` to retrieve the same information. (#1374)

* Deprecated functions in `shiny.experimental` have been removed. By and large, these functions are now available in the main `shiny` namespace. (#1540)

* We've deprecated several card-related `shiny.experimental.ui` functions that were moved to the main `shiny.ui` namespace in v0.6.0. Both `card()` and `card_body()` are no longer experimental and can be called via `shiny.ui.card()` and `shiny.ui.card_body()` directly. `shiny.experimental.ui.card_title()` is now deprecated, but can be replaced with `shiny.ui.tags.h5()` or `shiny.ui.card_header()`. (#1543)


## [0.10.2] - 2024-05-28

### Bug fixes

* Fixed an issue with output spinners only showing for a split second. (#1429)

## [0.10.1] - 2024-05-23

### Bug fixes

* Fixed an issue with opacity dimming occurring too often/quickly when outputs are recalculating. (#1415)

## [0.10.0] - 2024-05-23

### Deprecations

* Restored `@render.data_frame`'s (prematurely removed in v0.9.0) input value `input.<ID>_selected_rows()`. Please use `<ID>.cell_selection()["rows"]` and consider `input.<ID>_selected_rows()` deprecated. (#1345, #1377)

* `@render.data_frame`'s method `.input_cell_selection()` has been renamed to `.cell_selection()`. Please use `.cell_selection()` and consider `.input_cell_selection()` deprecated. (#1407)

### New features

* Added busy indicators to provide users with a visual cue when the server is busy calculating outputs or otherwise serving requests to the client. More specifically, a spinner is shown on each calculating/recalculating output, and a pulsing banner is shown at the top of the page when the app is otherwise busy. Use the new `ui.busy_indicator.options()` function to customize the appearance of the busy indicators and `ui.busy_indicator.use()` to disable/enable them. (#918)

* Added support for creating modules using Shiny Express syntax, and using modules in Shiny Express apps. (#1220)

* `ui.page_*()` functions gain a `theme` argument that allows you to replace the Bootstrap CSS file with a new CSS file. `theme` can be a local CSS file, a URL, or a [shinyswatch](https://posit-dev.github.io/py-shinyswatch) theme. In Shiny Express apps, `theme` can be set via `express.ui.page_opts()`. (#1334)

### Bug fixes

* Fixed an issue that prevented Shiny from serving the `font.css` file referenced in Shiny's Bootstrap CSS file. (#1342)

* Removed temporary state where a data frame renderer would try to subset to selected rows that did not exist. (#1351, #1377)

* Fix an issue in the data frame output which caused the table to freeze when filters removed previously selected cells. (#1412)

### Other changes

* `Session` is now an abstract base class, and `AppSession` is a concrete subclass of it. Also, `ExpressMockSession` has been renamed `ExpressStubSession` and is a concrete subclass of `Session`. (#1331)

* The `Session` class now has a method `is_stub_session()`. For `ExpressStubSession`, this method returns `True` for , and `AppSession` objects it returns `False`. (#1331)

* Closed #1293: The error console would display error messages if an app was disconnected and the user changed an input. (#1339)

* Fixed an issue where some CSS files were larger than necessary because they had source maps embedded in them. (#1339)

## [0.9.0] - 2024-04-16

### Breaking Changes

* `@render.data_frame` return values of `DataTable` and `DataGrid` had their parameter of `row_selection: Literal["single", "multiple"]` become deprecated. Please use `selection_mode="row"` or `selection_mode="rows"` instead. (#1198)

* The `col_widths` argument of `ui.layout_columns()` now sets the `sm` breakpoint by default, rather than the `md` breakpoint. For example, `col_widths=(12, 6, 6)` is now equivalent to `{"sm": (12, 6, 6)}` rather than `{"md": (12, 6, 6)}`. (#1222)

### New features

* `Session` objects now have a `set_message_handler(name, fn)` method that allows you to register a message handler function that will be called when a request message with the given name is received from the client (via `Shiny.shinyapp.makeRequest()` (JS)). (#1253)

* Experimental: `@render.data_frame` return values of `DataTable` and `DataGrid` support `editable=True` to enable editing of the data table cells. (#1198)

* `ui.card()` and `ui.value_box()` now take an `id` argument that, when provided, is used to report the full screen state of the card or value box to the server. For example, when using `ui.card(id = "my_card", full_screen = TRUE)` you can determine if the card is currently in full screen mode by reading the boolean value of `input.my_card_full_screen()`. (#1215, #1266)

* Added support for using `shiny.express` in Quarto Dashboards. (#1217)

* `ui.value_box()`, `ui.layout_columns()` and `ui.layout_column_wrap()` now all have `min_height` and `max_height` arguments. These are useful in filling layouts, like `ui.page_fillable()`, `ui.page_sidebar(fillable=True)` or `ui.page_navbar(fillable=True)`. For example, you can use `ui.layout_columns(min_height=300, max_height=500)` to ensure that a set of items (likely arranged in a row of columns) are always between 300 and 500 pixels tall. (#1223)

* Added an error console which displays errors in the browser's UI. This is enabled by default when running applications locally, and can be disabled with `shiny run --no-dev-mode`. It is not enabled for applications that are deployed to a server. (#1060)

* `shiny create` was updated to include some additional templates as well as an option to choose from the new [templates website](https://shiny.posit.co/py/templates/). (#1273, #1277, #1274)

* `shiny.express.ui.page_opts()` now accepts additional keyword arguments that are passed to the underlying page layout chosen by `shiny.ui.page_auto()`. (#1314)

### Bug fixes

* On Windows, Shiny Express app files are now read in as UTF-8. (#1203)

* `input_dark_mode()` now accepts a `style` argument that can be used to customize the appearance and position of the dark mode toggle switch. (#1207)

* Calling `ui.update_selectize()` with `choices` and `selected` now clears the current selection before updating the choices and selected value. (#1221)

* Fixed an issue that could happen with a `ui.card()` or `ui.value_box()` that is rendered dynamically via `@render.ui` when an updated card replaces a card that the user has expanded into full screen mode. Now the full screen state is reset for the new card or value box. If you want to update a card without potentially exiting the full-screen mode, update specific parts of the card using `ui.output_ui()` or `ui.output_text()`. (#1221)

* `ui.layout_columns()` now correctly applies the `row_heights` at the `xs` breakpoint, if supplied. (#1222)

* `ui.panel_conditional()` now adds the `.shiny-panel-conditional` class to the `<div>` element wrapping the conditional panel contents. (#1257)

* `ui.panel_conditional()` no longer results in unwanted double padding when the parent container uses `gap` for spacing multiple elements (e.g., when used in `ui.layout_columns()`, `ui.page_fillable()`, etc). (#1266)

* Error messages now use `var(--bs-danger)` instead of `var(--bs-danger-text-emphasis)` for the text color. (#1266)

### Other changes

* The fill CSS used by fillable containers (i.e. when `fillable=True`) now uses a [CSS cascade layer](https://developer.mozilla.org/en-US/docs/Learn/CSS/Building_blocks/Cascade_layers) named `htmltools` to reduce the precedence order of the fill CSS. (#1228)

## [0.8.1] - 2024-03-06

### Breaking Changes

* `ui.page_sidebar()` now places the `title` element in a `.navbar` container that matches the structure of `page_navbar()`. This ensures that the title elements of `page_sidebar()` and `page_navbar()` have consistent appearance. (#1176)

### Bug fixes

* Shiny now compiles the Bootstrap 5-based stylesheets for component styles imported from https://github.com/rstudio/shiny. (#1191)

* Fixed the CSS for `ui.output_ui()` to avoid unwanted double padding when its parent container uses `gap` for spacing multiple elements (e.g., `ui.layout_columns()`, `ui.page_fillable()`, etc). (#1176)

### Other changes

* Closed #1178: Removed run-time dependency on asgiref. (#1183)

* The uvicorn and click packages are no longer needed when running on Emscripten. (#1187)

* We adjusted the shadows used for cards and popovers. Cards now use a slightly smaller shadow and the same shadow style is also now used by popovers. (#1176)

* We increased the spacing between elements just slightly. This change is most noticeable in the `layout_columns()` or `layout_column_wrap()` component. In these and other components, you can use `gap` and `padding` arguments to choose your own values, or you can set the `$bslib-spacer` (Sass) or `--bslib-spacer` (CSS) variable. (#1176)

## [0.8.0] - 2024-03-04

### Breaking Changes

* Page-level sidebars used in `ui.page_sidebar()` and `ui.page_navbar()` will now default to being initially open but collapsible on desktop devices and always open on mobile devices. You can adjust this default choice by setting `ui.sidebar(open=)`. (#1129)

* `ui.sidebar()` is now a thin wrapper for the internal `ui.Sidebar` class. The `ui.Sidebar` class has been updated to store the sidebar's contents and settings and to delay rendering until the sidebar HTML is actually used. Because most users call `ui.sidebar()` instead of using the class directly, this change is not expected to affect many apps. (#1129)

### New features

* Added `ui.input_dark_mode()`, a toggle switch that allows users to switch between light and dark mode. By default, when `ui.input_dark_mode()` is added to an app, the app's color mode follows the users's system preferences, unless the app author sets the `mode` argument. When `ui.input_dark_mode(id=)` is set, the color mode is reported to the server, and server-side color mode updating is possible using `ui.update_dark_mode()`. (#1149)

* `ui.sidebar(open=)` now accepts a dictionary with keys `desktop` and `mobile`, allowing you to independently control the initial state of the sidebar at desktop and mobile screen sizes. (#1129)

* Closed #984: In Shiny Express apps, if there is a `"www"` subdirectory in the app's directory, Shiny will serve the files in that directory as static assets, mounted at `/`. (#1170)

* For Shiny Express apps, added `express.app_opts()`, which allows setting application-level options, like `static_assets` and `debug`. (#1170)

* Closed #1079: For Shiny Express apps, automatically run a `globals.py` file in the same directory as the app file, if it exists. The code in `globals.py` will be run with the session context set to `None`. (#1172)

### Bug fixes

* Fixed `input_task_button` not working in a Shiny module. (#1108)

* Fixed several issues with `page_navbar()` styling. (#1124)

* Fixed `Renderer.output_id` to not contain the module namespace prefix, only the output id. (#1130)

* Fixed gap-driven spacing between children in fillable `nav_panel()` containers. (#1152)

* Fixed #1138: An empty value in a date or date range input would cause an error; now it is treated as `None`. (#1139)

### Other changes

* `@render.data_frame` now properly fills its container by default. (#1126)

* We improved the accessibility of the full screen toggle button in cards created with `ui.card(full_screen=True)`. Full-screen cards are now also supported on mobile devices. (#1129)

* When entering and exiting full-screen card mode, Shiny now emits a client-side custom `bslib.card` event that JavaScript-oriented users can use to react to the full screen state change. (#1129)

* The sidebar's collapse toggle now has a high `z-index` value to ensure it always appears above elements in the main content area of `ui.layout_sidebar()`. The sidebar overlay also now receives the same high `z-index` on mobile layouts. (#1129)

* Updated example apps to use lower-case versions of `reactive.Calc`->`reactive.calc`, `reactive.Effect`->`reactive.effect`, and `reactive.Value`->`reactive.value`. (#1164)

* Closed #1081: The `@expressify()` function now has an option `has_docstring`. This allows the decorator to be used with functions that contain a docstring. (#1163)

* Replaced use of `sys.stderr.write()` with `print(file=sys.stderr)`, because on some platforms `sys.stderr` can be `None`. (#1131)

* Replaced soon-to-be deprecated `datetime` method calls when handling `shiny.datetime` inputs. (#1146)


## [0.7.1] - 2024-02-05

### Bug fixes

* Fixed `render.download` not working in Express. (#1085)

* `express.ui.hold()` can now accept any type of object, instead of just `TagChild` objects. (#1089)

* Fixed an issue where `input_selectize` would not initialize correctly when created within a Shiny module. (#1091)


## [0.7.0] - 2024-01-25

### Breaking Changes

* Closed #938: `page_sidebar()` and `page_navbar()` now use `fillable=False` by default. (#990)

### New features

* Added `shiny.ui.input_task_button()` for creating buttons that launch longer-running tasks than `shiny.ui.input_action_button()` was designed for. Task buttons give visual feedback that the task is running, and cannot be clicked again until the task is complete. (#907)

* Added `@extended_task` decorator for creating long-running tasks that can be cancelled. (#907)

* Added `@render.download` as a replacement for `@session.download`, which is now deprecated. (#977)

* Added `ui.output_code()`, which is currently an alias for `ui.output_text_verbatim()`. (#997)

* Added `@render.code`, which is an alias for `@render.text`, but in Express mode, it displays the result using `ui.output_code()`. (#997)

* Added `App.on_shutdown` method for registering a callback to be called when the app is shutting down. (#907)

* You can now pass options to `ui.input_selectize` see the [selectize.js](https://selectize.dev/docs/API/selectize) docs for available options. (#914, #158)

* `ui.input_selectize` gains the `remove_button` argument which allows you to control the visibility of the remove button.

### Bug fixes

* CLI command `shiny create`... (#965)
  * has added a `-d`/`--dir` flag for saving to a specific output directory
  * will raise an error if if will overwrite existing files
  * prompt users to install `requirements.txt`

* Fixed `js-react` template build error. (#965)

* Fixed #1007: Plot interaction with plotnine provided incorrect values. (#999)

### Developer features

* Output renderers should now be created with the `shiny.render.renderer.Renderer` class. This class should contain either a `.transform(self, value)` method (common) or a `.render(self)` (rare). These two methods should return something can be converted to JSON. In addition, `.default_ui(self, id)` should be implemented by returning `htmltools.Tag`-like content for use within Shiny Express. To make your own output renderer, please inherit from the `Renderer[IT]` class where `IT` is the type (excluding `None`) required to be returned from the App author. (#964)
  * Legacy renderers that will be removed in the near future:
    * `shiny.render.RenderFunction`
    * `shiny.render.RenderFunctionAsync`
    * `shiny.render.transformer.OutputRenderer`
    * `shiny.render.transformer.OutputRendererSync`
    * `shiny.render.transformer.OutputRendererAsync`

### Other changes

* Pinned Starlette to version <0.35.0; versions 0.35.0 and 0.35.1 caused problems when deploying on Posit Connect. (#1009
)


## [0.6.1.1] - 2023-12-22

### Bug fixes

* Fixed #935: `shiny create` required the `requests` package, but it was not listed as a dependency. It now uses `urllib` instead, which is part of the Python standard library. (#940)


## [0.6.1] - 2023-12-18

### New features

* `shiny create` now allows you to select from a list of template apps.

* `shiny create` provides templates which help you build your own custom JavaScript components.

* Closed #814: The functions `reactive.Calc` and `reactive.Effect` have been changed to have lowercase names: `reactive.calc`, and `reactive.effect`. The old capitalized names are now aliases to the new lowercase names, so existing code will continue to work. Similarly, the class `reactive.Value` has a new alias, `reactive.value`, but in this case, since the original was a class, it keeps the original capitalized name as the primary name. The examples have not been changed yet, but will be changed in a future release. (#822)

* Added `ui.layout_columns()` for creating responsive column-forward layouts based on Bootstrap's 12-column CSS Grid. (#856)

* Added support for Shiny Express apps, which has a simpler, easier-to-use API than the existing API (Shiny Core). Please note that this API is still experimental and may change. (#767)

### Bug fixes

* Fix support for `shiny.ui.accordion(multiple=)` (#799).

### Other changes

* Closed #492: `shiny.ui.nav()` is now deprecated in favor of the more aptly named `shiny.ui.nav_panel()` (#876).

* Update penguins example to credit Allison Horst and drop usage of `shiny.experimental` (#798).

* `as_fillable_container()` and `as_fill_item()` no longer mutate the `Tag` object that was passed in. Instead, it returns a new `Tag` object. Also closed #856: these functions now put the `html-fill-container` and `html-fill-item` CSS classes last, instead of first. (#862)

* `App()` now accepts a server function with a single `input` parameter, or a server function with parameters `input`, `output` and `session`. Server functions with two or more than three parameters now raise an exception. (#920)


## [0.6.0] - 2023-10-30

### Breaking Changes

* `shiny.run` only allows positional arguments for `app`, `host`, and `port`, all other arguments must be specified with keywords.

### New features

* `shiny run` now takes `reload-includes` and `reload-excludes` to allow you to define which files trigger a reload (#780).

* `shiny.run` now passes keyword arguments to `uvicorn.run` (#780).

* The `@output` decorator is no longer required for rendering functions; `@render.xxx` decorators now register themselves automatically. You can still use `@output` explicitly if you need to set specific output options (#747, #790).

* Added support for integration with Quarto (#746).

* Added `shiny.render.renderer_components` decorator to help create new output renderers (#621).

* Added `shiny.experimental.ui.popover()`, `update_popover()`, and `toggle_popover()` for easy creation (and server-side updating) of [Bootstrap popovers](https://getbootstrap.com/docs/5.3/components/popovers/). Popovers are similar to tooltips, but are more persistent, and should primarily be used with button-like UI elements (e.g. `input_action_button()` or icons) (#680).

* Added CSS classes to UI input methods (#680) .

* `Session` objects can now accept an asynchronous (or synchronous) function for `.on_flush(fn=)`, `.on_flushed(fn=)`, and `.on_ended(fn=)` (#686).

* `App()` now allows `static_assets` to represent multiple paths. To do this, pass in a dictionary instead of a string (#763).

* The `showcase_layout` argument of `value_box()` now accepts one of three character values: `"left center"`, `"top right"`, `"bottom"`. (#772)

* `value_box()` now supports many new themes and styles, or fully customizable themes using the new `value_box_theme()` function. To reflect the new capabilities, we've replaced `theme_color` with a new `theme` argument. The previous argument will continue work as expected, but with a deprecation warning. (#772)

  In addition to the Bootstrap theme names (`primary` ,`secondary`, etc.), you can now use the main Boostrap colors (`purple`, `blue`, `red`, etc.). You can also choose to apply the color to the background or foreground by prepending a `bg-` or `text-` prefix to the theme or color name. Finally, we've also added new gradient themes allowing you to pair any two color names as `bg-gradient-{from}-{to}` (e.g., `bg-gradient-purple-blue`).

  These named color themes aren't limited to value boxes: because they're powered by small utility classes, you can use them anywhere within your bslib-powered UI.

* Added `shiny.ui.showcase_bottom()`, a new `shiny.ui.value_box()` layout that places the showcase below the value box `title` and `value`, perfect for a full-bleed plot. (#772)

### Bug fixes

* `shiny run` now respects the user provided `reload-dir` argument (#765).

* Fixed #646: Wrap bare value box value in `<p />` tags. (#668)

* Fixed #676: The `render.data_frame` selection feature was underdocumented and buggy (sometimes returning `None` as a row identifier if the pandas data frame's index had gaps in it). With this release, the selection is consistently a tuple of the 0-based row numbers of the selected rows--or `None` if no rows are selected. (#677)

* Added tests to verify that ui input methods, ui labels, ui update (value) methods, and ui output methods work within modules (#696).

* Adjusted the `@render.plot` input type to be `object` to allow for any object (if any) to be returned (#712).

* In `layout_column_wrap()`, when `width` is a CSS unit -- e.g. `width = "400px"` or `width = "25%"` -- and `fixed_width = FALSE`, `layout_column_wrap()` will ensure that the columns are at least `width` wide, unless the parent container is narrower than `width`. (#772)

### Other changes

* `input_action_button()` now defaults to having whitespace around it. (#758)

* `layout_sidebar()` now uses an `<aside>` element for the sidebar's container and a `<header>` element for the sidebar title. The classes of each element remain the same, but the semantic meaning of the elements is now better reflected in the HTML markup.  (#772)

* `layout_sidebar()` no longer gives the sidebar main content area the `role="main"` attribute. (#772)

* Improved the style and appearance of the button to enter full screen in `card()`s and `value_box()`es to better adapt to Bootstrap's dark mode. (#772)

### API changes

* Added `shiny.ui.navset_underline()` and `shiny.ui.navset_card_underline()` whose navigation container is similar to `shiny.ui.navset_tab()` and `shiny.ui.navset_card_tab()` respectively, but its active/focused navigation links are styled with an underline. (#772)

* `shiny.ui.layout_column_wrap(width, *args)` was rearranged to `shiny.ui.layout_column_wrap(*args, width)`. Now, `width` will default to `200px` is no value is provided. (#772)

* `shiny.ui.showcase_left_center()` and `shiny.ui.showcase_top_right()` no longer take two values for the `width` argument. Instead, they now take a single value (e.g., `width = "30%"`) representing the width of the showcase are in the value box. Furthermore, they've both gained `width_full_screen` arguments that determine the width of the showcase area when the value box is expanded to fill the screen. (#772)

* `shiny.ui.panel_main()` and `shiny.ui.panel_sidebar()` are deprecated in favor of new API for `shiny.ui.layout_sidebar()`. Please use `shiny.ui.sidebar()` to construct a `sidebar=` and supply it to `shiny.ui.layout_sidebar(sidebar, *args, **kwargs)`. (#788)

* `shiny.experimental.ui.toggle_sidebar()` has been renamed to `shiny.ui.update_sidebar()`. It's `open` value now only supports `bool` values. (#788)

#### API relocations

* `shiny.ui`'s `navset_pill_card()` and `navset_tab_card()` have been renamed to `navset_card_pill()` and `navset_card_tab()` respectively (#492).

The following methods have been moved from `shiny.experimental.ui` and integrated into `shiny.ui` (final locations under `shiny.ui` are displayed) (#680):

* Sidebar - Sidebar layout or manipulation
  * `sidebar()`, `page_sidebar()`, `update_sidebar()`, `layout_sidebar()`, `Sidebar`

* Filling layout - Allow UI components to expand into the parent container and/or allow its content to expand
  * `page_fillable()`, `fill.as_fillable_container()`, `fill.as_fill_item()`, `fill.remove_all_fill()`
  * `output_plot(fill=)`, `output_image(fill=)`, `output_ui(fill=, fillable=)`

* CSS units - CSS units and padding
  * `css.as_css_unit()`, `css.as_css_padding()`, `css.CssUnit`

* Tooltip - Hover-based context UI element
  * `tooltip()`, `update_tooltip()`

* Popover - Click-based context UI element
  * `popover()`, `update_popover()`

* Accordion - Vertically collapsible UI element
  * `accordion()`, `accordion_panel()`, `insert_accordion_panel()`, `remove_accordion_panel()`, `update_accordion()`, `update_accordion_panel()`, `Accordion`, `AccordionPanel`

* Card - A general purpose container for grouping related UI elements together
  * `card()`, `card_header()`, `card_footer()`, `CardItem`

* Valuebox - Opinionated container for displaying a value and title
  * `valuebox()`
  * `showcase_left_center()`
  * `showcase_top_right()`

* Navs - Navigation within a page
  * `navset_bar()`, `navset_tab_card()`, `navset_pill_card()`
  * `page_navbar(sidebar=, fillable=, fillable_mobile=, gap=, padding=)`, `navset_card_tab(sidebar=)`, `navset_card_pill(sidebar=)`, `navset_bar(sidebar=, fillable=, gap=, padding=)`

* Layout - Layout of UI elements
  * `layout_column_wrap()`

* Inputs - UI elements for user input
  * `input_text_area(autoresize=)`

If a ported method is called from `shiny.experimental.ui`, a deprecation warning will be displayed.

Methods still under consideration in `shiny.experimental.ui`:

* `card(wrapper=)`: A function (which returns a UI element) to call on unnamed arguments in `card(*args)` which are not already `shiny.ui.CardItem` objects.

* `card_body()`: A container for grouping related UI elements together

* `card_image()`: A general container for an image within a `shiny.ui.card`.

* `card_title()`: A general container for the "title" of a `shiny.ui.card`.

#### API removals

* `shiny.experimental.ui.FillingLayout` has been removed. (#481)

* `shiny.experimental.ui.toggle_switch()` has been made defunct. Please remove it from your code and use `shiny.ui.update_switch()` instead. (#772)

* `shiny.experimental.ui.as_width_unit()` has been made defunct. Please remove it from your code. (#772)

* `shiny.experimental.ui`' `as_fill_carrier()`, `is_fill_carrier()`, `is_fillable_container()`, and `is_fill_item()` have been made defunct. Remove them from your code. (#680, #788)

* Support for `min_height=`, `max_height=`, and `gap=` in `shiny.experimental.ui.as_fillable_container()` and `as_fill_item()` has been removed. (#481)

* `shiny.experimental.ui.TagCallable` has been made defunct. Please use its type is equivalent to `htmltools.TagFunction`. (#680)


## [0.5.1] - 2023-08-08

### Bug fixes

* Fixed #666: Added missing sidebar stylesheet dependency. (#667)


## [0.5.0] - 2023-08-01

### New features

* The new fast-scrolling data table/grid feature (`ui.output_data_frame`/`render.data_frame`) now has a filtering feature. To enable, pass the argument `filters=True` to the `render.DataTable` or `render.DataGrid` constructors. (#592)

* `shiny run` now takes a `--reload-dir <DIR>` argument that indicates a directory `--reload` should (recursively) monitor for changes, in addition to the app's parent directory. Can be used more than once. (#353)

* The default theme has been updated to use Bootstrap 5 with custom Shiny style enhancements. (#624)

* Added experimental UI `tooltip()`, `update_tooltip()`, and `toggle_tooltip()` for easy creation (and server-side updating) of [Bootstrap tooltips](https://getbootstrap.com/docs/5.2/components/tooltips/) (a way to display additional information when focusing (or hovering over) a UI element). (#629)


### Bug fixes

* Using `update_slider` to update a slider's value to a `datetime` object or other non-numeric value would result in an error. (#649)

### Other changes

* Documentation updates. (#591)

* Removed Python 3.7 support. (#590)


## [0.4.0] - 2023-06-26

### New features

* Added new fast-scrolling data table and data grid outputs. (#538)

* Added `include_js()` and `include_css()`, for easily including JS and CSS files in an application. (#127)

* Added sidebar, card, value box, and accordion methods into `shiny.experimental.ui`. (#481)

* Added `fill` and `fillable` methods into `shiny.experimental.ui`. If `fill` is `True`, then the UI component is allowed to expand into the parent container. If `fillable` is `True`, then the UI component will allow its content to expand. Both `fill` on the child component and `fillable` on the parent component must be `True` for the child component to expand. (#481)

* Added sidebar methods into `shiny.experimental.ui`. `shiny.experimental.ui.layout_sidebar()` does not require `ui.panel_main()` and `ui.panel_sidebar()`. These two methods have been deprecated. `x.ui.page_navbar()`, `x.ui.navset_bar()`, `x.navset_tab_card()`, and `x.navset.pill_card()` added `sidebar=` support. (#481)

* feat(sidebar): `ui.layout_sidebar()` internally uses `x.ui.layout_sidebar()`, enabling filling layout features. (#568)


### Bug fixes

* Fixed #496: Previously, when `shiny run --reload` was used, the app would only reload when a .py file changed. Now it will reload when .py, .css, .js, and .html files change. (#505)

* Closed #535: Added a meta viewport tag, so that page layout will adapt to mobile device screens. (#540)

## [0.3.3] - 2023-04-26

### New features

* Added `shiny.experimental` as a place to put experimental features. When using Shiny's experimental features, we recommend importing them by calling `import shiny.experimental as x`, so that all local function calls must start with `x` (e.g. `x.ui.card()`) to signify the method may be changed/removed without warning or future support. (#462)

* Added `penguins` example. (#462)

* The bootstrap HTMLDependency is now created using the dev version of `{bslib}` to get the latest features. (#462)

* Added `shiny.experimental.ui.input_text_area()`, which supports auto-resizing height to fit the content when `autoresize=True`. (#463)

### Other changes

* `shiny.reactive.lock` is now exported. (#458)

## [0.3.2] - 2023-04-19

### Bug fixes

* Fixed #456: plot interaction with datetimes raised errors on 32-bit platforms. (#457)

### Other changes

* When pyright creates type stubs for shiny, it now will include types imported in `_typing_extensions.py`.


## [0.3.1] - 2023-04-18

### Bug fixes

* Fixed #443: Errors in streaming downloads previously resulted in a partially downloaded file; now Shiny responds with a `Transfer-Encoding: chunked` header, which allows the browser to detect the error and abort the download. (#447)

### Other changes

* `page_navbar` now accepts shinyswatch themes. (#455)


## [0.3.0] - 2023-04-03

### New features

* Added support for URL based HTMLDependencies. `{htmltools}` (v0.1.5.9001) added support for URL based HTMLDependencies in rstudio/py-htmltools#53.  (#437)


## [0.2.10] - 2023-03-11

### New features

* Added support for interacting with plots made with matplotlib, seaborn, and plotnine. (#392)

* The `req()` function now returns its first argument (assuming none of its arguments are falsey). This lets you perform validation on expressions as you assign, return, or pass them, without needing to introduce a separate statement just to call `req()`.

* Added `Input.__contains__` method, so that (for example) one could write an expression like `if "x" in inputs`. (#402)

### Bug fixes

* The `width` parameters for `input_select` and `input_slider` now work properly. (Thanks, @bartverweire!) (#386)

* When `input_select` or `input_selectize` were not given an explicit `select` argument, they always chose the first item, which is correct when `multiple=False`, but not when `multiple=True`. Now when `multiple=True`, the first item is no longer automatically selected. (#396)

### Other changes

* Switched to new types from htmltools 0.1.5. (#416)


## [0.2.9] - 2022-11-03

### Bug fixes

* Closed #240, #330: Fixed live examples with additional files. (#340)

* Fixed `shiny run` handling on Windows of absolute paths with drive letter, as in `shiny run c:/myapp/app.py`. (#370)


## [0.2.8] - 2022-10-20

### Bug fixes

* `panel_conditional` now works correctly inside of Shiny modules. (Thanks, @gcaligari!) (#336)

* Fix compatibility with Uvicorn 0.19.0 (#357)


## [0.2.7] - 2022-09-27

### New features

* `shiny run` now takes a `--launch-browser` argument that causes the default web browser to be launched after the app is successfully loaded. Also, the `--port` argument now interprets a value of `0` as "listen on a random port". (#329)

### Other changes

* Updated API document generation with updated paths to work with new version of Shinylive. (#331)


## [0.2.6] - 2022-09-02

### New features

* Closed [#312](https://github.com/posit-dev/py-shiny/issues/312): Matplotlib plots in a `@render.plot` can now use the global figure, instead of returning a `figure` object. ([#314](https://github.com/posit-dev/py-shiny/pull/314))

* Disabled `shiny static` command, in favor of `shinylive export` from the shinylive package. ([#326](https://github.com/posit-dev/py-shiny/pull/326))


## [0.2.5] - 2022-08-12

### New features

* Closed [#269](https://github.com/posit-dev/py-shiny/issues/269): The UI for a `shiny.App` object can now be provided as a function. ([#299](https://github.com/posit-dev/py-shiny/pull/299))

* When a Shinylive deployment is made with `shiny static`, it the deployment code is now delegated to Shinylive. ([#310](https://github.com/posit-dev/py-shiny/pull/310))

### Bug fixes

* Fixed [#279](https://github.com/posit-dev/py-shiny/issues/279): When a Shiny application is mounted to a Starlette route, reactivity did not work. ([#294](https://github.com/posit-dev/py-shiny/pull/294))

* Fixed [#290](https://github.com/posit-dev/py-shiny/issues/290): `@render.plot` now works as intended inside `@module.server`. ([#292](https://github.com/posit-dev/py-shiny/pull/292))

* Fixed [#289](https://github.com/posit-dev/py-shiny/issues/289): `input_selectize()` now resolves the input id before using for other id-like attributes ([#291](https://github.com/posit-dev/py-shiny/pull/291))

## [0.2.4] - 2022-08-01

### Bug fixes

* Fixed [#287](https://github.com/posit-dev/py-shiny/issues/287): Running `shiny static` on Windows failed with `PermissionError`. ([#288](https://github.com/posit-dev/py-shiny/pull/288))

## [0.2.3] - 2022-07-28

### Bug fixes

* Fixed [#281](https://github.com/posit-dev/py-shiny/issues/281): Directory creation for Shinylive assets could fail if the parent directory did not exist. ([#283](https://github.com/posit-dev/py-shiny/pull/283))

## [0.2.2] - 2022-07-27

Initial release of Shiny for Python https://shiny.posit.co/py/<|MERGE_RESOLUTION|>--- conflicted
+++ resolved
@@ -33,18 +33,15 @@
 
 * Small improvements to the default pulse busy indicator to better blend with any background. It's also now slightly smaller by default.(#1707)
 
-<<<<<<< HEAD
 * Added `.expect_class()`, `.expect_gap()`, `.expect_bg_color()`, `.expect_desktop_state()`, `.expect_mobile_state()`, `.expect_mobile_max_height()`, `.expect_title()`, and `.expect_padding()` for `Sidebar` in `shiny.playwright.controllers` (#1715)
 
 * Modified `.expect_text()` for `Sidebar` in `shiny.playwright.controllers` to use `.loc_content` instead of `loc` for text. Also modified `.expect_width()` to check the `.loc_container`'s style instead of the `.loc` element. (#1715)
 
 * Modified `.expect_text()` and `.expect_width()` for `Sidebar` in `shiny.playwright.controllers` to use `loc_content` instead of `loc` for text. (#1715)
 
-=======
 * Added `.expect_class()` and `.expect_multiple()` for `Accordion` in `shiny.playwright.controllers` (#1710)
 
 * Added [narwhals](https://posit-dev.github.io/py-narwhals) support for `@render.table`. This allows for any eager data frame supported by narwhals to be returned from a `@render.table` output method. (#1570)
->>>>>>> ead102a6
 
 ### Bug fixes
 
