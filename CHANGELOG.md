# Change Log for Shiny (for Python)

All notable changes to Shiny for Python will be documented in this file.

The format is based on [Keep a Changelog](https://keepachangelog.com/en/1.0.0/),
and this project adheres to [Semantic Versioning](https://semver.org/spec/v2.0.0.html).

## [UNRELEASED]

<<<<<<< HEAD
## Bug fixes

* Fixed an issue where the `<main>` areas of `page_sidebar()` and `page_navbar()` (with a `sidebar`) were made to be a fillable containers even when `fillable=False`. (#1816)
=======
### Changes

* The `.get_latest_stream_result()` method on `ui.MarkdownStream()` was deprecated in favor of the new `.latest_stream` property. Call `.result()` on the property to get the latest result, `.status` to check the status, and `.cancel()` to cancel the stream.
>>>>>>> 214dff4f

## [1.3.0] - 2025-03-03

### New features

* Added a new `ui.MarkdownStream()` component for performantly streaming in chunks of markdown/html strings into the UI. This component is primarily useful for text-based generative AI where responses are received incrementally. (#1782)

* The `ui.Chat()` component now supports input suggestion links. This feature is useful for providing users with clickable suggestions that can be used to quickly input text into the chat. This can be done in 2 different ways (see #1845 for more details):
  * By adding a `.suggestion` CSS class to an HTML element (e.g., `<span class="suggestion">A suggestion</span>`)
  * Add a `data-suggestion` attribute to an HTML element, and set the value to the input suggestion text (e.g., `<span data-suggestion="Suggestion value">Suggestion link</span>`)
  * To auto-submit the suggestion when clicked by the user, include the `.submit` class or the `data-suggestion-submit="true"` attribute on the HTML element. Alternatively, use Cmd/Ctrl + click to auto-submit any suggestion or Alt/Opt + click to apply any suggestion to the chat input without submitting.

* The `ui.Chat()` component also gains the following:
    * The `.on_user_submit()` decorator method now passes the user input to the decorated function. This makes it a bit easier to access the user input. See the new templates (mentioned below) for examples. (#1801)
    * The assistant icon is now configurable via `ui.chat_ui()` (or the `ui.Chat.ui()` method in Shiny Express) or for individual messages in the `.append_message()` and `.append_message_stream()` methods of `ui.Chat()`. (#1853)
    * A new `latest_message_stream` property was added for an easy way to reactively read the stream's status, result, and also cancel an in progress stream. (#1846)
    * The `.append_message_stream()` method now returns the `reactive.extended_task` instance that it launches. (#1846)
    * The `ui.Chat()` component's `.update_user_input()` method gains `submit` and `focus` options that allow you to submit the input on behalf of the user and to choose whether the input receives focus after the update. (#1851)

* `shiny create` includes new and improved `ui.Chat()` template options. Most of these templates leverage the new [`{chatlas}` package](https://posit-dev.github.io/chatlas/), our opinionated approach to interfacing with various LLM. (#1806)

* Client data values (e.g., url info, output sizes/styles, etc.) can now be accessed in the server-side Python code via `session.clientdata`. For example, `session.clientdata.url_search()` reactively reads the URL search parameters. (#1832)

* Available `input` ids can now be listed via `dir(input)`. This also works on the new `session.clientdata` object. (#1832)

* `ui.input_text()`, `ui.input_text_area()`, `ui.input_numeric()` and `ui.input_password()` all gain an `update_on` option. `update_on="change"` is the default and previous behavior, where the input value updates immediately whenever the value changes. With `update_on="blur"`, the input value will update only when the text input loses focus or when the user presses Enter (or Cmd/Ctrl + Enter for `ui.input_text_area()`). (#1874)

* Added a new `.add_sass_layer_file()` method to `ui.Theme` that supports reading a Sass file with layer boundary comments, e.g. `/*-- scss:defaults --*/`. This format [is supported by Quarto](https://quarto.org/docs/output-formats/html-themes-more.html#bootstrap-bootswatch-layering) and makes it easier to store Sass rules and declarations that need to be woven into Shiny's Sass Bootstrap files. (#1790)

* Added a new `expect_max_height()` method to the Valuebox controllers to check the maximum height of a value box (#1816)

* `shiny.pytest.create_app_fixture(app)` gained support for multiple app file paths when creating your test fixture. If multiple file paths are given, it will behave as a parameterized fixture value and execute the test for each app path. (#1869)

### Breaking changes

* The navbar-related style options of `ui.page_navbar()` and `ui.navset_bar()` have been consolidated into a single `navbar_options` argument that pairs with a new `ui.navbar_options()` helper. Using the direct `position`, `bg`, `inverse`, `collapsible`, and `underline` arguments will continue to work with a deprecation message.

  Related to this change, `ui.navset_bar()` now defaults to using `underline=True` so that it uses the same set of default `ui.navbar_options()` as the page variant. In `ui.navbar_options()`, `inverse` is replaced by `theme`, which takes values `"light"` (dark text on a **light** background), `"dark"` (light text on a **dark** background), or `"auto"` (follow page settings).

* The Shiny Core component `shiny.ui.Chat()` no longer has a `.ui()` method. This method
was never intended to be used in Shiny Core (in that case, use `shiny.ui.chat_ui()`) to create the UI element. Note that the `shiny.express.ui.Chat()` class still has a `.ui()` method. (#1840)

### Bug fixes

* `ui.Chat()` now correctly handles new `ollama.chat()` return value introduced in `ollama` v0.4. (#1787)

* Updated `expect_height()` for Valuebox controllers to check the height property instead of max-height. (#1816)

## [1.2.1] - 2024-11-14

### Bug fixes

* Branded theming via `ui.Theme.from_brand()` now correctly applies monospace inline and block font family choices. (#1762)

* Compatibility with `websockets>=14.0`, which has changed its public APIs. Shiny now requires websockets 13 or later. (#1769)


## [1.2.0] - 2024-10-29

### Breaking changes

* `.expect_inverse()` for Navset controllers in `shiny.playwright.controllers` now requires a `bool` value. To keep behavior the same, use `.expect_inverse(False)`. (#1668)

* `.expect_layout()` for Navset controllers in `shiny.playwright.controllers` is now renamed to `.expect_fluid()` and requires a `bool` value. To keep behavior the same, use `.expect_fluid(True)`. (#1668)

* `.expect_icon()` for Accordion controllers in `shiny.playwright.controllers` now requires a `bool` value instead of a `str`. (#1710)

### New features

* New features for `@render.data_frame`:

  * Added [narwhals](https://posit-dev.github.io/py-narwhals) support for `@render.data_frame`. This allows for any eager data frame supported by narwhals to be returned from a `@render.data_frame` output method. All internal methods and helper methods now leverage the `narwhals` API to be data frame agnostic. (#1570)

  * Added `.data_patched()` reactive calculation that applies all `.cell_patches()` to `.data()`. (#1719)

  * Added `.update_cell_value()` method to programmatically update the contents of a data frame cell. (#1719)

  * Added `.update_data()` method to update the rendered data without resetting any user sort or filter. Note, all user edits will be forgotten. (#1719)

* Added [narwhals](https://posit-dev.github.io/py-narwhals) support for `@render.table`. This allows for any eager data frame supported by narwhals to be returned from a `@render.table` output method. (#1570)

* Shiny now supports theming via [brand.yml](https://posit-dev.github.io/brand-yml) with a single `_brand.yml` file. Call `ui.Theme.from_brand()` with `__file__` or the path to a `_brand.yml` file and pass the resulting theme to the `theme` argument of `express.ui.page_opts()` (Shiny Express) or `ui.page_*()` functions (Shiny Core) to apply the brand theme to the entire app. (#1743)

* `chat_ui()` and `Chat.ui()` gain a `messages` parameter for providing starting messages. (#1736)

### Other changes

* Incorporated `orjson` for faster data serialization in `@render.data_frame` outputs. (#1570)

* Added `PageNavbar` class to the list of `shiny.playwright.controllers` for testing `ui.page_navbar()`. (#1668)

* Added `.expect_widths()` to `NavsetPillList` in `shiny.playwright.controllers` for testing `ui.navset_pill_list(widths=)`. (#1668)

* Added `.expect_title()` for `Popover` in `shiny.playwright.controllers` (#1683)

* Added `.expect_disabled()` for `InputActionButton` in `shiny.playwright.controllers` (#1705)

* Small improvements to the default pulse busy indicator to better blend with any background. It's also now slightly smaller by default.(#1707)

* Added `.expect_class()`, `.expect_gap()`, `.expect_bg_color()`, `.expect_desktop_state()`, `.expect_mobile_state()`, `.expect_mobile_max_height()`, `.expect_title()`, and `.expect_padding()` for `Sidebar` in `shiny.playwright.controllers` (#1715)

* Modified `.expect_text()` for `Sidebar` in `shiny.playwright.controllers` to use `.loc_content` instead of `loc` for text. Also modified `.expect_width()` to check the `.loc_container`'s style instead of the `.loc` element. (#1715)

* Modified `.expect_text()` and `.expect_width()` for `Sidebar` in `shiny.playwright.controllers` to use `loc_content` instead of `loc` for text. (#1715)

* Added `.expect_class()` and `.expect_multiple()` for `Accordion` in `shiny.playwright.controllers` (#1710)

### Bug fixes

* A few fixes for `ui.Chat()`, including:
  * Fixed a bug with `Chat()` sometimes silently dropping errors. (#1672)
  * Fixed a bug with `Chat()` sometimes not removing it's loading icon (on error or a `None` transform). (#1679)
  * `.messages(format="anthropic")` correctly removes non-user starting messages (once again). (#1685)

* `shiny create` now uses the template `id` rather than the directory name as the default directory. (#1666)

* `ui.Theme()` now works correctly on Windows when the theme requires Sass compilation. (Thanks, @yuuuxt!) (#1684)

* Fixed multiple input controllers (`InputSlider`, `InputDate`, `InputDateRange`, `InputCheckbox`, and `InputCheckboxGroup`) in `shiny.playwright.controller` to check the `width` property within the `style` attribute. (#1691, #1696, #1702)

* Fixed multiple input controllers (`InputSwitch`, `InputRadioButtons`, `InputNumeric`, `InputText`, `InputTextArea`, `InputPassword`, `InputActionButton`, and `InputActionLink`) in `shiny.playwright.controller` to correctly validate the `width` style property in `.expect_width(). (#1705)

* Fixed input controller `InputTextArea` in `shiny.playwright.controller` to correctly validate the `resize` style property in `.expect_resize()`. (#1705)

* Fixed a bug in `ui.conditional_panel()` that would cause the panel to repeatedly show/hide itself when the provided condition did not evaluate to a boolean value. (#1707)

* Fixed a bug with `ui.input_slider()` when used as a range slider that made it impossible to change the slider value when both handles were at the maximum value. (#1707)

* Fixed bug in `@render.data_frame` where `bool` or `object` columns were not being rendered. (#1570)

* Fixed output controller `OutputDataFrame` in `shiny.playwright.controller` to correctly assert the number of rows in `.expect_nrow()` as the total number of virtual rows, not the number of currently displaying rows. (#1719)

* Fixed issue where `@render.download` did not respect the module namespacing. (Thanks, @nsiicm0!) (#1732)

* Added workaround in `Accordion` in `shiny.playwright.controller` where `.expect_open()` and `.expect_panels()` would hang while resolving a playwright locator. (Thanks, @joesho112358!) (#1165)

## [1.1.0] - 2024-09-03

### New features

* `ui.Chat()` gains a new `.update_user_input()` method, which adds the ability to update the input placeholder message. As a result, `.set_user_message()` is now deprecated (since the new method can also be used to update the message). (#1594)

* `shiny create` now supports a succinct format for specifying the GitHub repository via the `--github` flag, e.g. `--github posit-dev/py-shiny-templates`. You can now also use `--github` and `--template` together, in which case `--github` should point to a repository containing a directory matching the name provided in `--template`. (#1623)

* `shiny create` now identifies templates in external repositories using a `_template.json` metadata file. This file should contain at an `"id"` and optionally a `"title"` and `"description"`. When `shiny create` is called with the `--github` flag but without a `--template` flag, it will offer a menu listing all available templates in the repository. (#1631)

### Other changes

* A few changes for `ui.Chat()`, including:
  * The `.messages()` method no longer trims messages by default (i.e., the default value of `token_limits` is now `None` instead of the overly generic and conservative value of `(4096, 1000)`). See the new generative AI in production templates (via `shiny create`) for examples of setting `token_limits` based on the model being used. (#1657)
  * User input that contains markdown now renders the expected HTML. (#1607)
  * Busy indication is now visible/apparent during the entire lifecycle of response generation. (#1607)

### Bug fixes

* A few fixes for `ui.Chat()`, including:
  * A fix for use inside Shiny modules. (#1582)
  * `.messages(format="google")` now returns the correct role. (#1622)
  * `transform_assistant_response` can now return `None` and correctly handles change of content on the last chunk. (#1641)

* An empty `ui.input_date()` value no longer crashes Shiny. (#1528)

* Fixed bug where calling `.update_filter(None)` on a data frame renderer did not visually reset non-numeric column filters. (It did reset the column's filtering, just not the label). Now it resets filter's label. (#1557)

* Require shinyswatch >= 0.7.0 and updated examples accordingly. (#1558)

* `ui.input_text_area(autoresize=True)` now resizes properly even when it's not visible when initially rendered (e.g. in a closed accordion or a hidden tab). (#1560)

* `ui.notification_show(duration=None)` now persists the notification until the app user closes it. (#1577)

* Some copies of Windows 10 have registry entries mapping .js files to content type "text/plain", which was causing all sorts of problems for browsers. (#1624)

* Added missing support for `express.ui.navset_card_pill(placement:)`. (#1602)

* Added `.expect_sidebar()` and `.expect_title()` methods for `NavsetCardTab`, `NavsetCardPill`, `NavsetCardUnderline`, and `NavsetBar`. (#1602)

* Added `.expect_placement()` method for `NavsetCardPill` and `NavsetCardUnderline`. (#1602)

### Deprecations

## [1.0.0] - 2024-07-18

### New features

* Added a new `shiny.ui.Chat` class for building conversational interfaces with fully customizable and performant response generation. (#1453)

* Expose `shiny.playwright`, `shiny.run`, and `shiny.pytest` modules that allow users to testing their Shiny apps.  (#1448, #1456, #1481)
  * `shiny.playwright` contains `controller` and `expect` submodules. `controller` will contain **many** classes to interact with (and verify!) your Shiny app using Playwright. `expect` contains expectation functions that enhance standard Playwright expectation methods.
  * `shiny.run` contains the `run_shiny_app` command and the return type `ShinyAppProc`. `ShinyAppProc` can be used to type the Shiny app pytest fixtures.
  * `shiny.pytest` contains pytest test fixtures. The `local_app` pytest fixture is automatically available and runs a sibling `app.py` file. Where as `create_app_fixture(PATH_TO_APP)` allows for a relative path to a Shiny app to be instantiated from a different folder.

* Added CLI command `shiny add test` to add a test file to an existing Shiny app. (#1461)

* `@render.data_frame`, `render.DataGrid`, and `render.DataTable` now support `polars` data frames (#1474).

* `@render.data_frame`, `render.DataGrid`, and `render.DataTable` are now type aware. This means that the data frame renderer object's `.data()` and `.data_view()` methods will return the same type of data given the the renderer. E.g. If a `DataGrid` wrapping a `polars` data frame is returned to the renderer function, `.data_view()` will return `polars` data.  (#1502)

* `@render.data_frame`'s `render.DataGrid` and `render.DataTable` added support for cell styling with the new `styles=` parameter. This parameter can receive a style info object (or a list of style info objects), or a function that accepts a data frame and returns a list of style info objects. Each style info object can contain the `rows` and `cols` locations where the inline `style` and/or CSS `class` should be applied. (#1475)

* `@render.data_frame` has added a few new methods:
  * `.data_view_rows()` is a reactive value representing the sorted and filtered row numbers. This value wraps `input.<ID>_data_view_rows()`(#1374)
  * `.sort()` is a reactive value representing the sorted column information (dictionaries containing `col: int` and `desc: bool`). This value wraps `input.<ID>_sort()`. (#1374)
  * `.filter()` is a reactive value representing the filtered column information (dictionaries containing `col: int` and `value` which is either a string or a length 2 array of at least one non-`None` number). This value wraps `input.<ID>_filter()`. (#1374)
  * `.update_sort(sort=)` allows app authors to programmatically update the sorting of the data frame. (#1374)
  * `.update_filter(filter=)` allows app authors to programmatically update the filtering of the data frame. (#1374)

* `@render.data_frame` now accepts both a non-`"none"` `selection_mode` value and `editable=True`. (#1454, #1534)

* `@render.data_frame`'s `<ID>.cell_selection()` no longer returns a `None` value and now always returns a dictionary containing both the `rows` and `cols` keys. This is done to achieve more consistent author code when working with cell selection. When the value's `type="none"`, both `rows` and `cols` are empty tuples. When `type="row"`, `cols` represents all column numbers of the data. In the future, when `type="col"`, `rows` will represent all row numbers of the data. These extra values are not available in `input.<ID>_cell_selection()` as they are independent of cells being selected and are removed to reduce information being sent to and from the browser. (#1376)

* Relative imports, like `from . import utils`, now can be used in Shiny Express apps. (#1464)

* `ui.Theme` allows you to create custom themes for your Shiny app by recompiling [Bootstrap](https://getbootstrap.com/) and Shiny's Sass files with your own customizations. Themes created with `ui.Theme` can be passed directly to the `theme` argument of `express.ui.page_opts()` (Shiny Express) or `ui.page_*()` functions (Shiny Core) to apply the theme to the entire app. This feature requires the [libsass package](https://sass.github.io/libsass-python/) which can be installed with `pip install libsass`. (#1358)

* `ui.card_body()` can be used to wrap the contents of elements in `ui.card()`, allowing you to change parameters like `fillable` or `padding` and `gap` for groups of elements in the card. (#1506)

### Other changes

* `ui.input_action_button()` and `ui.update_action_button()` gain a `disabled` argument. When the button is disabled, it appears grayed out and cannot be clicked. (#1465)

* The main content area of `ui.page_sidebar()` and `ui.page_navbar()` with a page-level `sidebar` now have a minimum height and width to avoid squashed content in fillable layouts. The minimum height and width are controllable via `--bslib-page-main-min-{width,height}` CSS variables. (#1436)

* Added a new option to place an always-open sidebar *above the main content* on mobile screens by providing `open={"mobile": "always-above"}` to `ui.sidebar()`. (#1436)

### Bug fixes

* Fixed #1440: When a Shiny Express app with a `www/` subdirectory was deployed to shinyapps.io or a Connect server, it would not start correctly. (#1442)

* Fixed #1498: Update table related TypeScript dependencies to their latest versions. This fixed an issue where the Row Virtualizer would scroll to the end when hidden. This would cause the DOM to update numerous times, locking up the browser tab for multiple seconds. (#1524, #1550)

* The return type for the data frame patch function now returns a list of `render.CellPatch` objects (which support `htmltools.TagNode` for the `value` attribute). These values will be set inside the data frame's `.data_view()` result. This also means that `.cell_patches()` will be a list of `render.CellPatch` objects.  (#1526)

* Made sure all `@render.data_frame` cells that have been edited are now restored back to ready state to handle the off chance that the returned patches are at different locations the the original edit patches. (#1529)

* `remove_all_fill(tag)` no longer modifies the original `tag` input and instead returns a modified copy of `tag`. (#1538)

### Deprecations

* The following deprecated functions have now been removed (#1546):
  * `shiny.ui.panel_sidebar()` was deprecated in v0.6.0; use `shiny.ui.sidebar()` instead.
  * `shiny.ui.panel_main()` was deprecated in v0.6.0; instead pass items directly to `shiny.ui.layout_sidebar()`.
  * `shiny.ui.navset_pill_card()` was deprecated in v0.6.0; use `shiny.ui.navset_card_pill()` instead.
  * `shiny.ui.navset_tab_card()` was deprecated in v0.6.0; use `shiny.ui.navset_card_tab()` instead.
  * `shiny.ui.nav()` was deprecated in v0.6.1; use `shiny.ui.nav_panel()` instead.

* `@render.data_frame`, `render.DataGrid`, and `render.DataTable` have deprecated support for data frame types that are `pandas` compatible. Please call `.to_pandas()` on your data before it is returned to the renderer (#1502). Currently, both `polars` and `pandas` data frames are supported (#1474). If you'd like to add support for a new data frame type, please open an issue or a pull request.

* `@render.data_frame`'s `.cell_selection()` will no longer return `None` when the selection mode is `"none"`. In addition, missing `rows` or `cols` information will be populated with appropiate values. This allows for consistent handling of the cell selection object. (#1374)

* `@render.data_frame`'s input value `input.<ID>_data_view_indices()` has been deprecated. Please use `<ID>.data_view_rows()` to retrieve the same information. (#1377)

* `@render.data_frame`'s input value `input.<ID>_column_sort()` has been deprecated. Please use `<ID>.sort()` to retrieve the same information. (#1374)

* `@render.data_frame`'s input value `input.<ID>_column_filter()` has been deprecated. Please use `<ID>.filter()` to retrieve the same information. (#1374)

* Deprecated functions in `shiny.experimental` have been removed. By and large, these functions are now available in the main `shiny` namespace. (#1540)

* We've deprecated several card-related `shiny.experimental.ui` functions that were moved to the main `shiny.ui` namespace in v0.6.0. Both `card()` and `card_body()` are no longer experimental and can be called via `shiny.ui.card()` and `shiny.ui.card_body()` directly. `shiny.experimental.ui.card_title()` is now deprecated, but can be replaced with `shiny.ui.tags.h5()` or `shiny.ui.card_header()`. (#1543)


## [0.10.2] - 2024-05-28

### Bug fixes

* Fixed an issue with output spinners only showing for a split second. (#1429)

## [0.10.1] - 2024-05-23

### Bug fixes

* Fixed an issue with opacity dimming occurring too often/quickly when outputs are recalculating. (#1415)

## [0.10.0] - 2024-05-23

### Deprecations

* Restored `@render.data_frame`'s (prematurely removed in v0.9.0) input value `input.<ID>_selected_rows()`. Please use `<ID>.cell_selection()["rows"]` and consider `input.<ID>_selected_rows()` deprecated. (#1345, #1377)

* `@render.data_frame`'s method `.input_cell_selection()` has been renamed to `.cell_selection()`. Please use `.cell_selection()` and consider `.input_cell_selection()` deprecated. (#1407)

### New features

* Added busy indicators to provide users with a visual cue when the server is busy calculating outputs or otherwise serving requests to the client. More specifically, a spinner is shown on each calculating/recalculating output, and a pulsing banner is shown at the top of the page when the app is otherwise busy. Use the new `ui.busy_indicator.options()` function to customize the appearance of the busy indicators and `ui.busy_indicator.use()` to disable/enable them. (#918)

* Added support for creating modules using Shiny Express syntax, and using modules in Shiny Express apps. (#1220)

* `ui.page_*()` functions gain a `theme` argument that allows you to replace the Bootstrap CSS file with a new CSS file. `theme` can be a local CSS file, a URL, or a [shinyswatch](https://posit-dev.github.io/py-shinyswatch) theme. In Shiny Express apps, `theme` can be set via `express.ui.page_opts()`. (#1334)

### Bug fixes

* Fixed an issue that prevented Shiny from serving the `font.css` file referenced in Shiny's Bootstrap CSS file. (#1342)

* Removed temporary state where a data frame renderer would try to subset to selected rows that did not exist. (#1351, #1377)

* Fix an issue in the data frame output which caused the table to freeze when filters removed previously selected cells. (#1412)

### Other changes

* `Session` is now an abstract base class, and `AppSession` is a concrete subclass of it. Also, `ExpressMockSession` has been renamed `ExpressStubSession` and is a concrete subclass of `Session`. (#1331)

* The `Session` class now has a method `is_stub_session()`. For `ExpressStubSession`, this method returns `True` for , and `AppSession` objects it returns `False`. (#1331)

* Closed #1293: The error console would display error messages if an app was disconnected and the user changed an input. (#1339)

* Fixed an issue where some CSS files were larger than necessary because they had source maps embedded in them. (#1339)

## [0.9.0] - 2024-04-16

### Breaking Changes

* `@render.data_frame` return values of `DataTable` and `DataGrid` had their parameter of `row_selection: Literal["single", "multiple"]` become deprecated. Please use `selection_mode="row"` or `selection_mode="rows"` instead. (#1198)

* The `col_widths` argument of `ui.layout_columns()` now sets the `sm` breakpoint by default, rather than the `md` breakpoint. For example, `col_widths=(12, 6, 6)` is now equivalent to `{"sm": (12, 6, 6)}` rather than `{"md": (12, 6, 6)}`. (#1222)

### New features

* `Session` objects now have a `set_message_handler(name, fn)` method that allows you to register a message handler function that will be called when a request message with the given name is received from the client (via `Shiny.shinyapp.makeRequest()` (JS)). (#1253)

* Experimental: `@render.data_frame` return values of `DataTable` and `DataGrid` support `editable=True` to enable editing of the data table cells. (#1198)

* `ui.card()` and `ui.value_box()` now take an `id` argument that, when provided, is used to report the full screen state of the card or value box to the server. For example, when using `ui.card(id = "my_card", full_screen = TRUE)` you can determine if the card is currently in full screen mode by reading the boolean value of `input.my_card_full_screen()`. (#1215, #1266)

* Added support for using `shiny.express` in Quarto Dashboards. (#1217)

* `ui.value_box()`, `ui.layout_columns()` and `ui.layout_column_wrap()` now all have `min_height` and `max_height` arguments. These are useful in filling layouts, like `ui.page_fillable()`, `ui.page_sidebar(fillable=True)` or `ui.page_navbar(fillable=True)`. For example, you can use `ui.layout_columns(min_height=300, max_height=500)` to ensure that a set of items (likely arranged in a row of columns) are always between 300 and 500 pixels tall. (#1223)

* Added an error console which displays errors in the browser's UI. This is enabled by default when running applications locally, and can be disabled with `shiny run --no-dev-mode`. It is not enabled for applications that are deployed to a server. (#1060)

* `shiny create` was updated to include some additional templates as well as an option to choose from the new [templates website](https://shiny.posit.co/py/templates/). (#1273, #1277, #1274)

* `shiny.express.ui.page_opts()` now accepts additional keyword arguments that are passed to the underlying page layout chosen by `shiny.ui.page_auto()`. (#1314)

### Bug fixes

* On Windows, Shiny Express app files are now read in as UTF-8. (#1203)

* `input_dark_mode()` now accepts a `style` argument that can be used to customize the appearance and position of the dark mode toggle switch. (#1207)

* Calling `ui.update_selectize()` with `choices` and `selected` now clears the current selection before updating the choices and selected value. (#1221)

* Fixed an issue that could happen with a `ui.card()` or `ui.value_box()` that is rendered dynamically via `@render.ui` when an updated card replaces a card that the user has expanded into full screen mode. Now the full screen state is reset for the new card or value box. If you want to update a card without potentially exiting the full-screen mode, update specific parts of the card using `ui.output_ui()` or `ui.output_text()`. (#1221)

* `ui.layout_columns()` now correctly applies the `row_heights` at the `xs` breakpoint, if supplied. (#1222)

* `ui.panel_conditional()` now adds the `.shiny-panel-conditional` class to the `<div>` element wrapping the conditional panel contents. (#1257)

* `ui.panel_conditional()` no longer results in unwanted double padding when the parent container uses `gap` for spacing multiple elements (e.g., when used in `ui.layout_columns()`, `ui.page_fillable()`, etc). (#1266)

* Error messages now use `var(--bs-danger)` instead of `var(--bs-danger-text-emphasis)` for the text color. (#1266)

### Other changes

* The fill CSS used by fillable containers (i.e. when `fillable=True`) now uses a [CSS cascade layer](https://developer.mozilla.org/en-US/docs/Learn/CSS/Building_blocks/Cascade_layers) named `htmltools` to reduce the precedence order of the fill CSS. (#1228)

## [0.8.1] - 2024-03-06

### Breaking Changes

* `ui.page_sidebar()` now places the `title` element in a `.navbar` container that matches the structure of `page_navbar()`. This ensures that the title elements of `page_sidebar()` and `page_navbar()` have consistent appearance. (#1176)

### Bug fixes

* Shiny now compiles the Bootstrap 5-based stylesheets for component styles imported from https://github.com/rstudio/shiny. (#1191)

* Fixed the CSS for `ui.output_ui()` to avoid unwanted double padding when its parent container uses `gap` for spacing multiple elements (e.g., `ui.layout_columns()`, `ui.page_fillable()`, etc). (#1176)

### Other changes

* Closed #1178: Removed run-time dependency on asgiref. (#1183)

* The uvicorn and click packages are no longer needed when running on Emscripten. (#1187)

* We adjusted the shadows used for cards and popovers. Cards now use a slightly smaller shadow and the same shadow style is also now used by popovers. (#1176)

* We increased the spacing between elements just slightly. This change is most noticeable in the `layout_columns()` or `layout_column_wrap()` component. In these and other components, you can use `gap` and `padding` arguments to choose your own values, or you can set the `$bslib-spacer` (Sass) or `--bslib-spacer` (CSS) variable. (#1176)

## [0.8.0] - 2024-03-04

### Breaking Changes

* Page-level sidebars used in `ui.page_sidebar()` and `ui.page_navbar()` will now default to being initially open but collapsible on desktop devices and always open on mobile devices. You can adjust this default choice by setting `ui.sidebar(open=)`. (#1129)

* `ui.sidebar()` is now a thin wrapper for the internal `ui.Sidebar` class. The `ui.Sidebar` class has been updated to store the sidebar's contents and settings and to delay rendering until the sidebar HTML is actually used. Because most users call `ui.sidebar()` instead of using the class directly, this change is not expected to affect many apps. (#1129)

### New features

* Added `ui.input_dark_mode()`, a toggle switch that allows users to switch between light and dark mode. By default, when `ui.input_dark_mode()` is added to an app, the app's color mode follows the users's system preferences, unless the app author sets the `mode` argument. When `ui.input_dark_mode(id=)` is set, the color mode is reported to the server, and server-side color mode updating is possible using `ui.update_dark_mode()`. (#1149)

* `ui.sidebar(open=)` now accepts a dictionary with keys `desktop` and `mobile`, allowing you to independently control the initial state of the sidebar at desktop and mobile screen sizes. (#1129)

* Closed #984: In Shiny Express apps, if there is a `"www"` subdirectory in the app's directory, Shiny will serve the files in that directory as static assets, mounted at `/`. (#1170)

* For Shiny Express apps, added `express.app_opts()`, which allows setting application-level options, like `static_assets` and `debug`. (#1170)

* Closed #1079: For Shiny Express apps, automatically run a `globals.py` file in the same directory as the app file, if it exists. The code in `globals.py` will be run with the session context set to `None`. (#1172)

### Bug fixes

* Fixed `input_task_button` not working in a Shiny module. (#1108)

* Fixed several issues with `page_navbar()` styling. (#1124)

* Fixed `Renderer.output_id` to not contain the module namespace prefix, only the output id. (#1130)

* Fixed gap-driven spacing between children in fillable `nav_panel()` containers. (#1152)

* Fixed #1138: An empty value in a date or date range input would cause an error; now it is treated as `None`. (#1139)

### Other changes

* `@render.data_frame` now properly fills its container by default. (#1126)

* We improved the accessibility of the full screen toggle button in cards created with `ui.card(full_screen=True)`. Full-screen cards are now also supported on mobile devices. (#1129)

* When entering and exiting full-screen card mode, Shiny now emits a client-side custom `bslib.card` event that JavaScript-oriented users can use to react to the full screen state change. (#1129)

* The sidebar's collapse toggle now has a high `z-index` value to ensure it always appears above elements in the main content area of `ui.layout_sidebar()`. The sidebar overlay also now receives the same high `z-index` on mobile layouts. (#1129)

* Updated example apps to use lower-case versions of `reactive.Calc`->`reactive.calc`, `reactive.Effect`->`reactive.effect`, and `reactive.Value`->`reactive.value`. (#1164)

* Closed #1081: The `@expressify()` function now has an option `has_docstring`. This allows the decorator to be used with functions that contain a docstring. (#1163)

* Replaced use of `sys.stderr.write()` with `print(file=sys.stderr)`, because on some platforms `sys.stderr` can be `None`. (#1131)

* Replaced soon-to-be deprecated `datetime` method calls when handling `shiny.datetime` inputs. (#1146)


## [0.7.1] - 2024-02-05

### Bug fixes

* Fixed `render.download` not working in Express. (#1085)

* `express.ui.hold()` can now accept any type of object, instead of just `TagChild` objects. (#1089)

* Fixed an issue where `input_selectize` would not initialize correctly when created within a Shiny module. (#1091)


## [0.7.0] - 2024-01-25

### Breaking Changes

* Closed #938: `page_sidebar()` and `page_navbar()` now use `fillable=False` by default. (#990)

### New features

* Added `shiny.ui.input_task_button()` for creating buttons that launch longer-running tasks than `shiny.ui.input_action_button()` was designed for. Task buttons give visual feedback that the task is running, and cannot be clicked again until the task is complete. (#907)

* Added `@extended_task` decorator for creating long-running tasks that can be cancelled. (#907)

* Added `@render.download` as a replacement for `@session.download`, which is now deprecated. (#977)

* Added `ui.output_code()`, which is currently an alias for `ui.output_text_verbatim()`. (#997)

* Added `@render.code`, which is an alias for `@render.text`, but in Express mode, it displays the result using `ui.output_code()`. (#997)

* Added `App.on_shutdown` method for registering a callback to be called when the app is shutting down. (#907)

* You can now pass options to `ui.input_selectize` see the [selectize.js](https://selectize.dev/docs/API/selectize) docs for available options. (#914, #158)

* `ui.input_selectize` gains the `remove_button` argument which allows you to control the visibility of the remove button.

### Bug fixes

* CLI command `shiny create`... (#965)
  * has added a `-d`/`--dir` flag for saving to a specific output directory
  * will raise an error if if will overwrite existing files
  * prompt users to install `requirements.txt`

* Fixed `js-react` template build error. (#965)

* Fixed #1007: Plot interaction with plotnine provided incorrect values. (#999)

### Developer features

* Output renderers should now be created with the `shiny.render.renderer.Renderer` class. This class should contain either a `.transform(self, value)` method (common) or a `.render(self)` (rare). These two methods should return something can be converted to JSON. In addition, `.default_ui(self, id)` should be implemented by returning `htmltools.Tag`-like content for use within Shiny Express. To make your own output renderer, please inherit from the `Renderer[IT]` class where `IT` is the type (excluding `None`) required to be returned from the App author. (#964)
  * Legacy renderers that will be removed in the near future:
    * `shiny.render.RenderFunction`
    * `shiny.render.RenderFunctionAsync`
    * `shiny.render.transformer.OutputRenderer`
    * `shiny.render.transformer.OutputRendererSync`
    * `shiny.render.transformer.OutputRendererAsync`

### Other changes

* Pinned Starlette to version <0.35.0; versions 0.35.0 and 0.35.1 caused problems when deploying on Posit Connect. (#1009
)


## [0.6.1.1] - 2023-12-22

### Bug fixes

* Fixed #935: `shiny create` required the `requests` package, but it was not listed as a dependency. It now uses `urllib` instead, which is part of the Python standard library. (#940)


## [0.6.1] - 2023-12-18

### New features

* `shiny create` now allows you to select from a list of template apps.

* `shiny create` provides templates which help you build your own custom JavaScript components.

* Closed #814: The functions `reactive.Calc` and `reactive.Effect` have been changed to have lowercase names: `reactive.calc`, and `reactive.effect`. The old capitalized names are now aliases to the new lowercase names, so existing code will continue to work. Similarly, the class `reactive.Value` has a new alias, `reactive.value`, but in this case, since the original was a class, it keeps the original capitalized name as the primary name. The examples have not been changed yet, but will be changed in a future release. (#822)

* Added `ui.layout_columns()` for creating responsive column-forward layouts based on Bootstrap's 12-column CSS Grid. (#856)

* Added support for Shiny Express apps, which has a simpler, easier-to-use API than the existing API (Shiny Core). Please note that this API is still experimental and may change. (#767)

### Bug fixes

* Fix support for `shiny.ui.accordion(multiple=)` (#799).

### Other changes

* Closed #492: `shiny.ui.nav()` is now deprecated in favor of the more aptly named `shiny.ui.nav_panel()` (#876).

* Update penguins example to credit Allison Horst and drop usage of `shiny.experimental` (#798).

* `as_fillable_container()` and `as_fill_item()` no longer mutate the `Tag` object that was passed in. Instead, it returns a new `Tag` object. Also closed #856: these functions now put the `html-fill-container` and `html-fill-item` CSS classes last, instead of first. (#862)

* `App()` now accepts a server function with a single `input` parameter, or a server function with parameters `input`, `output` and `session`. Server functions with two or more than three parameters now raise an exception. (#920)


## [0.6.0] - 2023-10-30

### Breaking Changes

* `shiny.run` only allows positional arguments for `app`, `host`, and `port`, all other arguments must be specified with keywords.

### New features

* `shiny run` now takes `reload-includes` and `reload-excludes` to allow you to define which files trigger a reload (#780).

* `shiny.run` now passes keyword arguments to `uvicorn.run` (#780).

* The `@output` decorator is no longer required for rendering functions; `@render.xxx` decorators now register themselves automatically. You can still use `@output` explicitly if you need to set specific output options (#747, #790).

* Added support for integration with Quarto (#746).

* Added `shiny.render.renderer_components` decorator to help create new output renderers (#621).

* Added `shiny.experimental.ui.popover()`, `update_popover()`, and `toggle_popover()` for easy creation (and server-side updating) of [Bootstrap popovers](https://getbootstrap.com/docs/5.3/components/popovers/). Popovers are similar to tooltips, but are more persistent, and should primarily be used with button-like UI elements (e.g. `input_action_button()` or icons) (#680).

* Added CSS classes to UI input methods (#680) .

* `Session` objects can now accept an asynchronous (or synchronous) function for `.on_flush(fn=)`, `.on_flushed(fn=)`, and `.on_ended(fn=)` (#686).

* `App()` now allows `static_assets` to represent multiple paths. To do this, pass in a dictionary instead of a string (#763).

* The `showcase_layout` argument of `value_box()` now accepts one of three character values: `"left center"`, `"top right"`, `"bottom"`. (#772)

* `value_box()` now supports many new themes and styles, or fully customizable themes using the new `value_box_theme()` function. To reflect the new capabilities, we've replaced `theme_color` with a new `theme` argument. The previous argument will continue work as expected, but with a deprecation warning. (#772)

  In addition to the Bootstrap theme names (`primary` ,`secondary`, etc.), you can now use the main Boostrap colors (`purple`, `blue`, `red`, etc.). You can also choose to apply the color to the background or foreground by prepending a `bg-` or `text-` prefix to the theme or color name. Finally, we've also added new gradient themes allowing you to pair any two color names as `bg-gradient-{from}-{to}` (e.g., `bg-gradient-purple-blue`).

  These named color themes aren't limited to value boxes: because they're powered by small utility classes, you can use them anywhere within your bslib-powered UI.

* Added `shiny.ui.showcase_bottom()`, a new `shiny.ui.value_box()` layout that places the showcase below the value box `title` and `value`, perfect for a full-bleed plot. (#772)

### Bug fixes

* `shiny run` now respects the user provided `reload-dir` argument (#765).

* Fixed #646: Wrap bare value box value in `<p />` tags. (#668)

* Fixed #676: The `render.data_frame` selection feature was underdocumented and buggy (sometimes returning `None` as a row identifier if the pandas data frame's index had gaps in it). With this release, the selection is consistently a tuple of the 0-based row numbers of the selected rows--or `None` if no rows are selected. (#677)

* Added tests to verify that ui input methods, ui labels, ui update (value) methods, and ui output methods work within modules (#696).

* Adjusted the `@render.plot` input type to be `object` to allow for any object (if any) to be returned (#712).

* In `layout_column_wrap()`, when `width` is a CSS unit -- e.g. `width = "400px"` or `width = "25%"` -- and `fixed_width = FALSE`, `layout_column_wrap()` will ensure that the columns are at least `width` wide, unless the parent container is narrower than `width`. (#772)

### Other changes

* `input_action_button()` now defaults to having whitespace around it. (#758)

* `layout_sidebar()` now uses an `<aside>` element for the sidebar's container and a `<header>` element for the sidebar title. The classes of each element remain the same, but the semantic meaning of the elements is now better reflected in the HTML markup.  (#772)

* `layout_sidebar()` no longer gives the sidebar main content area the `role="main"` attribute. (#772)

* Improved the style and appearance of the button to enter full screen in `card()`s and `value_box()`es to better adapt to Bootstrap's dark mode. (#772)

### API changes

* Added `shiny.ui.navset_underline()` and `shiny.ui.navset_card_underline()` whose navigation container is similar to `shiny.ui.navset_tab()` and `shiny.ui.navset_card_tab()` respectively, but its active/focused navigation links are styled with an underline. (#772)

* `shiny.ui.layout_column_wrap(width, *args)` was rearranged to `shiny.ui.layout_column_wrap(*args, width)`. Now, `width` will default to `200px` is no value is provided. (#772)

* `shiny.ui.showcase_left_center()` and `shiny.ui.showcase_top_right()` no longer take two values for the `width` argument. Instead, they now take a single value (e.g., `width = "30%"`) representing the width of the showcase are in the value box. Furthermore, they've both gained `width_full_screen` arguments that determine the width of the showcase area when the value box is expanded to fill the screen. (#772)

* `shiny.ui.panel_main()` and `shiny.ui.panel_sidebar()` are deprecated in favor of new API for `shiny.ui.layout_sidebar()`. Please use `shiny.ui.sidebar()` to construct a `sidebar=` and supply it to `shiny.ui.layout_sidebar(sidebar, *args, **kwargs)`. (#788)

* `shiny.experimental.ui.toggle_sidebar()` has been renamed to `shiny.ui.update_sidebar()`. It's `open` value now only supports `bool` values. (#788)

#### API relocations

* `shiny.ui`'s `navset_pill_card()` and `navset_tab_card()` have been renamed to `navset_card_pill()` and `navset_card_tab()` respectively (#492).

The following methods have been moved from `shiny.experimental.ui` and integrated into `shiny.ui` (final locations under `shiny.ui` are displayed) (#680):

* Sidebar - Sidebar layout or manipulation
  * `sidebar()`, `page_sidebar()`, `update_sidebar()`, `layout_sidebar()`, `Sidebar`

* Filling layout - Allow UI components to expand into the parent container and/or allow its content to expand
  * `page_fillable()`, `fill.as_fillable_container()`, `fill.as_fill_item()`, `fill.remove_all_fill()`
  * `output_plot(fill=)`, `output_image(fill=)`, `output_ui(fill=, fillable=)`

* CSS units - CSS units and padding
  * `css.as_css_unit()`, `css.as_css_padding()`, `css.CssUnit`

* Tooltip - Hover-based context UI element
  * `tooltip()`, `update_tooltip()`

* Popover - Click-based context UI element
  * `popover()`, `update_popover()`

* Accordion - Vertically collapsible UI element
  * `accordion()`, `accordion_panel()`, `insert_accordion_panel()`, `remove_accordion_panel()`, `update_accordion()`, `update_accordion_panel()`, `Accordion`, `AccordionPanel`

* Card - A general purpose container for grouping related UI elements together
  * `card()`, `card_header()`, `card_footer()`, `CardItem`

* Valuebox - Opinionated container for displaying a value and title
  * `valuebox()`
  * `showcase_left_center()`
  * `showcase_top_right()`

* Navs - Navigation within a page
  * `navset_bar()`, `navset_tab_card()`, `navset_pill_card()`
  * `page_navbar(sidebar=, fillable=, fillable_mobile=, gap=, padding=)`, `navset_card_tab(sidebar=)`, `navset_card_pill(sidebar=)`, `navset_bar(sidebar=, fillable=, gap=, padding=)`

* Layout - Layout of UI elements
  * `layout_column_wrap()`

* Inputs - UI elements for user input
  * `input_text_area(autoresize=)`

If a ported method is called from `shiny.experimental.ui`, a deprecation warning will be displayed.

Methods still under consideration in `shiny.experimental.ui`:

* `card(wrapper=)`: A function (which returns a UI element) to call on unnamed arguments in `card(*args)` which are not already `shiny.ui.CardItem` objects.

* `card_body()`: A container for grouping related UI elements together

* `card_image()`: A general container for an image within a `shiny.ui.card`.

* `card_title()`: A general container for the "title" of a `shiny.ui.card`.

#### API removals

* `shiny.experimental.ui.FillingLayout` has been removed. (#481)

* `shiny.experimental.ui.toggle_switch()` has been made defunct. Please remove it from your code and use `shiny.ui.update_switch()` instead. (#772)

* `shiny.experimental.ui.as_width_unit()` has been made defunct. Please remove it from your code. (#772)

* `shiny.experimental.ui`' `as_fill_carrier()`, `is_fill_carrier()`, `is_fillable_container()`, and `is_fill_item()` have been made defunct. Remove them from your code. (#680, #788)

* Support for `min_height=`, `max_height=`, and `gap=` in `shiny.experimental.ui.as_fillable_container()` and `as_fill_item()` has been removed. (#481)

* `shiny.experimental.ui.TagCallable` has been made defunct. Please use its type is equivalent to `htmltools.TagFunction`. (#680)


## [0.5.1] - 2023-08-08

### Bug fixes

* Fixed #666: Added missing sidebar stylesheet dependency. (#667)


## [0.5.0] - 2023-08-01

### New features

* The new fast-scrolling data table/grid feature (`ui.output_data_frame`/`render.data_frame`) now has a filtering feature. To enable, pass the argument `filters=True` to the `render.DataTable` or `render.DataGrid` constructors. (#592)

* `shiny run` now takes a `--reload-dir <DIR>` argument that indicates a directory `--reload` should (recursively) monitor for changes, in addition to the app's parent directory. Can be used more than once. (#353)

* The default theme has been updated to use Bootstrap 5 with custom Shiny style enhancements. (#624)

* Added experimental UI `tooltip()`, `update_tooltip()`, and `toggle_tooltip()` for easy creation (and server-side updating) of [Bootstrap tooltips](https://getbootstrap.com/docs/5.2/components/tooltips/) (a way to display additional information when focusing (or hovering over) a UI element). (#629)


### Bug fixes

* Using `update_slider` to update a slider's value to a `datetime` object or other non-numeric value would result in an error. (#649)

### Other changes

* Documentation updates. (#591)

* Removed Python 3.7 support. (#590)


## [0.4.0] - 2023-06-26

### New features

* Added new fast-scrolling data table and data grid outputs. (#538)

* Added `include_js()` and `include_css()`, for easily including JS and CSS files in an application. (#127)

* Added sidebar, card, value box, and accordion methods into `shiny.experimental.ui`. (#481)

* Added `fill` and `fillable` methods into `shiny.experimental.ui`. If `fill` is `True`, then the UI component is allowed to expand into the parent container. If `fillable` is `True`, then the UI component will allow its content to expand. Both `fill` on the child component and `fillable` on the parent component must be `True` for the child component to expand. (#481)

* Added sidebar methods into `shiny.experimental.ui`. `shiny.experimental.ui.layout_sidebar()` does not require `ui.panel_main()` and `ui.panel_sidebar()`. These two methods have been deprecated. `x.ui.page_navbar()`, `x.ui.navset_bar()`, `x.navset_tab_card()`, and `x.navset.pill_card()` added `sidebar=` support. (#481)

* feat(sidebar): `ui.layout_sidebar()` internally uses `x.ui.layout_sidebar()`, enabling filling layout features. (#568)


### Bug fixes

* Fixed #496: Previously, when `shiny run --reload` was used, the app would only reload when a .py file changed. Now it will reload when .py, .css, .js, and .html files change. (#505)

* Closed #535: Added a meta viewport tag, so that page layout will adapt to mobile device screens. (#540)

## [0.3.3] - 2023-04-26

### New features

* Added `shiny.experimental` as a place to put experimental features. When using Shiny's experimental features, we recommend importing them by calling `import shiny.experimental as x`, so that all local function calls must start with `x` (e.g. `x.ui.card()`) to signify the method may be changed/removed without warning or future support. (#462)

* Added `penguins` example. (#462)

* The bootstrap HTMLDependency is now created using the dev version of `{bslib}` to get the latest features. (#462)

* Added `shiny.experimental.ui.input_text_area()`, which supports auto-resizing height to fit the content when `autoresize=True`. (#463)

### Other changes

* `shiny.reactive.lock` is now exported. (#458)

## [0.3.2] - 2023-04-19

### Bug fixes

* Fixed #456: plot interaction with datetimes raised errors on 32-bit platforms. (#457)

### Other changes

* When pyright creates type stubs for shiny, it now will include types imported in `_typing_extensions.py`.


## [0.3.1] - 2023-04-18

### Bug fixes

* Fixed #443: Errors in streaming downloads previously resulted in a partially downloaded file; now Shiny responds with a `Transfer-Encoding: chunked` header, which allows the browser to detect the error and abort the download. (#447)

### Other changes

* `page_navbar` now accepts shinyswatch themes. (#455)


## [0.3.0] - 2023-04-03

### New features

* Added support for URL based HTMLDependencies. `{htmltools}` (v0.1.5.9001) added support for URL based HTMLDependencies in rstudio/py-htmltools#53.  (#437)


## [0.2.10] - 2023-03-11

### New features

* Added support for interacting with plots made with matplotlib, seaborn, and plotnine. (#392)

* The `req()` function now returns its first argument (assuming none of its arguments are falsey). This lets you perform validation on expressions as you assign, return, or pass them, without needing to introduce a separate statement just to call `req()`.

* Added `Input.__contains__` method, so that (for example) one could write an expression like `if "x" in inputs`. (#402)

### Bug fixes

* The `width` parameters for `input_select` and `input_slider` now work properly. (Thanks, @bartverweire!) (#386)

* When `input_select` or `input_selectize` were not given an explicit `select` argument, they always chose the first item, which is correct when `multiple=False`, but not when `multiple=True`. Now when `multiple=True`, the first item is no longer automatically selected. (#396)

### Other changes

* Switched to new types from htmltools 0.1.5. (#416)


## [0.2.9] - 2022-11-03

### Bug fixes

* Closed #240, #330: Fixed live examples with additional files. (#340)

* Fixed `shiny run` handling on Windows of absolute paths with drive letter, as in `shiny run c:/myapp/app.py`. (#370)


## [0.2.8] - 2022-10-20

### Bug fixes

* `panel_conditional` now works correctly inside of Shiny modules. (Thanks, @gcaligari!) (#336)

* Fix compatibility with Uvicorn 0.19.0 (#357)


## [0.2.7] - 2022-09-27

### New features

* `shiny run` now takes a `--launch-browser` argument that causes the default web browser to be launched after the app is successfully loaded. Also, the `--port` argument now interprets a value of `0` as "listen on a random port". (#329)

### Other changes

* Updated API document generation with updated paths to work with new version of Shinylive. (#331)


## [0.2.6] - 2022-09-02

### New features

* Closed [#312](https://github.com/posit-dev/py-shiny/issues/312): Matplotlib plots in a `@render.plot` can now use the global figure, instead of returning a `figure` object. ([#314](https://github.com/posit-dev/py-shiny/pull/314))

* Disabled `shiny static` command, in favor of `shinylive export` from the shinylive package. ([#326](https://github.com/posit-dev/py-shiny/pull/326))


## [0.2.5] - 2022-08-12

### New features

* Closed [#269](https://github.com/posit-dev/py-shiny/issues/269): The UI for a `shiny.App` object can now be provided as a function. ([#299](https://github.com/posit-dev/py-shiny/pull/299))

* When a Shinylive deployment is made with `shiny static`, it the deployment code is now delegated to Shinylive. ([#310](https://github.com/posit-dev/py-shiny/pull/310))

### Bug fixes

* Fixed [#279](https://github.com/posit-dev/py-shiny/issues/279): When a Shiny application is mounted to a Starlette route, reactivity did not work. ([#294](https://github.com/posit-dev/py-shiny/pull/294))

* Fixed [#290](https://github.com/posit-dev/py-shiny/issues/290): `@render.plot` now works as intended inside `@module.server`. ([#292](https://github.com/posit-dev/py-shiny/pull/292))

* Fixed [#289](https://github.com/posit-dev/py-shiny/issues/289): `input_selectize()` now resolves the input id before using for other id-like attributes ([#291](https://github.com/posit-dev/py-shiny/pull/291))

## [0.2.4] - 2022-08-01

### Bug fixes

* Fixed [#287](https://github.com/posit-dev/py-shiny/issues/287): Running `shiny static` on Windows failed with `PermissionError`. ([#288](https://github.com/posit-dev/py-shiny/pull/288))

## [0.2.3] - 2022-07-28

### Bug fixes

* Fixed [#281](https://github.com/posit-dev/py-shiny/issues/281): Directory creation for Shinylive assets could fail if the parent directory did not exist. ([#283](https://github.com/posit-dev/py-shiny/pull/283))

## [0.2.2] - 2022-07-27

Initial release of Shiny for Python https://shiny.posit.co/py/<|MERGE_RESOLUTION|>--- conflicted
+++ resolved
@@ -7,15 +7,13 @@
 
 ## [UNRELEASED]
 
-<<<<<<< HEAD
 ## Bug fixes
 
-* Fixed an issue where the `<main>` areas of `page_sidebar()` and `page_navbar()` (with a `sidebar`) were made to be a fillable containers even when `fillable=False`. (#1816)
-=======
+* Fixed an issue where the `<main>` areas of `ui.page_sidebar()` and `ui.page_navbar()` (with a `sidebar`) were made to be a fillable containers even when `fillable=False`. (#1816)
+
 ### Changes
 
 * The `.get_latest_stream_result()` method on `ui.MarkdownStream()` was deprecated in favor of the new `.latest_stream` property. Call `.result()` on the property to get the latest result, `.status` to check the status, and `.cancel()` to cancel the stream.
->>>>>>> 214dff4f
 
 ## [1.3.0] - 2025-03-03
 
