--- conflicted
+++ resolved
@@ -30,11 +30,9 @@
 
 * The sidebar's collapse toggle now has a high `z-index` value to ensure it always appears above elements in the main content area of `ui.layout_sidebar()`. The sidebar overlay also now receives the same high `z-index` on mobile layouts. (#1129)
 
-<<<<<<< HEAD
+* Updated example apps to use lower-case versions of `reactive.Calc`->`reactive.calc`, `reactive.Effect`->`reactive.effect`, and `reactive.Value`->`reactive.value`. (#1164)
+
 * Closed #1081: The `@expressify()` function now has an option `has_docstring`. This allows the decorator to be used with functions that contain a docstring. (#1163)
-=======
-* Updated example apps to use lower-case versions of `reactive.Calc`->`reactive.calc`, `reactive.Effect`->`reactive.effect`, and `reactive.Value`->`reactive.value`. (#1164)
->>>>>>> d10236c1
 
 ### Bug fixes
 
