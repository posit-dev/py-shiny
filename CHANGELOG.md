--- conflicted
+++ resolved
@@ -10,15 +10,14 @@
 
 ### New features
 
-<<<<<<< HEAD
+* Added `include_js()` and `include_css()`, for easily including JS and CSS files in an application. (#127)
+
 * Added sidebar, card, value box, and accordion methods into `shiny.experimental.ui`. (#481)
 
 * Added `fill` and `fillable` methods into `shiny.experimental.ui`. If `fill` is `True`, then the UI component is allowed to expand into the parent container. If `fillable` is `True`, then the UI component will allow its content to expand. Both `fill` on the child component and `fillable` on the parent component must be `True` for the child component to expand. (#481)
 
 * Added sidebar methods into `shiny.experimental.ui`. `shiny.experimental.ui.layout_sidebar()` does not require `ui.panel_main()` and `ui.panel_sidebar()`. These two methods have been deprecated. `x.ui.page_navbar()`, `x.ui.navset_bar()`, `x.navset_tab_card()`, and `x.navset.pill_card()` added `sidebar=` support. (#481)
-=======
-* Added `include_js()` and `include_css()`, for easily including JS and CSS files in an application. (#127)
->>>>>>> b874f0f0
+
 
 ### Bug fixes
 
