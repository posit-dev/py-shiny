# Change Log for Shiny (for Python)

All notable changes to Shiny for Python will be documented in this file.

The format is based on [Keep a Changelog](https://keepachangelog.com/en/1.0.0/),
and this project adheres to [Semantic Versioning](https://semver.org/spec/v2.0.0.html).

## [UNRELEASED]

### New features

<<<<<<< HEAD
* Added AI-powered test generator for Shiny applications. Use `shiny add test` to automatically generate comprehensive Playwright tests for your apps using AI models from Anthropic or OpenAI. (#2041)
=======
* Added `ui.insert_nav_panel()`, `ui.remove_nav_panel()`, and `ui.update_nav_panel()` to support dynamic navigation. (#90)
>>>>>>> 24b02cf4

* Added support for python 3.13. (#1711)

* `ui.sidebar()` is now interactively resizable. (#2020)

* `ui.update_*()` functions now accept `ui.TagChild` (i.e., HTML) as input to the `label` and `icon` arguments. (#2020)

* The `.output_*()` methods of the `ClientData` class (e.g., `session.clientdata.output_height()`) can now be called without an `id` when called inside a `@render` function. (#1978)

* `playwright.controller.InputActionButton` gains a `expect_icon()` method. As a result, the already existing `expect_label()` no longer includes the icon. (#2020)

### Changes

* `express.ui.insert_accordion_panel()`'s function signature has changed to be more ergonomic. Now you can pass the `panel_title` and `panel_contents` directly instead of `ui.hold()`ing the `ui.accordion_panel()` context manager. (#2042)

### Improvements

* Improved the styling and readability of markdown tables rendered by `ui.Chat()` and `ui.MarkdownStream()`. (#1973)

* `selectize`, `remove_button`, and `options` parameters of `ui.input_select()` have been deprecated; use `ui.input_selectize()` instead. (Thanks, @ErdaradunGaztea!) (#1947)

* Added `timeout_secs` parameter to `create_app_fixture` to allow testing apps with longer startup times. (#2033)

* Added module support for `session.clientdata` methods. This allows you to access client data values in Shiny modules without needing to namespace the keys explicitly. (#1978)

* Fixed false positive warning in `layout_columns()` about number of widths vs elements. (#1704)

### Bug fixes

* Fixed an issue with `ui.Chat()` sometimes wanting to scroll a parent element. (#1996)

* Explicitly call out module usage in UI input bookmark button documentation. (#1983)

* Fix missing session when trying to display an error duing bookmarking. (#1984)

* Fixed `set()` method of `InputSelectize` controller so it clears existing selections before applying new values. (#2024)

### Deprecations

* `ui.panel_well()` is deprecated in favor of `ui.card()`. (#2038)


## [1.4.0] - 2025-04-08

### New features

* Added support for bookmarking Shiny applications. Bookmarking allows users to save the current state of an application and return to it later. This feature is available in both Shiny Core and Shiny Express. (#1870, #1915, #1919, #1920, #1922, #1934, #1938, #1945, #1955)
  * To enable bookmarking in Express mode, set `shiny.express.app_opts(bookmark_store=)` during the app's initial construction.
  * To enable bookmarking in Core mode, set `shiny.App(bookmark_store=)` when constructing the `app` object.

* Added a new `.enable_bookmarking(client)` method to `ui.Chat()`. This method will attach bookmark hooks to save and restore the chat's messages and client state. (#1951, #1954)

* Both `ui.Chat()` and `ui.MarkdownStream()` now support the inclusion of Shiny UI elements inside of messages. This allows for gathering input from the user (e.g., `ui.input_select()`), displaying of rich output (e.g., `render.DataGrid()`), and more. (#1868)

* Added a new `.message_stream_context()` method to `ui.Chat()`. This context manager is a useful alternative to `.append_message_stream()` when you want to: (1) Nest a stream within another and/or (2) Overwrite/replace streaming content. (#1906)

### Changes

* Express mode's `app_opts()` requires all arguments to be keyword-only. If you are using positional arguments, you will need to update your code. (#1895)

* The `.get_latest_stream_result()` method on `ui.MarkdownStream()` was deprecated in favor of the new `.latest_stream` property. Call `.result()` on the property to get the latest result, `.status` to check the status, and `.cancel()` to cancel the stream.

* `MarkdownStream()` now has a default maximum width of `680px` for better readability. Also, similar to `Chat()`, it now also horizontally centers itself. (#1944)

* `ui.page_navbar()` and `ui.navset_bar()` now correctly apply `theme` and additional attributes from `navbar_options` created with `ui.navbar_options()`. (#1942)

### Bug fixes

* Fixed issue where apps run in Workbench were unexpectedly crashing. Apps running in Workbench will now have `ws_per_message_deflate=False` enforced. (#2005)

* Fixed an issue where the `<main>` areas of `ui.page_sidebar()` and `ui.page_navbar()` (with a `sidebar`) were made to be a fillable containers even when `fillable=False`. (#1816)

* Fixed an issue where the `.update_user_input()` method on `ui.Chat()` isn't working in shinylive.  (#1891)

* Fixed an issue where `width` and `height` on `MarkdownStream()` were not working as intended. (#1944)

* Fixed an issue with the `.click()` method on InputActionButton controllers in `shiny.playwright.controllers` where the method would not work as expected. (#1886)

## [1.3.0] - 2025-03-03

### New features

* Added a new `ui.MarkdownStream()` component for performantly streaming in chunks of markdown/html strings into the UI. This component is primarily useful for text-based generative AI where responses are received incrementally. (#1782)

* The `ui.Chat()` component now supports input suggestion links. This feature is useful for providing users with clickable suggestions that can be used to quickly input text into the chat. This can be done in 2 different ways (see #1845 for more details):
  * By adding a `.suggestion` CSS class to an HTML element (e.g., `<span class="suggestion">A suggestion</span>`)
  * Add a `data-suggestion` attribute to an HTML element, and set the value to the input suggestion text (e.g., `<span data-suggestion="Suggestion value">Suggestion link</span>`)
  * To auto-submit the suggestion when clicked by the user, include the `.submit` class or the `data-suggestion-submit="true"` attribute on the HTML element. Alternatively, use Cmd/Ctrl + click to auto-submit any suggestion or Alt/Opt + click to apply any suggestion to the chat input without submitting.

* The `ui.Chat()` component also gains the following:
    * The `.on_user_submit()` decorator method now passes the user input to the decorated function. This makes it a bit easier to access the user input. See the new templates (mentioned below) for examples. (#1801)
    * The assistant icon is now configurable via `ui.chat_ui()` (or the `ui.Chat.ui()` method in Shiny Express) or for individual messages in the `.append_message()` and `.append_message_stream()` methods of `ui.Chat()`. (#1853)
    * A new `latest_message_stream` property was added for an easy way to reactively read the stream's status, result, and also cancel an in progress stream. (#1846)
    * The `.append_message_stream()` method now returns the `reactive.extended_task` instance that it launches. (#1846)
    * The `ui.Chat()` component's `.update_user_input()` method gains `submit` and `focus` options that allow you to submit the input on behalf of the user and to choose whether the input receives focus after the update. (#1851)

* `shiny create` includes new and improved `ui.Chat()` template options. Most of these templates leverage the new [`{chatlas}` package](https://posit-dev.github.io/chatlas/), our opinionated approach to interfacing with various LLM. (#1806)

* Client data values (e.g., url info, output sizes/styles, etc.) can now be accessed in the server-side Python code via `session.clientdata`. For example, `session.clientdata.url_search()` reactively reads the URL search parameters. (#1832)

* Available `input` ids can now be listed via `dir(input)`. This also works on the new `session.clientdata` object. (#1832)

* `ui.input_text()`, `ui.input_text_area()`, `ui.input_numeric()` and `ui.input_password()` all gain an `update_on` option. `update_on="change"` is the default and previous behavior, where the input value updates immediately whenever the value changes. With `update_on="blur"`, the input value will update only when the text input loses focus or when the user presses Enter (or Cmd/Ctrl + Enter for `ui.input_text_area()`). (#1874)

* Added a new `.add_sass_layer_file()` method to `ui.Theme` that supports reading a Sass file with layer boundary comments, e.g. `/*-- scss:defaults --*/`. This format [is supported by Quarto](https://quarto.org/docs/output-formats/html-themes-more.html#bootstrap-bootswatch-layering) and makes it easier to store Sass rules and declarations that need to be woven into Shiny's Sass Bootstrap files. (#1790)

* Added a new `expect_max_height()` method to the Valuebox controllers to check the maximum height of a value box (#1816)

* `shiny.pytest.create_app_fixture(app)` gained support for multiple app file paths when creating your test fixture. If multiple file paths are given, it will behave as a parameterized fixture value and execute the test for each app path. (#1869)

### Breaking changes

* The navbar-related style options of `ui.page_navbar()` and `ui.navset_bar()` have been consolidated into a single `navbar_options` argument that pairs with a new `ui.navbar_options()` helper. Using the direct `position`, `bg`, `inverse`, `collapsible`, and `underline` arguments will continue to work with a deprecation message. (#1822)

  Related to this change, `ui.navset_bar()` now defaults to using `underline=True` so that it uses the same set of default `ui.navbar_options()` as the page variant. In `ui.navbar_options()`, `inverse` is replaced by `theme`, which takes values `"light"` (dark text on a **light** background), `"dark"` (light text on a **dark** background), or `"auto"` (follow page settings).

* The Shiny Core component `shiny.ui.Chat()` no longer has a `.ui()` method. This method was never intended to be used in Shiny Core (in that case, use `shiny.ui.chat_ui()`) to create the UI element. Note that the `shiny.express.ui.Chat()` class still has a `.ui()` method. (#1840)

### Bug fixes

* `ui.Chat()` now correctly handles new `ollama.chat()` return value introduced in `ollama` v0.4. (#1787)

* Updated `expect_height()` for Valuebox controllers to check the height property instead of max-height. (#1816)

## [1.2.1] - 2024-11-14

### Bug fixes

* Branded theming via `ui.Theme.from_brand()` now correctly applies monospace inline and block font family choices. (#1762)

* Compatibility with `websockets>=14.0`, which has changed its public APIs. Shiny now requires websockets 13 or later. (#1769)


## [1.2.0] - 2024-10-29

### Breaking changes

* `.expect_inverse()` for Navset controllers in `shiny.playwright.controllers` now requires a `bool` value. To keep behavior the same, use `.expect_inverse(False)`. (#1668)

* `.expect_layout()` for Navset controllers in `shiny.playwright.controllers` is now renamed to `.expect_fluid()` and requires a `bool` value. To keep behavior the same, use `.expect_fluid(True)`. (#1668)

* `.expect_icon()` for Accordion controllers in `shiny.playwright.controllers` now requires a `bool` value instead of a `str`. (#1710)

### New features

* New features for `@render.data_frame`:

  * Added [narwhals](https://posit-dev.github.io/py-narwhals) support for `@render.data_frame`. This allows for any eager data frame supported by narwhals to be returned from a `@render.data_frame` output method. All internal methods and helper methods now leverage the `narwhals` API to be data frame agnostic. (#1570)

  * Added `.data_patched()` reactive calculation that applies all `.cell_patches()` to `.data()`. (#1719)

  * Added `.update_cell_value()` method to programmatically update the contents of a data frame cell. (#1719)

  * Added `.update_data()` method to update the rendered data without resetting any user sort or filter. Note, all user edits will be forgotten. (#1719)

* Added [narwhals](https://posit-dev.github.io/py-narwhals) support for `@render.table`. This allows for any eager data frame supported by narwhals to be returned from a `@render.table` output method. (#1570)

* Shiny now supports theming via [brand.yml](https://posit-dev.github.io/brand-yml) with a single `_brand.yml` file. Call `ui.Theme.from_brand()` with `__file__` or the path to a `_brand.yml` file and pass the resulting theme to the `theme` argument of `express.ui.page_opts()` (Shiny Express) or `ui.page_*()` functions (Shiny Core) to apply the brand theme to the entire app. (#1743)

* `chat_ui()` and `Chat.ui()` gain a `messages` parameter for providing starting messages. (#1736)

### Other changes

* Incorporated `orjson` for faster data serialization in `@render.data_frame` outputs. (#1570)

* Added `PageNavbar` class to the list of `shiny.playwright.controllers` for testing `ui.page_navbar()`. (#1668)

* Added `.expect_widths()` to `NavsetPillList` in `shiny.playwright.controllers` for testing `ui.navset_pill_list(widths=)`. (#1668)

* Added `.expect_title()` for `Popover` in `shiny.playwright.controllers` (#1683)

* Added `.expect_disabled()` for `InputActionButton` in `shiny.playwright.controllers` (#1705)

* Small improvements to the default pulse busy indicator to better blend with any background. It's also now slightly smaller by default.(#1707)

* Added `.expect_class()`, `.expect_gap()`, `.expect_bg_color()`, `.expect_desktop_state()`, `.expect_mobile_state()`, `.expect_mobile_max_height()`, `.expect_title()`, and `.expect_padding()` for `Sidebar` in `shiny.playwright.controllers` (#1715)

* Modified `.expect_text()` for `Sidebar` in `shiny.playwright.controllers` to use `.loc_content` instead of `loc` for text. Also modified `.expect_width()` to check the `.loc_container`'s style instead of the `.loc` element. (#1715)

* Modified `.expect_text()` and `.expect_width()` for `Sidebar` in `shiny.playwright.controllers` to use `loc_content` instead of `loc` for text. (#1715)

* Added `.expect_class()` and `.expect_multiple()` for `Accordion` in `shiny.playwright.controllers` (#1710)

### Bug fixes

* A few fixes for `ui.Chat()`, including:
  * Fixed a bug with `Chat()` sometimes silently dropping errors. (#1672)
  * Fixed a bug with `Chat()` sometimes not removing it's loading icon (on error or a `None` transform). (#1679)
  * `.messages(format="anthropic")` correctly removes non-user starting messages (once again). (#1685)

* `shiny create` now uses the template `id` rather than the directory name as the default directory. (#1666)

* `ui.Theme()` now works correctly on Windows when the theme requires Sass compilation. (Thanks, @yuuuxt!) (#1684)

* Fixed multiple input controllers (`InputSlider`, `InputDate`, `InputDateRange`, `InputCheckbox`, and `InputCheckboxGroup`) in `shiny.playwright.controller` to check the `width` property within the `style` attribute. (#1691, #1696, #1702)

* Fixed multiple input controllers (`InputSwitch`, `InputRadioButtons`, `InputNumeric`, `InputText`, `InputTextArea`, `InputPassword`, `InputActionButton`, and `InputActionLink`) in `shiny.playwright.controller` to correctly validate the `width` style property in `.expect_width(). (#1705)

* Fixed input controller `InputTextArea` in `shiny.playwright.controller` to correctly validate the `resize` style property in `.expect_resize()`. (#1705)

* Fixed a bug in `ui.conditional_panel()` that would cause the panel to repeatedly show/hide itself when the provided condition did not evaluate to a boolean value. (#1707)

* Fixed a bug with `ui.input_slider()` when used as a range slider that made it impossible to change the slider value when both handles were at the maximum value. (#1707)

* Fixed bug in `@render.data_frame` where `bool` or `object` columns were not being rendered. (#1570)

* Fixed output controller `OutputDataFrame` in `shiny.playwright.controller` to correctly assert the number of rows in `.expect_nrow()` as the total number of virtual rows, not the number of currently displaying rows. (#1719)

* Fixed issue where `@render.download` did not respect the module namespacing. (Thanks, @nsiicm0!) (#1732)

* Added workaround in `Accordion` in `shiny.playwright.controller` where `.expect_open()` and `.expect_panels()` would hang while resolving a playwright locator. (Thanks, @joesho112358!) (#1165)

## [1.1.0] - 2024-09-03

### New features

* `ui.Chat()` gains a new `.update_user_input()` method, which adds the ability to update the input placeholder message. As a result, `.set_user_message()` is now deprecated (since the new method can also be used to update the message). (#1594)

* `shiny create` now supports a succinct format for specifying the GitHub repository via the `--github` flag, e.g. `--github posit-dev/py-shiny-templates`. You can now also use `--github` and `--template` together, in which case `--github` should point to a repository containing a directory matching the name provided in `--template`. (#1623)

* `shiny create` now identifies templates in external repositories using a `_template.json` metadata file. This file should contain at an `"id"` and optionally a `"title"` and `"description"`. When `shiny create` is called with the `--github` flag but without a `--template` flag, it will offer a menu listing all available templates in the repository. (#1631)

### Other changes

* A few changes for `ui.Chat()`, including:
  * The `.messages()` method no longer trims messages by default (i.e., the default value of `token_limits` is now `None` instead of the overly generic and conservative value of `(4096, 1000)`). See the new generative AI in production templates (via `shiny create`) for examples of setting `token_limits` based on the model being used. (#1657)
  * User input that contains markdown now renders the expected HTML. (#1607)
  * Busy indication is now visible/apparent during the entire lifecycle of response generation. (#1607)

### Bug fixes

* A few fixes for `ui.Chat()`, including:
  * A fix for use inside Shiny modules. (#1582)
  * `.messages(format="google")` now returns the correct role. (#1622)
  * `transform_assistant_response` can now return `None` and correctly handles change of content on the last chunk. (#1641)

* An empty `ui.input_date()` value no longer crashes Shiny. (#1528)

* Fixed bug where calling `.update_filter(None)` on a data frame renderer did not visually reset non-numeric column filters. (It did reset the column's filtering, just not the label). Now it resets filter's label. (#1557)

* Require shinyswatch >= 0.7.0 and updated examples accordingly. (#1558)

* `ui.input_text_area(autoresize=True)` now resizes properly even when it's not visible when initially rendered (e.g. in a closed accordion or a hidden tab). (#1560)

* `ui.notification_show(duration=None)` now persists the notification until the app user closes it. (#1577)

* Some copies of Windows 10 have registry entries mapping .js files to content type "text/plain", which was causing all sorts of problems for browsers. (#1624)

* Added missing support for `express.ui.navset_card_pill(placement:)`. (#1602)

* Added `.expect_sidebar()` and `.expect_title()` methods for `NavsetCardTab`, `NavsetCardPill`, `NavsetCardUnderline`, and `NavsetBar`. (#1602)

* Added `.expect_placement()` method for `NavsetCardPill` and `NavsetCardUnderline`. (#1602)

### Deprecations

## [1.0.0] - 2024-07-18

### New features

* Added a new `shiny.ui.Chat` class for building conversational interfaces with fully customizable and performant response generation. (#1453)

* Expose `shiny.playwright`, `shiny.run`, and `shiny.pytest` modules that allow users to testing their Shiny apps.  (#1448, #1456, #1481)
  * `shiny.playwright` contains `controller` and `expect` submodules. `controller` will contain **many** classes to interact with (and verify!) your Shiny app using Playwright. `expect` contains expectation functions that enhance standard Playwright expectation methods.
  * `shiny.run` contains the `run_shiny_app` command and the return type `ShinyAppProc`. `ShinyAppProc` can be used to type the Shiny app pytest fixtures.
  * `shiny.pytest` contains pytest test fixtures. The `local_app` pytest fixture is automatically available and runs a sibling `app.py` file. Where as `create_app_fixture(PATH_TO_APP)` allows for a relative path to a Shiny app to be instantiated from a different folder.

* Added CLI command `shiny add test` to add a test file to an existing Shiny app. (#1461)

* `@render.data_frame`, `render.DataGrid`, and `render.DataTable` now support `polars` data frames (#1474).

* `@render.data_frame`, `render.DataGrid`, and `render.DataTable` are now type aware. This means that the data frame renderer object's `.data()` and `.data_view()` methods will return the same type of data given the the renderer. E.g. If a `DataGrid` wrapping a `polars` data frame is returned to the renderer function, `.data_view()` will return `polars` data.  (#1502)

* `@render.data_frame`'s `render.DataGrid` and `render.DataTable` added support for cell styling with the new `styles=` parameter. This parameter can receive a style info object (or a list of style info objects), or a function that accepts a data frame and returns a list of style info objects. Each style info object can contain the `rows` and `cols` locations where the inline `style` and/or CSS `class` should be applied. (#1475)

* `@render.data_frame` has added a few new methods:
  * `.data_view_rows()` is a reactive value representing the sorted and filtered row numbers. This value wraps `input.<ID>_data_view_rows()`(#1374)
  * `.sort()` is a reactive value representing the sorted column information (dictionaries containing `col: int` and `desc: bool`). This value wraps `input.<ID>_sort()`. (#1374)
  * `.filter()` is a reactive value representing the filtered column information (dictionaries containing `col: int` and `value` which is either a string or a length 2 array of at least one non-`None` number). This value wraps `input.<ID>_filter()`. (#1374)
  * `.update_sort(sort=)` allows app authors to programmatically update the sorting of the data frame. (#1374)
  * `.update_filter(filter=)` allows app authors to programmatically update the filtering of the data frame. (#1374)

* `@render.data_frame` now accepts both a non-`"none"` `selection_mode` value and `editable=True`. (#1454, #1534)

* `@render.data_frame`'s `<ID>.cell_selection()` no longer returns a `None` value and now always returns a dictionary containing both the `rows` and `cols` keys. This is done to achieve more consistent author code when working with cell selection. When the value's `type="none"`, both `rows` and `cols` are empty tuples. When `type="row"`, `cols` represents all column numbers of the data. In the future, when `type="col"`, `rows` will represent all row numbers of the data. These extra values are not available in `input.<ID>_cell_selection()` as they are independent of cells being selected and are removed to reduce information being sent to and from the browser. (#1376)

* Relative imports, like `from . import utils`, now can be used in Shiny Express apps. (#1464)

* `ui.Theme` allows you to create custom themes for your Shiny app by recompiling [Bootstrap](https://getbootstrap.com/) and Shiny's Sass files with your own customizations. Themes created with `ui.Theme` can be passed directly to the `theme` argument of `express.ui.page_opts()` (Shiny Express) or `ui.page_*()` functions (Shiny Core) to apply the theme to the entire app. This feature requires the [libsass package](https://sass.github.io/libsass-python/) which can be installed with `pip install libsass`. (#1358)

* `ui.card_body()` can be used to wrap the contents of elements in `ui.card()`, allowing you to change parameters like `fillable` or `padding` and `gap` for groups of elements in the card. (#1506)

### Other changes

* `ui.input_action_button()` and `ui.update_action_button()` gain a `disabled` argument. When the button is disabled, it appears grayed out and cannot be clicked. (#1465)

* The main content area of `ui.page_sidebar()` and `ui.page_navbar()` with a page-level `sidebar` now have a minimum height and width to avoid squashed content in fillable layouts. The minimum height and width are controllable via `--bslib-page-main-min-{width,height}` CSS variables. (#1436)

* Added a new option to place an always-open sidebar *above the main content* on mobile screens by providing `open={"mobile": "always-above"}` to `ui.sidebar()`. (#1436)

### Bug fixes

* Fixed #1440: When a Shiny Express app with a `www/` subdirectory was deployed to shinyapps.io or a Connect server, it would not start correctly. (#1442)

* Fixed #1498: Update table related TypeScript dependencies to their latest versions. This fixed an issue where the Row Virtualizer would scroll to the end when hidden. This would cause the DOM to update numerous times, locking up the browser tab for multiple seconds. (#1524, #1550)

* The return type for the data frame patch function now returns a list of `render.CellPatch` objects (which support `htmltools.TagNode` for the `value` attribute). These values will be set inside the data frame's `.data_view()` result. This also means that `.cell_patches()` will be a list of `render.CellPatch` objects.  (#1526)

* Made sure all `@render.data_frame` cells that have been edited are now restored back to ready state to handle the off chance that the returned patches are at different locations the the original edit patches. (#1529)

* `remove_all_fill(tag)` no longer modifies the original `tag` input and instead returns a modified copy of `tag`. (#1538)

### Deprecations

* The following deprecated functions have now been removed (#1546):
  * `shiny.ui.panel_sidebar()` was deprecated in v0.6.0; use `shiny.ui.sidebar()` instead.
  * `shiny.ui.panel_main()` was deprecated in v0.6.0; instead pass items directly to `shiny.ui.layout_sidebar()`.
  * `shiny.ui.navset_pill_card()` was deprecated in v0.6.0; use `shiny.ui.navset_card_pill()` instead.
  * `shiny.ui.navset_tab_card()` was deprecated in v0.6.0; use `shiny.ui.navset_card_tab()` instead.
  * `shiny.ui.nav()` was deprecated in v0.6.1; use `shiny.ui.nav_panel()` instead.

* `@render.data_frame`, `render.DataGrid`, and `render.DataTable` have deprecated support for data frame types that are `pandas` compatible. Please call `.to_pandas()` on your data before it is returned to the renderer (#1502). Currently, both `polars` and `pandas` data frames are supported (#1474). If you'd like to add support for a new data frame type, please open an issue or a pull request.

* `@render.data_frame`'s `.cell_selection()` will no longer return `None` when the selection mode is `"none"`. In addition, missing `rows` or `cols` information will be populated with appropiate values. This allows for consistent handling of the cell selection object. (#1374)

* `@render.data_frame`'s input value `input.<ID>_data_view_indices()` has been deprecated. Please use `<ID>.data_view_rows()` to retrieve the same information. (#1377)

* `@render.data_frame`'s input value `input.<ID>_column_sort()` has been deprecated. Please use `<ID>.sort()` to retrieve the same information. (#1374)

* `@render.data_frame`'s input value `input.<ID>_column_filter()` has been deprecated. Please use `<ID>.filter()` to retrieve the same information. (#1374)

* Deprecated functions in `shiny.experimental` have been removed. By and large, these functions are now available in the main `shiny` namespace. (#1540)

* We've deprecated several card-related `shiny.experimental.ui` functions that were moved to the main `shiny.ui` namespace in v0.6.0. Both `card()` and `card_body()` are no longer experimental and can be called via `shiny.ui.card()` and `shiny.ui.card_body()` directly. `shiny.experimental.ui.card_title()` is now deprecated, but can be replaced with `shiny.ui.tags.h5()` or `shiny.ui.card_header()`. (#1543)


## [0.10.2] - 2024-05-28

### Bug fixes

* Fixed an issue with output spinners only showing for a split second. (#1429)

## [0.10.1] - 2024-05-23

### Bug fixes

* Fixed an issue with opacity dimming occurring too often/quickly when outputs are recalculating. (#1415)

## [0.10.0] - 2024-05-23

### Deprecations

* Restored `@render.data_frame`'s (prematurely removed in v0.9.0) input value `input.<ID>_selected_rows()`. Please use `<ID>.cell_selection()["rows"]` and consider `input.<ID>_selected_rows()` deprecated. (#1345, #1377)

* `@render.data_frame`'s method `.input_cell_selection()` has been renamed to `.cell_selection()`. Please use `.cell_selection()` and consider `.input_cell_selection()` deprecated. (#1407)

### New features

* Added busy indicators to provide users with a visual cue when the server is busy calculating outputs or otherwise serving requests to the client. More specifically, a spinner is shown on each calculating/recalculating output, and a pulsing banner is shown at the top of the page when the app is otherwise busy. Use the new `ui.busy_indicator.options()` function to customize the appearance of the busy indicators and `ui.busy_indicator.use()` to disable/enable them. (#918)

* Added support for creating modules using Shiny Express syntax, and using modules in Shiny Express apps. (#1220)

* `ui.page_*()` functions gain a `theme` argument that allows you to replace the Bootstrap CSS file with a new CSS file. `theme` can be a local CSS file, a URL, or a [shinyswatch](https://posit-dev.github.io/py-shinyswatch) theme. In Shiny Express apps, `theme` can be set via `express.ui.page_opts()`. (#1334)

### Bug fixes

* Fixed an issue that prevented Shiny from serving the `font.css` file referenced in Shiny's Bootstrap CSS file. (#1342)

* Removed temporary state where a data frame renderer would try to subset to selected rows that did not exist. (#1351, #1377)

* Fix an issue in the data frame output which caused the table to freeze when filters removed previously selected cells. (#1412)

### Other changes

* `Session` is now an abstract base class, and `AppSession` is a concrete subclass of it. Also, `ExpressMockSession` has been renamed `ExpressStubSession` and is a concrete subclass of `Session`. (#1331)

* The `Session` class now has a method `is_stub_session()`. For `ExpressStubSession`, this method returns `True` for , and `AppSession` objects it returns `False`. (#1331)

* Closed #1293: The error console would display error messages if an app was disconnected and the user changed an input. (#1339)

* Fixed an issue where some CSS files were larger than necessary because they had source maps embedded in them. (#1339)

## [0.9.0] - 2024-04-16

### Breaking Changes

* `@render.data_frame` return values of `DataTable` and `DataGrid` had their parameter of `row_selection: Literal["single", "multiple"]` become deprecated. Please use `selection_mode="row"` or `selection_mode="rows"` instead. (#1198)

* The `col_widths` argument of `ui.layout_columns()` now sets the `sm` breakpoint by default, rather than the `md` breakpoint. For example, `col_widths=(12, 6, 6)` is now equivalent to `{"sm": (12, 6, 6)}` rather than `{"md": (12, 6, 6)}`. (#1222)

### New features

* `Session` objects now have a `set_message_handler(name, fn)` method that allows you to register a message handler function that will be called when a request message with the given name is received from the client (via `Shiny.shinyapp.makeRequest()` (JS)). (#1253)

* Experimental: `@render.data_frame` return values of `DataTable` and `DataGrid` support `editable=True` to enable editing of the data table cells. (#1198)

* `ui.card()` and `ui.value_box()` now take an `id` argument that, when provided, is used to report the full screen state of the card or value box to the server. For example, when using `ui.card(id = "my_card", full_screen = TRUE)` you can determine if the card is currently in full screen mode by reading the boolean value of `input.my_card_full_screen()`. (#1215, #1266)

* Added support for using `shiny.express` in Quarto Dashboards. (#1217)

* `ui.value_box()`, `ui.layout_columns()` and `ui.layout_column_wrap()` now all have `min_height` and `max_height` arguments. These are useful in filling layouts, like `ui.page_fillable()`, `ui.page_sidebar(fillable=True)` or `ui.page_navbar(fillable=True)`. For example, you can use `ui.layout_columns(min_height=300, max_height=500)` to ensure that a set of items (likely arranged in a row of columns) are always between 300 and 500 pixels tall. (#1223)

* Added an error console which displays errors in the browser's UI. This is enabled by default when running applications locally, and can be disabled with `shiny run --no-dev-mode`. It is not enabled for applications that are deployed to a server. (#1060)

* `shiny create` was updated to include some additional templates as well as an option to choose from the new [templates website](https://shiny.posit.co/py/templates/). (#1273, #1277, #1274)

* `shiny.express.ui.page_opts()` now accepts additional keyword arguments that are passed to the underlying page layout chosen by `shiny.ui.page_auto()`. (#1314)

### Bug fixes

* On Windows, Shiny Express app files are now read in as UTF-8. (#1203)

* `input_dark_mode()` now accepts a `style` argument that can be used to customize the appearance and position of the dark mode toggle switch. (#1207)

* Calling `ui.update_selectize()` with `choices` and `selected` now clears the current selection before updating the choices and selected value. (#1221)

* Fixed an issue that could happen with a `ui.card()` or `ui.value_box()` that is rendered dynamically via `@render.ui` when an updated card replaces a card that the user has expanded into full screen mode. Now the full screen state is reset for the new card or value box. If you want to update a card without potentially exiting the full-screen mode, update specific parts of the card using `ui.output_ui()` or `ui.output_text()`. (#1221)

* `ui.layout_columns()` now correctly applies the `row_heights` at the `xs` breakpoint, if supplied. (#1222)

* `ui.panel_conditional()` now adds the `.shiny-panel-conditional` class to the `<div>` element wrapping the conditional panel contents. (#1257)

* `ui.panel_conditional()` no longer results in unwanted double padding when the parent container uses `gap` for spacing multiple elements (e.g., when used in `ui.layout_columns()`, `ui.page_fillable()`, etc). (#1266)

* Error messages now use `var(--bs-danger)` instead of `var(--bs-danger-text-emphasis)` for the text color. (#1266)

### Other changes

* The fill CSS used by fillable containers (i.e. when `fillable=True`) now uses a [CSS cascade layer](https://developer.mozilla.org/en-US/docs/Learn/CSS/Building_blocks/Cascade_layers) named `htmltools` to reduce the precedence order of the fill CSS. (#1228)

## [0.8.1] - 2024-03-06

### Breaking Changes

* `ui.page_sidebar()` now places the `title` element in a `.navbar` container that matches the structure of `page_navbar()`. This ensures that the title elements of `page_sidebar()` and `page_navbar()` have consistent appearance. (#1176)

### Bug fixes

* Shiny now compiles the Bootstrap 5-based stylesheets for component styles imported from https://github.com/rstudio/shiny. (#1191)

* Fixed the CSS for `ui.output_ui()` to avoid unwanted double padding when its parent container uses `gap` for spacing multiple elements (e.g., `ui.layout_columns()`, `ui.page_fillable()`, etc). (#1176)

### Other changes

* Closed #1178: Removed run-time dependency on asgiref. (#1183)

* The uvicorn and click packages are no longer needed when running on Emscripten. (#1187)

* We adjusted the shadows used for cards and popovers. Cards now use a slightly smaller shadow and the same shadow style is also now used by popovers. (#1176)

* We increased the spacing between elements just slightly. This change is most noticeable in the `layout_columns()` or `layout_column_wrap()` component. In these and other components, you can use `gap` and `padding` arguments to choose your own values, or you can set the `$bslib-spacer` (Sass) or `--bslib-spacer` (CSS) variable. (#1176)

## [0.8.0] - 2024-03-04

### Breaking Changes

* Page-level sidebars used in `ui.page_sidebar()` and `ui.page_navbar()` will now default to being initially open but collapsible on desktop devices and always open on mobile devices. You can adjust this default choice by setting `ui.sidebar(open=)`. (#1129)

* `ui.sidebar()` is now a thin wrapper for the internal `ui.Sidebar` class. The `ui.Sidebar` class has been updated to store the sidebar's contents and settings and to delay rendering until the sidebar HTML is actually used. Because most users call `ui.sidebar()` instead of using the class directly, this change is not expected to affect many apps. (#1129)

### New features

* Added `ui.input_dark_mode()`, a toggle switch that allows users to switch between light and dark mode. By default, when `ui.input_dark_mode()` is added to an app, the app's color mode follows the users's system preferences, unless the app author sets the `mode` argument. When `ui.input_dark_mode(id=)` is set, the color mode is reported to the server, and server-side color mode updating is possible using `ui.update_dark_mode()`. (#1149)

* `ui.sidebar(open=)` now accepts a dictionary with keys `desktop` and `mobile`, allowing you to independently control the initial state of the sidebar at desktop and mobile screen sizes. (#1129)

* Closed #984: In Shiny Express apps, if there is a `"www"` subdirectory in the app's directory, Shiny will serve the files in that directory as static assets, mounted at `/`. (#1170)

* For Shiny Express apps, added `express.app_opts()`, which allows setting application-level options, like `static_assets` and `debug`. (#1170)

* Closed #1079: For Shiny Express apps, automatically run a `globals.py` file in the same directory as the app file, if it exists. The code in `globals.py` will be run with the session context set to `None`. (#1172)

### Bug fixes

* Fixed `input_task_button` not working in a Shiny module. (#1108)

* Fixed several issues with `page_navbar()` styling. (#1124)

* Fixed `Renderer.output_id` to not contain the module namespace prefix, only the output id. (#1130)

* Fixed gap-driven spacing between children in fillable `nav_panel()` containers. (#1152)

* Fixed #1138: An empty value in a date or date range input would cause an error; now it is treated as `None`. (#1139)

### Other changes

* `@render.data_frame` now properly fills its container by default. (#1126)

* We improved the accessibility of the full screen toggle button in cards created with `ui.card(full_screen=True)`. Full-screen cards are now also supported on mobile devices. (#1129)

* When entering and exiting full-screen card mode, Shiny now emits a client-side custom `bslib.card` event that JavaScript-oriented users can use to react to the full screen state change. (#1129)

* The sidebar's collapse toggle now has a high `z-index` value to ensure it always appears above elements in the main content area of `ui.layout_sidebar()`. The sidebar overlay also now receives the same high `z-index` on mobile layouts. (#1129)

* Updated example apps to use lower-case versions of `reactive.Calc`->`reactive.calc`, `reactive.Effect`->`reactive.effect`, and `reactive.Value`->`reactive.value`. (#1164)

* Closed #1081: The `@expressify()` function now has an option `has_docstring`. This allows the decorator to be used with functions that contain a docstring. (#1163)

* Replaced use of `sys.stderr.write()` with `print(file=sys.stderr)`, because on some platforms `sys.stderr` can be `None`. (#1131)

* Replaced soon-to-be deprecated `datetime` method calls when handling `shiny.datetime` inputs. (#1146)


## [0.7.1] - 2024-02-05

### Bug fixes

* Fixed `render.download` not working in Express. (#1085)

* `express.ui.hold()` can now accept any type of object, instead of just `TagChild` objects. (#1089)

* Fixed an issue where `input_selectize` would not initialize correctly when created within a Shiny module. (#1091)


## [0.7.0] - 2024-01-25

### Breaking Changes

* Closed #938: `page_sidebar()` and `page_navbar()` now use `fillable=False` by default. (#990)

### New features

* Added `shiny.ui.input_task_button()` for creating buttons that launch longer-running tasks than `shiny.ui.input_action_button()` was designed for. Task buttons give visual feedback that the task is running, and cannot be clicked again until the task is complete. (#907)

* Added `@extended_task` decorator for creating long-running tasks that can be cancelled. (#907)

* Added `@render.download` as a replacement for `@session.download`, which is now deprecated. (#977)

* Added `ui.output_code()`, which is currently an alias for `ui.output_text_verbatim()`. (#997)

* Added `@render.code`, which is an alias for `@render.text`, but in Express mode, it displays the result using `ui.output_code()`. (#997)

* Added `App.on_shutdown` method for registering a callback to be called when the app is shutting down. (#907)

* You can now pass options to `ui.input_selectize` see the [selectize.js](https://selectize.dev/docs/API/selectize) docs for available options. (#914, #158)

* `ui.input_selectize` gains the `remove_button` argument which allows you to control the visibility of the remove button.

### Bug fixes

* CLI command `shiny create`... (#965)
  * has added a `-d`/`--dir` flag for saving to a specific output directory
  * will raise an error if if will overwrite existing files
  * prompt users to install `requirements.txt`

* Fixed `js-react` template build error. (#965)

* Fixed #1007: Plot interaction with plotnine provided incorrect values. (#999)

### Developer features

* Output renderers should now be created with the `shiny.render.renderer.Renderer` class. This class should contain either a `.transform(self, value)` method (common) or a `.render(self)` (rare). These two methods should return something can be converted to JSON. In addition, `.default_ui(self, id)` should be implemented by returning `htmltools.Tag`-like content for use within Shiny Express. To make your own output renderer, please inherit from the `Renderer[IT]` class where `IT` is the type (excluding `None`) required to be returned from the App author. (#964)
  * Legacy renderers that will be removed in the near future:
    * `shiny.render.RenderFunction`
    * `shiny.render.RenderFunctionAsync`
    * `shiny.render.transformer.OutputRenderer`
    * `shiny.render.transformer.OutputRendererSync`
    * `shiny.render.transformer.OutputRendererAsync`

### Other changes

* Pinned Starlette to version <0.35.0; versions 0.35.0 and 0.35.1 caused problems when deploying on Posit Connect. (#1009
)


## [0.6.1.1] - 2023-12-22

### Bug fixes

* Fixed #935: `shiny create` required the `requests` package, but it was not listed as a dependency. It now uses `urllib` instead, which is part of the Python standard library. (#940)


## [0.6.1] - 2023-12-18

### New features

* `shiny create` now allows you to select from a list of template apps.

* `shiny create` provides templates which help you build your own custom JavaScript components.

* Closed #814: The functions `reactive.Calc` and `reactive.Effect` have been changed to have lowercase names: `reactive.calc`, and `reactive.effect`. The old capitalized names are now aliases to the new lowercase names, so existing code will continue to work. Similarly, the class `reactive.Value` has a new alias, `reactive.value`, but in this case, since the original was a class, it keeps the original capitalized name as the primary name. The examples have not been changed yet, but will be changed in a future release. (#822)

* Added `ui.layout_columns()` for creating responsive column-forward layouts based on Bootstrap's 12-column CSS Grid. (#856)

* Added support for Shiny Express apps, which has a simpler, easier-to-use API than the existing API (Shiny Core). Please note that this API is still experimental and may change. (#767)

### Bug fixes

* Fix support for `shiny.ui.accordion(multiple=)` (#799).

### Other changes

* Closed #492: `shiny.ui.nav()` is now deprecated in favor of the more aptly named `shiny.ui.nav_panel()` (#876).

* Update penguins example to credit Allison Horst and drop usage of `shiny.experimental` (#798).

* `as_fillable_container()` and `as_fill_item()` no longer mutate the `Tag` object that was passed in. Instead, it returns a new `Tag` object. Also closed #856: these functions now put the `html-fill-container` and `html-fill-item` CSS classes last, instead of first. (#862)

* `App()` now accepts a server function with a single `input` parameter, or a server function with parameters `input`, `output` and `session`. Server functions with two or more than three parameters now raise an exception. (#920)


## [0.6.0] - 2023-10-30

### Breaking Changes

* `shiny.run` only allows positional arguments for `app`, `host`, and `port`, all other arguments must be specified with keywords.

### New features

* `shiny run` now takes `reload-includes` and `reload-excludes` to allow you to define which files trigger a reload (#780).

* `shiny.run` now passes keyword arguments to `uvicorn.run` (#780).

* The `@output` decorator is no longer required for rendering functions; `@render.xxx` decorators now register themselves automatically. You can still use `@output` explicitly if you need to set specific output options (#747, #790).

* Added support for integration with Quarto (#746).

* Added `shiny.render.renderer_components` decorator to help create new output renderers (#621).

* Added `shiny.experimental.ui.popover()`, `update_popover()`, and `toggle_popover()` for easy creation (and server-side updating) of [Bootstrap popovers](https://getbootstrap.com/docs/5.3/components/popovers/). Popovers are similar to tooltips, but are more persistent, and should primarily be used with button-like UI elements (e.g. `input_action_button()` or icons) (#680).

* Added CSS classes to UI input methods (#680) .

* `Session` objects can now accept an asynchronous (or synchronous) function for `.on_flush(fn=)`, `.on_flushed(fn=)`, and `.on_ended(fn=)` (#686).

* `App()` now allows `static_assets` to represent multiple paths. To do this, pass in a dictionary instead of a string (#763).

* The `showcase_layout` argument of `value_box()` now accepts one of three character values: `"left center"`, `"top right"`, `"bottom"`. (#772)

* `value_box()` now supports many new themes and styles, or fully customizable themes using the new `value_box_theme()` function. To reflect the new capabilities, we've replaced `theme_color` with a new `theme` argument. The previous argument will continue work as expected, but with a deprecation warning. (#772)

  In addition to the Bootstrap theme names (`primary` ,`secondary`, etc.), you can now use the main Boostrap colors (`purple`, `blue`, `red`, etc.). You can also choose to apply the color to the background or foreground by prepending a `bg-` or `text-` prefix to the theme or color name. Finally, we've also added new gradient themes allowing you to pair any two color names as `bg-gradient-{from}-{to}` (e.g., `bg-gradient-purple-blue`).

  These named color themes aren't limited to value boxes: because they're powered by small utility classes, you can use them anywhere within your bslib-powered UI.

* Added `shiny.ui.showcase_bottom()`, a new `shiny.ui.value_box()` layout that places the showcase below the value box `title` and `value`, perfect for a full-bleed plot. (#772)

### Bug fixes

* `shiny run` now respects the user provided `reload-dir` argument (#765).

* Fixed #646: Wrap bare value box value in `<p />` tags. (#668)

* Fixed #676: The `render.data_frame` selection feature was underdocumented and buggy (sometimes returning `None` as a row identifier if the pandas data frame's index had gaps in it). With this release, the selection is consistently a tuple of the 0-based row numbers of the selected rows--or `None` if no rows are selected. (#677)

* Added tests to verify that ui input methods, ui labels, ui update (value) methods, and ui output methods work within modules (#696).

* Adjusted the `@render.plot` input type to be `object` to allow for any object (if any) to be returned (#712).

* In `layout_column_wrap()`, when `width` is a CSS unit -- e.g. `width = "400px"` or `width = "25%"` -- and `fixed_width = FALSE`, `layout_column_wrap()` will ensure that the columns are at least `width` wide, unless the parent container is narrower than `width`. (#772)

### Other changes

* `input_action_button()` now defaults to having whitespace around it. (#758)

* `layout_sidebar()` now uses an `<aside>` element for the sidebar's container and a `<header>` element for the sidebar title. The classes of each element remain the same, but the semantic meaning of the elements is now better reflected in the HTML markup.  (#772)

* `layout_sidebar()` no longer gives the sidebar main content area the `role="main"` attribute. (#772)

* Improved the style and appearance of the button to enter full screen in `card()`s and `value_box()`es to better adapt to Bootstrap's dark mode. (#772)

### API changes

* Added `shiny.ui.navset_underline()` and `shiny.ui.navset_card_underline()` whose navigation container is similar to `shiny.ui.navset_tab()` and `shiny.ui.navset_card_tab()` respectively, but its active/focused navigation links are styled with an underline. (#772)

* `shiny.ui.layout_column_wrap(width, *args)` was rearranged to `shiny.ui.layout_column_wrap(*args, width)`. Now, `width` will default to `200px` is no value is provided. (#772)

* `shiny.ui.showcase_left_center()` and `shiny.ui.showcase_top_right()` no longer take two values for the `width` argument. Instead, they now take a single value (e.g., `width = "30%"`) representing the width of the showcase are in the value box. Furthermore, they've both gained `width_full_screen` arguments that determine the width of the showcase area when the value box is expanded to fill the screen. (#772)

* `shiny.ui.panel_main()` and `shiny.ui.panel_sidebar()` are deprecated in favor of new API for `shiny.ui.layout_sidebar()`. Please use `shiny.ui.sidebar()` to construct a `sidebar=` and supply it to `shiny.ui.layout_sidebar(sidebar, *args, **kwargs)`. (#788)

* `shiny.experimental.ui.toggle_sidebar()` has been renamed to `shiny.ui.update_sidebar()`. It's `open` value now only supports `bool` values. (#788)

#### API relocations

* `shiny.ui`'s `navset_pill_card()` and `navset_tab_card()` have been renamed to `navset_card_pill()` and `navset_card_tab()` respectively (#492).

The following methods have been moved from `shiny.experimental.ui` and integrated into `shiny.ui` (final locations under `shiny.ui` are displayed) (#680):

* Sidebar - Sidebar layout or manipulation
  * `sidebar()`, `page_sidebar()`, `update_sidebar()`, `layout_sidebar()`, `Sidebar`

* Filling layout - Allow UI components to expand into the parent container and/or allow its content to expand
  * `page_fillable()`, `fill.as_fillable_container()`, `fill.as_fill_item()`, `fill.remove_all_fill()`
  * `output_plot(fill=)`, `output_image(fill=)`, `output_ui(fill=, fillable=)`

* CSS units - CSS units and padding
  * `css.as_css_unit()`, `css.as_css_padding()`, `css.CssUnit`

* Tooltip - Hover-based context UI element
  * `tooltip()`, `update_tooltip()`

* Popover - Click-based context UI element
  * `popover()`, `update_popover()`

* Accordion - Vertically collapsible UI element
  * `accordion()`, `accordion_panel()`, `insert_accordion_panel()`, `remove_accordion_panel()`, `update_accordion()`, `update_accordion_panel()`, `Accordion`, `AccordionPanel`

* Card - A general purpose container for grouping related UI elements together
  * `card()`, `card_header()`, `card_footer()`, `CardItem`

* Valuebox - Opinionated container for displaying a value and title
  * `valuebox()`
  * `showcase_left_center()`
  * `showcase_top_right()`

* Navs - Navigation within a page
  * `navset_bar()`, `navset_tab_card()`, `navset_pill_card()`
  * `page_navbar(sidebar=, fillable=, fillable_mobile=, gap=, padding=)`, `navset_card_tab(sidebar=)`, `navset_card_pill(sidebar=)`, `navset_bar(sidebar=, fillable=, gap=, padding=)`

* Layout - Layout of UI elements
  * `layout_column_wrap()`

* Inputs - UI elements for user input
  * `input_text_area(autoresize=)`

If a ported method is called from `shiny.experimental.ui`, a deprecation warning will be displayed.

Methods still under consideration in `shiny.experimental.ui`:

* `card(wrapper=)`: A function (which returns a UI element) to call on unnamed arguments in `card(*args)` which are not already `shiny.ui.CardItem` objects.

* `card_body()`: A container for grouping related UI elements together

* `card_image()`: A general container for an image within a `shiny.ui.card`.

* `card_title()`: A general container for the "title" of a `shiny.ui.card`.

#### API removals

* `shiny.experimental.ui.FillingLayout` has been removed. (#481)

* `shiny.experimental.ui.toggle_switch()` has been made defunct. Please remove it from your code and use `shiny.ui.update_switch()` instead. (#772)

* `shiny.experimental.ui.as_width_unit()` has been made defunct. Please remove it from your code. (#772)

* `shiny.experimental.ui`' `as_fill_carrier()`, `is_fill_carrier()`, `is_fillable_container()`, and `is_fill_item()` have been made defunct. Remove them from your code. (#680, #788)

* Support for `min_height=`, `max_height=`, and `gap=` in `shiny.experimental.ui.as_fillable_container()` and `as_fill_item()` has been removed. (#481)

* `shiny.experimental.ui.TagCallable` has been made defunct. Please use its type is equivalent to `htmltools.TagFunction`. (#680)


## [0.5.1] - 2023-08-08

### Bug fixes

* Fixed #666: Added missing sidebar stylesheet dependency. (#667)


## [0.5.0] - 2023-08-01

### New features

* The new fast-scrolling data table/grid feature (`ui.output_data_frame`/`render.data_frame`) now has a filtering feature. To enable, pass the argument `filters=True` to the `render.DataTable` or `render.DataGrid` constructors. (#592)

* `shiny run` now takes a `--reload-dir <DIR>` argument that indicates a directory `--reload` should (recursively) monitor for changes, in addition to the app's parent directory. Can be used more than once. (#353)

* The default theme has been updated to use Bootstrap 5 with custom Shiny style enhancements. (#624)

* Added experimental UI `tooltip()`, `update_tooltip()`, and `toggle_tooltip()` for easy creation (and server-side updating) of [Bootstrap tooltips](https://getbootstrap.com/docs/5.2/components/tooltips/) (a way to display additional information when focusing (or hovering over) a UI element). (#629)


### Bug fixes

* Using `update_slider` to update a slider's value to a `datetime` object or other non-numeric value would result in an error. (#649)

### Other changes

* Documentation updates. (#591)

* Removed Python 3.7 support. (#590)


## [0.4.0] - 2023-06-26

### New features

* Added new fast-scrolling data table and data grid outputs. (#538)

* Added `include_js()` and `include_css()`, for easily including JS and CSS files in an application. (#127)

* Added sidebar, card, value box, and accordion methods into `shiny.experimental.ui`. (#481)

* Added `fill` and `fillable` methods into `shiny.experimental.ui`. If `fill` is `True`, then the UI component is allowed to expand into the parent container. If `fillable` is `True`, then the UI component will allow its content to expand. Both `fill` on the child component and `fillable` on the parent component must be `True` for the child component to expand. (#481)

* Added sidebar methods into `shiny.experimental.ui`. `shiny.experimental.ui.layout_sidebar()` does not require `ui.panel_main()` and `ui.panel_sidebar()`. These two methods have been deprecated. `x.ui.page_navbar()`, `x.ui.navset_bar()`, `x.navset_tab_card()`, and `x.navset.pill_card()` added `sidebar=` support. (#481)

* feat(sidebar): `ui.layout_sidebar()` internally uses `x.ui.layout_sidebar()`, enabling filling layout features. (#568)


### Bug fixes

* Fixed #496: Previously, when `shiny run --reload` was used, the app would only reload when a .py file changed. Now it will reload when .py, .css, .js, and .html files change. (#505)

* Closed #535: Added a meta viewport tag, so that page layout will adapt to mobile device screens. (#540)

## [0.3.3] - 2023-04-26

### New features

* Added `shiny.experimental` as a place to put experimental features. When using Shiny's experimental features, we recommend importing them by calling `import shiny.experimental as x`, so that all local function calls must start with `x` (e.g. `x.ui.card()`) to signify the method may be changed/removed without warning or future support. (#462)

* Added `penguins` example. (#462)

* The bootstrap HTMLDependency is now created using the dev version of `{bslib}` to get the latest features. (#462)

* Added `shiny.experimental.ui.input_text_area()`, which supports auto-resizing height to fit the content when `autoresize=True`. (#463)

### Other changes

* `shiny.reactive.lock` is now exported. (#458)

## [0.3.2] - 2023-04-19

### Bug fixes

* Fixed #456: plot interaction with datetimes raised errors on 32-bit platforms. (#457)

### Other changes

* When pyright creates type stubs for shiny, it now will include types imported in `_typing_extensions.py`.


## [0.3.1] - 2023-04-18

### Bug fixes

* Fixed #443: Errors in streaming downloads previously resulted in a partially downloaded file; now Shiny responds with a `Transfer-Encoding: chunked` header, which allows the browser to detect the error and abort the download. (#447)

### Other changes

* `page_navbar` now accepts shinyswatch themes. (#455)


## [0.3.0] - 2023-04-03

### New features

* Added support for URL based HTMLDependencies. `{htmltools}` (v0.1.5.9001) added support for URL based HTMLDependencies in rstudio/py-htmltools#53.  (#437)


## [0.2.10] - 2023-03-11

### New features

* Added support for interacting with plots made with matplotlib, seaborn, and plotnine. (#392)

* The `req()` function now returns its first argument (assuming none of its arguments are falsey). This lets you perform validation on expressions as you assign, return, or pass them, without needing to introduce a separate statement just to call `req()`.

* Added `Input.__contains__` method, so that (for example) one could write an expression like `if "x" in inputs`. (#402)

### Bug fixes

* The `width` parameters for `input_select` and `input_slider` now work properly. (Thanks, @bartverweire!) (#386)

* When `input_select` or `input_selectize` were not given an explicit `select` argument, they always chose the first item, which is correct when `multiple=False`, but not when `multiple=True`. Now when `multiple=True`, the first item is no longer automatically selected. (#396)

### Other changes

* Switched to new types from htmltools 0.1.5. (#416)


## [0.2.9] - 2022-11-03

### Bug fixes

* Closed #240, #330: Fixed live examples with additional files. (#340)

* Fixed `shiny run` handling on Windows of absolute paths with drive letter, as in `shiny run c:/myapp/app.py`. (#370)


## [0.2.8] - 2022-10-20

### Bug fixes

* `panel_conditional` now works correctly inside of Shiny modules. (Thanks, @gcaligari!) (#336)

* Fix compatibility with Uvicorn 0.19.0 (#357)


## [0.2.7] - 2022-09-27

### New features

* `shiny run` now takes a `--launch-browser` argument that causes the default web browser to be launched after the app is successfully loaded. Also, the `--port` argument now interprets a value of `0` as "listen on a random port". (#329)

### Other changes

* Updated API document generation with updated paths to work with new version of Shinylive. (#331)


## [0.2.6] - 2022-09-02

### New features

* Closed [#312](https://github.com/posit-dev/py-shiny/issues/312): Matplotlib plots in a `@render.plot` can now use the global figure, instead of returning a `figure` object. ([#314](https://github.com/posit-dev/py-shiny/pull/314))

* Disabled `shiny static` command, in favor of `shinylive export` from the shinylive package. ([#326](https://github.com/posit-dev/py-shiny/pull/326))


## [0.2.5] - 2022-08-12

### New features

* Closed [#269](https://github.com/posit-dev/py-shiny/issues/269): The UI for a `shiny.App` object can now be provided as a function. ([#299](https://github.com/posit-dev/py-shiny/pull/299))

* When a Shinylive deployment is made with `shiny static`, it the deployment code is now delegated to Shinylive. ([#310](https://github.com/posit-dev/py-shiny/pull/310))

### Bug fixes

* Fixed [#279](https://github.com/posit-dev/py-shiny/issues/279): When a Shiny application is mounted to a Starlette route, reactivity did not work. ([#294](https://github.com/posit-dev/py-shiny/pull/294))

* Fixed [#290](https://github.com/posit-dev/py-shiny/issues/290): `@render.plot` now works as intended inside `@module.server`. ([#292](https://github.com/posit-dev/py-shiny/pull/292))

* Fixed [#289](https://github.com/posit-dev/py-shiny/issues/289): `input_selectize()` now resolves the input id before using for other id-like attributes ([#291](https://github.com/posit-dev/py-shiny/pull/291))

## [0.2.4] - 2022-08-01

### Bug fixes

* Fixed [#287](https://github.com/posit-dev/py-shiny/issues/287): Running `shiny static` on Windows failed with `PermissionError`. ([#288](https://github.com/posit-dev/py-shiny/pull/288))

## [0.2.3] - 2022-07-28

### Bug fixes

* Fixed [#281](https://github.com/posit-dev/py-shiny/issues/281): Directory creation for Shinylive assets could fail if the parent directory did not exist. ([#283](https://github.com/posit-dev/py-shiny/pull/283))

## [0.2.2] - 2022-07-27

Initial release of Shiny for Python https://shiny.posit.co/py/<|MERGE_RESOLUTION|>--- conflicted
+++ resolved
@@ -9,11 +9,9 @@
 
 ### New features
 
-<<<<<<< HEAD
 * Added AI-powered test generator for Shiny applications. Use `shiny add test` to automatically generate comprehensive Playwright tests for your apps using AI models from Anthropic or OpenAI. (#2041)
-=======
+
 * Added `ui.insert_nav_panel()`, `ui.remove_nav_panel()`, and `ui.update_nav_panel()` to support dynamic navigation. (#90)
->>>>>>> 24b02cf4
 
 * Added support for python 3.13. (#1711)
 
