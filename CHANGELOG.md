--- conflicted
+++ resolved
@@ -31,11 +31,7 @@
 
 * Fixed an issue that prevented Shiny from serving the `font.css` file referenced in Shiny's Bootstrap CSS file. (#1342)
 
-<<<<<<< HEAD
-* Removed temporary state where a data frame renderer would try to subset to selected rows that did not exist. (#1351)
-=======
 * Removed temporary state where a data frame renderer would try to subset to selected rows that did not exist. (#1351, #1377)
->>>>>>> 8983b34e
 
 ### Other changes
 
