--- conflicted
+++ resolved
@@ -7,87 +7,73 @@
 
 ## [1.5.0] - 2025-09-08
 
+### New features
+
+* Added AI-powered test generator for Shiny applications. Use `shiny add test` to automatically generate comprehensive Playwright tests for your apps using AI models from Anthropic or OpenAI. (#2041)
+
+* `ui.sidebar()` is now interactively resizable. (#2020)
+
+* `ui.sidebar()` gains a `fillable` argument to support vertical fill behavior in sidebars. (#2077)
+
+* Added `ui.insert_nav_panel()`, `ui.remove_nav_panel()`, and `ui.update_nav_panel()` to support dynamic navigation. (#90)
+
+* `navset_card_*()` now gains a `full_screen` option. (#1451)
+
+* `ui.update_*()` functions now accept `ui.TagChild` (i.e., HTML) as input to the `label` and `icon` arguments. (#2020)
+
+* The `.output_*()` methods of the `ClientData` class (e.g., `session.clientdata.output_height()`) can now be called without an `id` when called inside a `@render` function. (#1978)
+
+* `playwright.controller.InputActionButton` gains a `expect_icon()` method. As a result, the already existing `expect_label()` no longer includes the icon. (#2020)
+
 ### Breaking changes
 
 * The `ui.Chat` and `ui.MarkdownStream` components are now imported from the new `shinychat` library. Future versions of `shinychat` will likely deprecate and remove some features from `Chat`. If you still want to use those features with the latest Shiny, we suggest pinning `shinychat` to it's initial release (v0.1.0). (#2051)
 
-### New features
-
-<<<<<<< HEAD
-=======
-* Added AI-powered test generator for Shiny applications. Use `shiny add test` to automatically generate comprehensive Playwright tests for your apps using AI models from Anthropic or OpenAI. (#2041)
-
-* `navset_card_*()` now has a `full_screen` option to support `card()`'s existing full-screen functionality. (#1451)
-
->>>>>>> 23a66cb0
-* Added `ui.insert_nav_panel()`, `ui.remove_nav_panel()`, and `ui.update_nav_panel()` to support dynamic navigation. (#90)
-
-* `ui.sidebar()` is now interactively resizable. (#2020)
-
-* `navset_card_*()` now has a `full_screen` option to support `card()`'s existing full-screen functionality. (#1451)
-
-* `ui.update_*()` functions now accept `ui.TagChild` (i.e., HTML) as input to the `label` and `icon` arguments. (#2020)
-
-* Added support for python 3.13. (#1711)
-
-* The `.output_*()` methods of the `ClientData` class (e.g., `session.clientdata.output_height()`) can now be called without an `id` when called inside a `@render` function. (#1978)
-
-* `playwright.controller.InputActionButton` gains a `expect_icon()` method. As a result, the already existing `expect_label()` no longer includes the icon. (#2020)
-
-* `ui.sidebar()` gains a `fillable` argument to support vertical fill behavior in sidebars. (#2077)
-
-### Changes
-
 * `express.ui.insert_accordion_panel()`'s function signature has changed to be more ergonomic. Now you can pass the `panel_title` and `panel_contents` directly instead of `ui.hold()`ing the `ui.accordion_panel()` context manager. (#2042)
 
 ### Improvements
 
-* `input_date()`, `input_date_range()`, `update_date()`, and `update_date_range()` now supports `""` for values, mins, and maxes. In this case, no date will be specified on the client. (#1713) (#1689)
+* Improved the styling and readability of markdown tables rendered by `ui.Chat()` and `ui.MarkdownStream()`. (#1973)
+
+* `input_date()`, `input_date_range()`, `update_date()`, and `update_date_range()` now support `""` for values, mins, and maxes. In this case, no date will be specified on the client. (#1713) (#1689)
 
 * Restricted the allowable types of the `choices` parameter of `input_select()`, `input_selectize()`, `update_select()`, and `update_selectize()` to actual set of allowable types (previously, the type was suggesting HTML-like values were supported). (#2048)
 
-* Improved the styling and readability of markdown tables rendered by `ui.Chat()` and `ui.MarkdownStream()`. (#1973)
-
-* `selectize`, `remove_button`, and `options` parameters of `ui.input_select()` have been deprecated; use `ui.input_selectize()` instead. (Thanks, @ErdaradunGaztea!) (#1947)
+* Added module support for `session.clientdata` methods. This allows you to access client data values in Shiny modules without needing to namespace the keys explicitly. (#1978)
 
 * Added `timeout_secs` parameter to `create_app_fixture` to allow testing apps with longer startup times. (#2033)
 
-* Added module support for `session.clientdata` methods. This allows you to access client data values in Shiny modules without needing to namespace the keys explicitly. (#1978)
-
 * Add support for selecting menu items in `Navset` controllers to improve dropdown navigation test coverage. (#2066)
 
-* Fixed false positive warning in `layout_columns()` about number of widths vs elements. (#1704)
-
-* When errors occur in a bookmarking context, they are now reported in the Python console. (#2076)
-
-### Bug fixes
+* Python 3.13 is now offically supported and tested. (#1711)
+
+### Bug fixes
+
+* `include_js()` and `include_css()` now work as expected in multi-user settings and also when multiple files from the same directory are included. (#2061, #2069)
 
 * Fixed numerous issues related to programmatically updating selectize options. (#2053)
    * `update_selectize(options=...)` no longer gets ignored when `server=False` (the default).
    * `update_selectize(options=...)` now works as expected in a module.
 
-* Fixed an issue with `update_selectize()` to properly display labels with HTML reserved characters like "&" (#1330)
+* Fixed an issue with `update_selectize(server=True)` not properly displaying labels with HTML reserved characters like "&" (#1330)
 
 * Fixed an issue with `ui.Chat()` sometimes wanting to scroll a parent element. (#1996)
 
-* Explicitly call out module usage in UI input bookmark button documentation. (#1983)
-
-* Fix missing session when trying to display an error duing bookmarking. (#1984)
+* Fix several issues with bookmarking error reporting and documentation. (#2076, #1984, #1983)
 
 * `input_date()` and `input_date_range()` once again use the client's (not the server) current date as the default `value`. (#2060)
 
-* Fixed `set()` method of `InputSelectize` controller so it clears existing selections before applying new values. (#2024)
-
-* `include_js()` and `include_css()` now work as expected when trying to include multiple files from the same directory. (#2069)
-
-* `include_js()` and `include_css()` now correctly handle file permissions in multi-user settings. (#2061)
+* Fixed false positive warning in `layout_columns()` about number of widths vs elements. (#1704)
+
+* Fixed `set()` method of the `InputSelectize` test controller so it clears existing selections before applying new values. (#2024)
 
 ### Deprecations
 
-* `ui.update_navs()` has been deprecated in favor of `ui.update_navset()`. (#2047)
+* `ui.update_navs()` is deprecated in favor of `ui.update_navset()`. (#2047)
 
 * `ui.panel_well()` is deprecated in favor of `ui.card()`. (#2038)
 
+* `selectize`, `remove_button`, and `options` parameters of `ui.input_select()` have been deprecated; use `ui.input_selectize()` instead. (Thanks, @ErdaradunGaztea!) (#1947)
 
 ## [1.4.0] - 2025-04-08
 
