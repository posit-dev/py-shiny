--- conflicted
+++ resolved
@@ -17,14 +17,10 @@
 
 ### Other changes
 
-<<<<<<< HEAD
-* `ui.Chat()`'s `.messages()` method no longer trims messages by default (i.e., the default value of `token_limits` is now `None` instead of the overly generic and conservative value of `(4096, 1000)`). See the new generative AI in production templates (via `shiny create`) for examples of setting `token_limits` based on the model being used.
-
-=======
 * A few changes for `ui.Chat()`, including:
+  * The `.messages()` method no longer trims messages by default (i.e., the default value of `token_limits` is now `None` instead of the overly generic and conservative value of `(4096, 1000)`). See the new generative AI in production templates (via `shiny create`) for examples of setting `token_limits` based on the model being used. (#1657)
   * User input that contains markdown now renders the expected HTML. (#1607)
   * Busy indication is now visible/apparent during the entire lifecycle of response generation. (#1607)
->>>>>>> 144ab699
 
 ### Bug fixes
 
