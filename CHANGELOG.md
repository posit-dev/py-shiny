--- conflicted
+++ resolved
@@ -9,11 +9,9 @@
 
 ### New features
 
-<<<<<<< HEAD
 * Added `ui.insert_nav_panel()`, `ui.remove_nav_panel()`, and `ui.update_nav_panel` to support dynamic navigation. (#90)
-=======
+
 * Added support for python 3.13. (#1711)
->>>>>>> e58e9f68
 
 * `ui.sidebar()` is now interactively resizable. (#2020)
 
