--- conflicted
+++ resolved
@@ -32,11 +32,7 @@
 
 ### Other changes
 
-<<<<<<< HEAD
-## [0.10.2]
-=======
 ## [0.10.2] - 2024-05-28
->>>>>>> bd685bbe
 
 ### Bug fixes
 
