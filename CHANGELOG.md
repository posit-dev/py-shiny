--- conflicted
+++ resolved
@@ -9,11 +9,10 @@
 
 ### Breaking Changes
 
-<<<<<<< HEAD
+
 * `@render.data_frame` return values of `DataTable` and `DataGrid` had their parameter of `row_selection: Literal["single", "multiple"]` become deprecated. Please use `mode="row_single"` or `mode="row_multiple"` instead. (#1198)
-=======
+
 * The `col_widths` argument of `ui.layout_columns()` now sets the `sm` breakpoint by default, rather than the `md` breakpoint. For example, `col_widths=(12, 6, 6)` is now equivalent to `{"sm": (12, 6, 6)}` rather than `{"md": (12, 6, 6)}`. (#1222)
->>>>>>> 00d956ef
 
 ### New features
 
