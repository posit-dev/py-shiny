# Change Log for Shiny (for Python)

All notable changes to Shiny for Python will be documented in this file.

The format is based on [Keep a Changelog](https://keepachangelog.com/en/1.0.0/),
and this project adheres to [Semantic Versioning](https://semver.org/spec/v2.0.0.html).


## [UNRELEASED]

<<<<<<< HEAD
### Breaking Changes

* Closed #938: `page_sidebar()` and `page_navbar()` now use `fillable=False` by default. (#990)
=======

### New features

* Added `@render.download` as a replacement for `@session.download`, which is now deprecated. (#977)
>>>>>>> 05de4588

### Bug fixes

* CLI command `shiny create`... (#965)
  * has added a `-d`/`--dir` flag for saving to a specific output directory
  * will raise an error if if will overwrite existing files
  * prompt users to install `requirements.txt`
* Fixed `js-react` template build error. (#965)

### Developer features

* Output renderers should now be created with the `shiny.render.renderer.Renderer` class. This class should contain either a `.transform(self, value)` method (common) or a `.render(self)` (rare). These two methods should return something can be converted to JSON. In addition, `.default_ui(self, id)` should be implemented by returning `htmltools.Tag`-like content for use within Shiny Express. To make your own output renderer, please inherit from the `Renderer[IT]` class where `IT` is the type (excluding `None`) required to be returned from the App author. (#964)

* `shiny.render.RenderFunction` and `shiny.render.RenderFunctionAsync` have been removed. They were deprecated in v0.6.0. Instead, please use `shiny.render.renderer.Renderer`. (#964)

* `shiny.render.OutputRendererSync` and `shiny.render.OutputRendererAsync` helper classes have been removed in favor of an updated `shiny.render.OutputRenderer` class. Now, the app's output value function will be transformed into an asynchronous function for simplified, consistent execution behavior. If redesigning your code, instead please create a new renderer that inherits from `shiny.render.renderer.Renderer`. `shiny.render.*` will be removed in the near future. (#964)


## [0.6.1.1] - 2023-12-22

### Bug fixes

* Fixed #935: `shiny create` required the `requests` package, but it was not listed as a dependency. It now uses `urllib` instead, which is part of the Python standard library. (#940)


## [0.6.1] - 2023-12-18

### New features

* `shiny create` now allows you to select from a list of template apps.
* `shiny create` provides templates which help you build your own custom JavaScript components.
* Closed #814: The functions `reactive.Calc` and `reactive.Effect` have been changed to have lowercase names: `reactive.calc`, and `reactive.effect`. The old capitalized names are now aliases to the new lowercase names, so existing code will continue to work. Similarly, the class `reactive.Value` has a new alias, `reactive.value`, but in this case, since the original was a class, it keeps the original capitalized name as the primary name. The examples have not been changed yet, but will be changed in a future release. (#822)
* Added `ui.layout_columns()` for creating responsive column-forward layouts based on Bootstrap's 12-column CSS Grid. (#856)
* Added support for Shiny Express apps, which has a simpler, easier-to-use API than the existing API (Shiny Core). Please note that this API is still experimental and may change. (#767)

### Bug fixes

* Fix support for `shiny.ui.accordion(multiple=)` (#799).

### Other changes

* Closed #492: `shiny.ui.nav()` is now deprecated in favor of the more aptly named `shiny.ui.nav_panel()` (#876).
* Update penguins example to credit Allison Horst and drop usage of `shiny.experimental` (#798).
* `as_fillable_container()` and `as_fill_item()` no longer mutate the `Tag` object that was passed in. Instead, it returns a new `Tag` object. Also closed #856: these functions now put the `html-fill-container` and `html-fill-item` CSS classes last, instead of first. (#862)
* `App()` now accepts a server function with a single `input` parameter, or a server function with parameters `input`, `output` and `session`. Server functions with two or more than three parameters now raise an exception. (#920)


## [0.6.0] - 2023-10-30

### Breaking Changes
* `shiny.run` only allows positional arguments for `app`, `host`, and `port`, all other arguments must be specified with keywords.

### New features
* `shiny run` now takes `reload-includes` and `reload-excludes` to allow you to define which files trigger a reload (#780).
* `shiny.run` now passes keyword arguments to `uvicorn.run` (#780).
* The `@output` decorator is no longer required for rendering functions; `@render.xxx` decorators now register themselves automatically. You can still use `@output` explicitly if you need to set specific output options (#747, #790).
* Added support for integration with Quarto (#746).
* Added `shiny.render.renderer_components` decorator to help create new output renderers (#621).
* Added `shiny.experimental.ui.popover()`, `update_popover()`, and `toggle_popover()` for easy creation (and server-side updating) of [Bootstrap popovers](https://getbootstrap.com/docs/5.3/components/popovers/). Popovers are similar to tooltips, but are more persistent, and should primarily be used with button-like UI elements (e.g. `input_action_button()` or icons) (#680).
* Added CSS classes to UI input methods (#680) .
* `Session` objects can now accept an asynchronous (or synchronous) function for `.on_flush(fn=)`, `.on_flushed(fn=)`, and `.on_ended(fn=)` (#686).
* `App()` now allows `static_assets` to represent multiple paths. To do this, pass in a dictionary instead of a string (#763).
* The `showcase_layout` argument of `value_box()` now accepts one of three character values: `"left center"`, `"top right"`, `"bottom"`. (#772)
* `value_box()` now supports many new themes and styles, or fully customizable themes using the new `value_box_theme()` function. To reflect the new capabilities, we've replaced `theme_color` with a new `theme` argument. The previous argument will continue work as expected, but with a deprecation warning. (#772)

  In addition to the Bootstrap theme names (`primary` ,`secondary`, etc.), you can now use the main Boostrap colors (`purple`, `blue`, `red`, etc.). You can also choose to apply the color to the background or foreground by prepending a `bg-` or `text-` prefix to the theme or color name. Finally, we've also added new gradient themes allowing you to pair any two color names as `bg-gradient-{from}-{to}` (e.g., `bg-gradient-purple-blue`).

  These named color themes aren't limited to value boxes: because they're powered by small utility classes, you can use them anywhere within your bslib-powered UI.

* Added `shiny.ui.showcase_bottom()`, a new `shiny.ui.value_box()` layout that places the showcase below the value box `title` and `value`, perfect for a full-bleed plot. (#772)

### Bug fixes

* `shiny run` now respects the user provided `reload-dir` argument (#765).
* Fixed #646: Wrap bare value box value in `<p />` tags. (#668)
* Fixed #676: The `render.data_frame` selection feature was underdocumented and buggy (sometimes returning `None` as a row identifier if the pandas data frame's index had gaps in it). With this release, the selection is consistently a tuple of the 0-based row numbers of the selected rows--or `None` if no rows are selected. (#677)
* Added tests to verify that ui input methods, ui labels, ui update (value) methods, and ui output methods work within modules (#696).
* Adjusted the `@render.plot` input type to be `object` to allow for any object (if any) to be returned (#712).
* In `layout_column_wrap()`, when `width` is a CSS unit -- e.g. `width = "400px"` or `width = "25%"` -- and `fixed_width = FALSE`, `layout_column_wrap()` will ensure that the columns are at least `width` wide, unless the parent container is narrower than `width`. (#772)

### Other changes

* `input_action_button()` now defaults to having whitespace around it. (#758)
* `layout_sidebar()` now uses an `<aside>` element for the sidebar's container and a `<header>` element for the sidebar title. The classes of each element remain the same, but the semantic meaning of the elements is now better reflected in the HTML markup.  (#772)
* `layout_sidebar()` no longer gives the sidebar main content area the `role="main"` attribute. (#772)
* Improved the style and appearance of the button to enter full screen in `card()`s and `value_box()`es to better adapt to Bootstrap's dark mode. (#772)

### API changes

* Added `shiny.ui.navset_underline()` and `shiny.ui.navset_card_underline()` whose navigation container is similar to `shiny.ui.navset_tab()` and `shiny.ui.navset_card_tab()` respectively, but its active/focused navigation links are styled with an underline. (#772)
* `shiny.ui.layout_column_wrap(width, *args)` was rearranged to `shiny.ui.layout_column_wrap(*args, width)`. Now, `width` will default to `200px` is no value is provided. (#772)
* `shiny.ui.showcase_left_center()` and `shiny.ui.showcase_top_right()` no longer take two values for the `width` argument. Instead, they now take a single value (e.g., `width = "30%"`) representing the width of the showcase are in the value box. Furthermore, they've both gained `width_full_screen` arguments that determine the width of the showcase area when the value box is expanded to fill the screen. (#772)
* `shiny.ui.panel_main()` and `shiny.ui.panel_sidebar()` are deprecated in favor of new API for `shiny.ui.layout_sidebar()`. Please use `shiny.ui.sidebar()` to construct a `sidebar=` and supply it to `shiny.ui.layout_sidebar(sidebar, *args, **kwargs)`. (#788)
* `shiny.experimental.ui.toggle_sidebar()` has been renamed to `shiny.ui.update_sidebar()`. It's `open` value now only supports `bool` values. (#788)

#### API relocations

* `shiny.ui`'s `navset_pill_card()` and `navset_tab_card()` have been renamed to `navset_card_pill()` and `navset_card_tab()` respectively (#492).

The following methods have been moved from `shiny.experimental.ui` and integrated into `shiny.ui` (final locations under `shiny.ui` are displayed) (#680):

* Sidebar - Sidebar layout or manipulation
  * `sidebar()`, `page_sidebar()`, `update_sidebar()`, `layout_sidebar()`, `Sidebar`
* Filling layout - Allow UI components to expand into the parent container and/or allow its content to expand
  * `page_fillable()`, `fill.as_fillable_container()`, `fill.as_fill_item()`, `fill.remove_all_fill()`
  * `output_plot(fill=)`, `output_image(fill=)`, `output_ui(fill=, fillable=)`
* CSS units - CSS units and padding
  * `css.as_css_unit()`, `css.as_css_padding()`, `css.CssUnit`
* Tooltip - Hover-based context UI element
  * `tooltip()`, `update_tooltip()`
* Popover - Click-based context UI element
  * `popover()`, `update_popover()`
* Accordion - Vertically collapsible UI element
  * `accordion()`, `accordion_panel()`, `insert_accordion_panel()`, `remove_accordion_panel()`, `update_accordion()`, `update_accordion_panel()`, `Accordion`, `AccordionPanel`
* Card - A general purpose container for grouping related UI elements together
  * `card()`, `card_header()`, `card_footer()`, `CardItem`
* Valuebox - Opinionated container for displaying a value and title
  * `valuebox()`
  * `showcase_left_center()`
  * `showcase_top_right()`
* Navs - Navigation within a page
  * `navset_bar()`, `navset_tab_card()`, `navset_pill_card()`
  * `page_navbar(sidebar=, fillable=, fillable_mobile=, gap=, padding=)`, `navset_card_tab(sidebar=)`, `navset_card_pill(sidebar=)`, `navset_bar(sidebar=, fillable=, gap=, padding=)`
* Layout - Layout of UI elements
  * `layout_column_wrap()`
* Inputs - UI elements for user input
  * `input_text_area(autoresize=)`

If a ported method is called from `shiny.experimental.ui`, a deprecation warning will be displayed.

Methods still under consideration in `shiny.experimental.ui`:
* `card(wrapper=)`: A function (which returns a UI element) to call on unnamed arguments in `card(*args)` which are not already `shiny.ui.CardItem` objects.
* `card_body()`: A container for grouping related UI elements together
* `card_image()`: A general container for an image within a `shiny.ui.card`.
* `card_title()`: A general container for the "title" of a `shiny.ui.card`.

#### API removals

* `shiny.experimental.ui.FillingLayout` has been removed. (#481)
* `shiny.experimental.ui.toggle_switch()` has been made defunct. Please remove it from your code and use `shiny.ui.update_switch()` instead. (#772)
* `shiny.experimental.ui.as_width_unit()` has been made defunct. Please remove it from your code. (#772)
* `shiny.experimental.ui`' `as_fill_carrier()`, `is_fill_carrier()`, `is_fillable_container()`, and `is_fill_item()` have been made defunct. Remove them from your code. (#680, #788)
* Support for `min_height=`, `max_height=`, and `gap=` in `shiny.experimental.ui.as_fillable_container()` and `as_fill_item()` has been removed. (#481)
* `shiny.experimental.ui.TagCallable` has been made defunct. Please use its type is equivalent to `htmltools.TagFunction`. (#680)


## [0.5.1] - 2023-08-08

### Bug fixes

* Fixed #666: Added missing sidebar stylesheet dependency. (#667)


## [0.5.0] - 2023-08-01

### New features

* The new fast-scrolling data table/grid feature (`ui.output_data_frame`/`render.data_frame`) now has a filtering feature. To enable, pass the argument `filters=True` to the `render.DataTable` or `render.DataGrid` constructors. (#592)
* `shiny run` now takes a `--reload-dir <DIR>` argument that indicates a directory `--reload` should (recursively) monitor for changes, in addition to the app's parent directory. Can be used more than once. (#353)
* The default theme has been updated to use Bootstrap 5 with custom Shiny style enhancements. (#624)
* Added experimental UI `tooltip()`, `update_tooltip()`, and `toggle_tooltip()` for easy creation (and server-side updating) of [Bootstrap tooltips](https://getbootstrap.com/docs/5.2/components/tooltips/) (a way to display additional information when focusing (or hovering over) a UI element). (#629)


### Bug fixes

* Using `update_slider` to update a slider's value to a `datetime` object or other non-numeric value would result in an error. (#649)

### Other changes

* Documentation updates. (#591)
* Removed Python 3.7 support. (#590)


## [0.4.0] - 2023-06-26

### New features

* Added new fast-scrolling data table and data grid outputs. (#538)

* Added `include_js()` and `include_css()`, for easily including JS and CSS files in an application. (#127)

* Added sidebar, card, value box, and accordion methods into `shiny.experimental.ui`. (#481)

* Added `fill` and `fillable` methods into `shiny.experimental.ui`. If `fill` is `True`, then the UI component is allowed to expand into the parent container. If `fillable` is `True`, then the UI component will allow its content to expand. Both `fill` on the child component and `fillable` on the parent component must be `True` for the child component to expand. (#481)

* Added sidebar methods into `shiny.experimental.ui`. `shiny.experimental.ui.layout_sidebar()` does not require `ui.panel_main()` and `ui.panel_sidebar()`. These two methods have been deprecated. `x.ui.page_navbar()`, `x.ui.navset_bar()`, `x.navset_tab_card()`, and `x.navset.pill_card()` added `sidebar=` support. (#481)

* feat(sidebar): `ui.layout_sidebar()` internally uses `x.ui.layout_sidebar()`, enabling filling layout features. (#568)


### Bug fixes

* Fixed #496: Previously, when `shiny run --reload` was used, the app would only reload when a .py file changed. Now it will reload when .py, .css, .js, and .html files change. (#505)

* Closed #535: Added a meta viewport tag, so that page layout will adapt to mobile device screens. (#540)

## [0.3.3] - 2023-04-26

### New features

* Added `shiny.experimental` as a place to put experimental features. When using Shiny's experimental features, we recommend importing them by calling `import shiny.experimental as x`, so that all local function calls must start with `x` (e.g. `x.ui.card()`) to signify the method may be changed/removed without warning or future support. (#462)

* Added `penguins` example. (#462)

* The bootstrap HTMLDependency is now created using the dev version of `{bslib}` to get the latest features. (#462)

* Added `shiny.experimental.ui.input_text_area()`, which supports auto-resizing height to fit the content when `autoresize=True`. (#463)

### Other changes

* `shiny.reactive.lock` is now exported. (#458)

## [0.3.2] - 2023-04-19

### Bug fixes

* Fixed #456: plot interaction with datetimes raised errors on 32-bit platforms. (#457)

### Other changes

* When pyright creates type stubs for shiny, it now will include types imported in `_typing_extensions.py`.


## [0.3.1] - 2023-04-18

### Bug fixes

* Fixed #443: Errors in streaming downloads previously resulted in a partially downloaded file; now Shiny responds with a `Transfer-Encoding: chunked` header, which allows the browser to detect the error and abort the download. (#447)

### Other changes

* `page_navbar` now accepts shinyswatch themes. (#455)


## [0.3.0] - 2023-04-03

### New features

* Added support for URL based HTMLDependencies. `{htmltools}` (v0.1.5.9001) added support for URL based HTMLDependencies in rstudio/py-htmltools#53.  (#437)


## [0.2.10] - 2023-03-11

### New features

* Added support for interacting with plots made with matplotlib, seaborn, and plotnine. (#392)

* The `req()` function now returns its first argument (assuming none of its arguments are falsey). This lets you perform validation on expressions as you assign, return, or pass them, without needing to introduce a separate statement just to call `req()`.

* Added `Input.__contains__` method, so that (for example) one could write an expression like `if "x" in inputs`. (#402)

### Bug fixes

* The `width` parameters for `input_select` and `input_slider` now work properly. (Thanks, @bartverweire!) (#386)

* When `input_select` or `input_selectize` were not given an explicit `select` argument, they always chose the first item, which is correct when `multiple=False`, but not when `multiple=True`. Now when `multiple=True`, the first item is no longer automatically selected. (#396)

### Other changes

* Switched to new types from htmltools 0.1.5. (#416)


## [0.2.9] - 2022-11-03

### Bug fixes

* Closed #240, #330: Fixed live examples with additional files. (#340)

* Fixed `shiny run` handling on Windows of absolute paths with drive letter, as in `shiny run c:/myapp/app.py`. (#370)


## [0.2.8] - 2022-10-20

### Bug fixes

* `panel_conditional` now works correctly inside of Shiny modules. (Thanks, @gcaligari!) (#336)

* Fix compatibility with Uvicorn 0.19.0 (#357)


## [0.2.7] - 2022-09-27

### New features

* `shiny run` now takes a `--launch-browser` argument that causes the default web browser to be launched after the app is successfully loaded. Also, the `--port` argument now interprets a value of `0` as "listen on a random port". (#329)

### Other changes

* Updated API document generation with updated paths to work with new version of Shinylive. (#331)


## [0.2.6] - 2022-09-02

### New features

* Closed [#312](https://github.com/posit-dev/py-shiny/issues/312): Matplotlib plots in a `@render.plot` can now use the global figure, instead of returning a `figure` object. ([#314](https://github.com/posit-dev/py-shiny/pull/314))

* Disabled `shiny static` command, in favor of `shinylive export` from the shinylive package. ([#326](https://github.com/posit-dev/py-shiny/pull/326))


## [0.2.5] - 2022-08-12

### New features

* Closed [#269](https://github.com/posit-dev/py-shiny/issues/269): The UI for a `shiny.App` object can now be provided as a function. ([#299](https://github.com/posit-dev/py-shiny/pull/299))
* When a Shinylive deployment is made with `shiny static`, it the deployment code is now delegated to Shinylive. ([#310](https://github.com/posit-dev/py-shiny/pull/310))

### Bug fixes

* Fixed [#279](https://github.com/posit-dev/py-shiny/issues/279): When a Shiny application is mounted to a Starlette route, reactivity did not work. ([#294](https://github.com/posit-dev/py-shiny/pull/294))
* Fixed [#290](https://github.com/posit-dev/py-shiny/issues/290): `@render.plot` now works as intended inside `@module.server`. ([#292](https://github.com/posit-dev/py-shiny/pull/292))
* Fixed [#289](https://github.com/posit-dev/py-shiny/issues/289): `input_selectize()` now resolves the input id before using for other id-like attributes ([#291](https://github.com/posit-dev/py-shiny/pull/291))

## [0.2.4] - 2022-08-01

### Bug fixes

* Fixed [#287](https://github.com/posit-dev/py-shiny/issues/287): Running `shiny static` on Windows failed with `PermissionError`. ([#288](https://github.com/posit-dev/py-shiny/pull/288))

## [0.2.3] - 2022-07-28

### Bug fixes

* Fixed [#281](https://github.com/posit-dev/py-shiny/issues/281): Directory creation for Shinylive assets could fail if the parent directory did not exist. ([#283](https://github.com/posit-dev/py-shiny/pull/283))

## [0.2.2] - 2022-07-27

Initial release of Shiny for Python https://shiny.posit.co/py/<|MERGE_RESOLUTION|>--- conflicted
+++ resolved
@@ -8,16 +8,13 @@
 
 ## [UNRELEASED]
 
-<<<<<<< HEAD
 ### Breaking Changes
 
 * Closed #938: `page_sidebar()` and `page_navbar()` now use `fillable=False` by default. (#990)
-=======
 
 ### New features
 
 * Added `@render.download` as a replacement for `@session.download`, which is now deprecated. (#977)
->>>>>>> 05de4588
 
 ### Bug fixes
 
