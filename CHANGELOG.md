# Change Log for Shiny (for Python)

All notable changes to Shiny for Python will be documented in this file.

The format is based on [Keep a Changelog](https://keepachangelog.com/en/1.0.0/),
and this project adheres to [Semantic Versioning](https://semver.org/spec/v2.0.0.html).

## [UNRELEASED]

### New features

### Improvements

* `selectize`, `remove_button`, and `options` parameters of `ui.input_select()` have been deprecated; use `ui.input_selectize()` instead. (Thanks, @ErdaradunGaztea!) (#1947)

* Improved the styling and readability of markdown tables rendered by `ui.Chat()` and `ui.MarkdownStream()`. (#1973)

### Bug fixes

<<<<<<< HEAD
* Explicitly call out module usage in UI input bookmark button documentation. (#1983)
=======
* Fix missing session when trying to display an error duing bookmarking. (#1984)
>>>>>>> c441a623


## [1.4.0] - 2025-04-08

## New features

* Added support for bookmarking Shiny applications. Bookmarking allows users to save the current state of an application and return to it later. This feature is available in both Shiny Core and Shiny Express. (#1870, #1915, #1919, #1920, #1922, #1934, #1938, #1945, #1955)
  * To enable bookmarking in Express mode, set `shiny.express.app_opts(bookmark_store=)` during the app's initial construction.
  * To enable bookmarking in Core mode, set `shiny.App(bookmark_store=)` when constructing the `app` object.

* Added a new `.enable_bookmarking(client)` method to `ui.Chat()`. This method will attach bookmark hooks to save and restore the chat's messages and client state. (#1951, #1954)

* Both `ui.Chat()` and `ui.MarkdownStream()` now support the inclusion of Shiny UI elements inside of messages. This allows for gathering input from the user (e.g., `ui.input_select()`), displaying of rich output (e.g., `render.DataGrid()`), and more. (#1868)

* Added a new `.message_stream_context()` method to `ui.Chat()`. This context manager is a useful alternative to `.append_message_stream()` when you want to: (1) Nest a stream within another and/or (2) Overwrite/replace streaming content. (#1906)

### Changes

* Express mode's `app_opts()` requires all arguments to be keyword-only. If you are using positional arguments, you will need to update your code. (#1895)

* The `.get_latest_stream_result()` method on `ui.MarkdownStream()` was deprecated in favor of the new `.latest_stream` property. Call `.result()` on the property to get the latest result, `.status` to check the status, and `.cancel()` to cancel the stream.

* `MarkdownStream()` now has a default maximum width of `680px` for better readability. Also, similar to `Chat()`, it now also horizontally centers itself. (#1944)

* `ui.page_navbar()` and `ui.navset_bar()` now correctly apply `theme` and additional attributes from `navbar_options` created with `ui.navbar_options()`. (#1942)

### Bug fixes

* Fixed an issue where the `<main>` areas of `ui.page_sidebar()` and `ui.page_navbar()` (with a `sidebar`) were made to be a fillable containers even when `fillable=False`. (#1816)

* Fixed an issue where the `.update_user_input()` method on `ui.Chat()` isn't working in shinylive.  (#1891)

* Fixed an issue where `width` and `height` on `MarkdownStream()` were not working as intended. (#1944)

* Fixed an issue with the `.click()` method on InputActionButton controllers in `shiny.playwright.controllers` where the method would not work as expected. (#1886)

## [1.3.0] - 2025-03-03

### New features

* Added a new `ui.MarkdownStream()` component for performantly streaming in chunks of markdown/html strings into the UI. This component is primarily useful for text-based generative AI where responses are received incrementally. (#1782)

* The `ui.Chat()` component now supports input suggestion links. This feature is useful for providing users with clickable suggestions that can be used to quickly input text into the chat. This can be done in 2 different ways (see #1845 for more details):
  * By adding a `.suggestion` CSS class to an HTML element (e.g., `<span class="suggestion">A suggestion</span>`)
  * Add a `data-suggestion` attribute to an HTML element, and set the value to the input suggestion text (e.g., `<span data-suggestion="Suggestion value">Suggestion link</span>`)
  * To auto-submit the suggestion when clicked by the user, include the `.submit` class or the `data-suggestion-submit="true"` attribute on the HTML element. Alternatively, use Cmd/Ctrl + click to auto-submit any suggestion or Alt/Opt + click to apply any suggestion to the chat input without submitting.

* The `ui.Chat()` component also gains the following:
    * The `.on_user_submit()` decorator method now passes the user input to the decorated function. This makes it a bit easier to access the user input. See the new templates (mentioned below) for examples. (#1801)
    * The assistant icon is now configurable via `ui.chat_ui()` (or the `ui.Chat.ui()` method in Shiny Express) or for individual messages in the `.append_message()` and `.append_message_stream()` methods of `ui.Chat()`. (#1853)
    * A new `latest_message_stream` property was added for an easy way to reactively read the stream's status, result, and also cancel an in progress stream. (#1846)
    * The `.append_message_stream()` method now returns the `reactive.extended_task` instance that it launches. (#1846)
    * The `ui.Chat()` component's `.update_user_input()` method gains `submit` and `focus` options that allow you to submit the input on behalf of the user and to choose whether the input receives focus after the update. (#1851)

* `shiny create` includes new and improved `ui.Chat()` template options. Most of these templates leverage the new [`{chatlas}` package](https://posit-dev.github.io/chatlas/), our opinionated approach to interfacing with various LLM. (#1806)

* Client data values (e.g., url info, output sizes/styles, etc.) can now be accessed in the server-side Python code via `session.clientdata`. For example, `session.clientdata.url_search()` reactively reads the URL search parameters. (#1832)

* Available `input` ids can now be listed via `dir(input)`. This also works on the new `session.clientdata` object. (#1832)

* `ui.input_text()`, `ui.input_text_area()`, `ui.input_numeric()` and `ui.input_password()` all gain an `update_on` option. `update_on="change"` is the default and previous behavior, where the input value updates immediately whenever the value changes. With `update_on="blur"`, the input value will update only when the text input loses focus or when the user presses Enter (or Cmd/Ctrl + Enter for `ui.input_text_area()`). (#1874)

* Added a new `.add_sass_layer_file()` method to `ui.Theme` that supports reading a Sass file with layer boundary comments, e.g. `/*-- scss:defaults --*/`. This format [is supported by Quarto](https://quarto.org/docs/output-formats/html-themes-more.html#bootstrap-bootswatch-layering) and makes it easier to store Sass rules and declarations that need to be woven into Shiny's Sass Bootstrap files. (#1790)

* Added a new `expect_max_height()` method to the Valuebox controllers to check the maximum height of a value box (#1816)

* `shiny.pytest.create_app_fixture(app)` gained support for multiple app file paths when creating your test fixture. If multiple file paths are given, it will behave as a parameterized fixture value and execute the test for each app path. (#1869)

### Breaking changes

* The navbar-related style options of `ui.page_navbar()` and `ui.navset_bar()` have been consolidated into a single `navbar_options` argument that pairs with a new `ui.navbar_options()` helper. Using the direct `position`, `bg`, `inverse`, `collapsible`, and `underline` arguments will continue to work with a deprecation message. (#1822)

  Related to this change, `ui.navset_bar()` now defaults to using `underline=True` so that it uses the same set of default `ui.navbar_options()` as the page variant. In `ui.navbar_options()`, `inverse` is replaced by `theme`, which takes values `"light"` (dark text on a **light** background), `"dark"` (light text on a **dark** background), or `"auto"` (follow page settings).

* The Shiny Core component `shiny.ui.Chat()` no longer has a `.ui()` method. This method was never intended to be used in Shiny Core (in that case, use `shiny.ui.chat_ui()`) to create the UI element. Note that the `shiny.express.ui.Chat()` class still has a `.ui()` method. (#1840)

### Bug fixes

* `ui.Chat()` now correctly handles new `ollama.chat()` return value introduced in `ollama` v0.4. (#1787)

* Updated `expect_height()` for Valuebox controllers to check the height property instead of max-height. (#1816)

## [1.2.1] - 2024-11-14

### Bug fixes

* Branded theming via `ui.Theme.from_brand()` now correctly applies monospace inline and block font family choices. (#1762)

* Compatibility with `websockets>=14.0`, which has changed its public APIs. Shiny now requires websockets 13 or later. (#1769)


## [1.2.0] - 2024-10-29

### Breaking changes

* `.expect_inverse()` for Navset controllers in `shiny.playwright.controllers` now requires a `bool` value. To keep behavior the same, use `.expect_inverse(False)`. (#1668)

* `.expect_layout()` for Navset controllers in `shiny.playwright.controllers` is now renamed to `.expect_fluid()` and requires a `bool` value. To keep behavior the same, use `.expect_fluid(True)`. (#1668)

* `.expect_icon()` for Accordion controllers in `shiny.playwright.controllers` now requires a `bool` value instead of a `str`. (#1710)

### New features

* New features for `@render.data_frame`:

  * Added [narwhals](https://posit-dev.github.io/py-narwhals) support for `@render.data_frame`. This allows for any eager data frame supported by narwhals to be returned from a `@render.data_frame` output method. All internal methods and helper methods now leverage the `narwhals` API to be data frame agnostic. (#1570)

  * Added `.data_patched()` reactive calculation that applies all `.cell_patches()` to `.data()`. (#1719)

  * Added `.update_cell_value()` method to programmatically update the contents of a data frame cell. (#1719)

  * Added `.update_data()` method to update the rendered data without resetting any user sort or filter. Note, all user edits will be forgotten. (#1719)

* Added [narwhals](https://posit-dev.github.io/py-narwhals) support for `@render.table`. This allows for any eager data frame supported by narwhals to be returned from a `@render.table` output method. (#1570)

* Shiny now supports theming via [brand.yml](https://posit-dev.github.io/brand-yml) with a single `_brand.yml` file. Call `ui.Theme.from_brand()` with `__file__` or the path to a `_brand.yml` file and pass the resulting theme to the `theme` argument of `express.ui.page_opts()` (Shiny Express) or `ui.page_*()` functions (Shiny Core) to apply the brand theme to the entire app. (#1743)

* `chat_ui()` and `Chat.ui()` gain a `messages` parameter for providing starting messages. (#1736)

### Other changes

* Incorporated `orjson` for faster data serialization in `@render.data_frame` outputs. (#1570)

* Added `PageNavbar` class to the list of `shiny.playwright.controllers` for testing `ui.page_navbar()`. (#1668)

* Added `.expect_widths()` to `NavsetPillList` in `shiny.playwright.controllers` for testing `ui.navset_pill_list(widths=)`. (#1668)

* Added `.expect_title()` for `Popover` in `shiny.playwright.controllers` (#1683)

* Added `.expect_disabled()` for `InputActionButton` in `shiny.playwright.controllers` (#1705)

* Small improvements to the default pulse busy indicator to better blend with any background. It's also now slightly smaller by default.(#1707)

* Added `.expect_class()`, `.expect_gap()`, `.expect_bg_color()`, `.expect_desktop_state()`, `.expect_mobile_state()`, `.expect_mobile_max_height()`, `.expect_title()`, and `.expect_padding()` for `Sidebar` in `shiny.playwright.controllers` (#1715)

* Modified `.expect_text()` for `Sidebar` in `shiny.playwright.controllers` to use `.loc_content` instead of `loc` for text. Also modified `.expect_width()` to check the `.loc_container`'s style instead of the `.loc` element. (#1715)

* Modified `.expect_text()` and `.expect_width()` for `Sidebar` in `shiny.playwright.controllers` to use `loc_content` instead of `loc` for text. (#1715)

* Added `.expect_class()` and `.expect_multiple()` for `Accordion` in `shiny.playwright.controllers` (#1710)

### Bug fixes

* A few fixes for `ui.Chat()`, including:
  * Fixed a bug with `Chat()` sometimes silently dropping errors. (#1672)
  * Fixed a bug with `Chat()` sometimes not removing it's loading icon (on error or a `None` transform). (#1679)
  * `.messages(format="anthropic")` correctly removes non-user starting messages (once again). (#1685)

* `shiny create` now uses the template `id` rather than the directory name as the default directory. (#1666)

* `ui.Theme()` now works correctly on Windows when the theme requires Sass compilation. (Thanks, @yuuuxt!) (#1684)

* Fixed multiple input controllers (`InputSlider`, `InputDate`, `InputDateRange`, `InputCheckbox`, and `InputCheckboxGroup`) in `shiny.playwright.controller` to check the `width` property within the `style` attribute. (#1691, #1696, #1702)

* Fixed multiple input controllers (`InputSwitch`, `InputRadioButtons`, `InputNumeric`, `InputText`, `InputTextArea`, `InputPassword`, `InputActionButton`, and `InputActionLink`) in `shiny.playwright.controller` to correctly validate the `width` style property in `.expect_width(). (#1705)

* Fixed input controller `InputTextArea` in `shiny.playwright.controller` to correctly validate the `resize` style property in `.expect_resize()`. (#1705)

* Fixed a bug in `ui.conditional_panel()` that would cause the panel to repeatedly show/hide itself when the provided condition did not evaluate to a boolean value. (#1707)

* Fixed a bug with `ui.input_slider()` when used as a range slider that made it impossible to change the slider value when both handles were at the maximum value. (#1707)

* Fixed bug in `@render.data_frame` where `bool` or `object` columns were not being rendered. (#1570)

* Fixed output controller `OutputDataFrame` in `shiny.playwright.controller` to correctly assert the number of rows in `.expect_nrow()` as the total number of virtual rows, not the number of currently displaying rows. (#1719)

* Fixed issue where `@render.download` did not respect the module namespacing. (Thanks, @nsiicm0!) (#1732)

* Added workaround in `Accordion` in `shiny.playwright.controller` where `.expect_open()` and `.expect_panels()` would hang while resolving a playwright locator. (Thanks, @joesho112358!) (#1165)

## [1.1.0] - 2024-09-03

### New features

* `ui.Chat()` gains a new `.update_user_input()` method, which adds the ability to update the input placeholder message. As a result, `.set_user_message()` is now deprecated (since the new method can also be used to update the message). (#1594)

* `shiny create` now supports a succinct format for specifying the GitHub repository via the `--github` flag, e.g. `--github posit-dev/py-shiny-templates`. You can now also use `--github` and `--template` together, in which case `--github` should point to a repository containing a directory matching the name provided in `--template`. (#1623)

* `shiny create` now identifies templates in external repositories using a `_template.json` metadata file. This file should contain at an `"id"` and optionally a `"title"` and `"description"`. When `shiny create` is called with the `--github` flag but without a `--template` flag, it will offer a menu listing all available templates in the repository. (#1631)

### Other changes

* A few changes for `ui.Chat()`, including:
  * The `.messages()` method no longer trims messages by default (i.e., the default value of `token_limits` is now `None` instead of the overly generic and conservative value of `(4096, 1000)`). See the new generative AI in production templates (via `shiny create`) for examples of setting `token_limits` based on the model being used. (#1657)
  * User input that contains markdown now renders the expected HTML. (#1607)
  * Busy indication is now visible/apparent during the entire lifecycle of response generation. (#1607)

### Bug fixes

* A few fixes for `ui.Chat()`, including:
  * A fix for use inside Shiny modules. (#1582)
  * `.messages(format="google")` now returns the correct role. (#1622)
  * `transform_assistant_response` can now return `None` and correctly handles change of content on the last chunk. (#1641)

* An empty `ui.input_date()` value no longer crashes Shiny. (#1528)

* Fixed bug where calling `.update_filter(None)` on a data frame renderer did not visually reset non-numeric column filters. (It did reset the column's filtering, just not the label). Now it resets filter's label. (#1557)

* Require shinyswatch >= 0.7.0 and updated examples accordingly. (#1558)

* `ui.input_text_area(autoresize=True)` now resizes properly even when it's not visible when initially rendered (e.g. in a closed accordion or a hidden tab). (#1560)

* `ui.notification_show(duration=None)` now persists the notification until the app user closes it. (#1577)

* Some copies of Windows 10 have registry entries mapping .js files to content type "text/plain", which was causing all sorts of problems for browsers. (#1624)

* Added missing support for `express.ui.navset_card_pill(placement:)`. (#1602)

* Added `.expect_sidebar()` and `.expect_title()` methods for `NavsetCardTab`, `NavsetCardPill`, `NavsetCardUnderline`, and `NavsetBar`. (#1602)

* Added `.expect_placement()` method for `NavsetCardPill` and `NavsetCardUnderline`. (#1602)

### Deprecations

## [1.0.0] - 2024-07-18

### New features

* Added a new `shiny.ui.Chat` class for building conversational interfaces with fully customizable and performant response generation. (#1453)

* Expose `shiny.playwright`, `shiny.run`, and `shiny.pytest` modules that allow users to testing their Shiny apps.  (#1448, #1456, #1481)
  * `shiny.playwright` contains `controller` and `expect` submodules. `controller` will contain **many** classes to interact with (and verify!) your Shiny app using Playwright. `expect` contains expectation functions that enhance standard Playwright expectation methods.
  * `shiny.run` contains the `run_shiny_app` command and the return type `ShinyAppProc`. `ShinyAppProc` can be used to type the Shiny app pytest fixtures.
  * `shiny.pytest` contains pytest test fixtures. The `local_app` pytest fixture is automatically available and runs a sibling `app.py` file. Where as `create_app_fixture(PATH_TO_APP)` allows for a relative path to a Shiny app to be instantiated from a different folder.

* Added CLI command `shiny add test` to add a test file to an existing Shiny app. (#1461)

* `@render.data_frame`, `render.DataGrid`, and `render.DataTable` now support `polars` data frames (#1474).

* `@render.data_frame`, `render.DataGrid`, and `render.DataTable` are now type aware. This means that the data frame renderer object's `.data()` and `.data_view()` methods will return the same type of data given the the renderer. E.g. If a `DataGrid` wrapping a `polars` data frame is returned to the renderer function, `.data_view()` will return `polars` data.  (#1502)

* `@render.data_frame`'s `render.DataGrid` and `render.DataTable` added support for cell styling with the new `styles=` parameter. This parameter can receive a style info object (or a list of style info objects), or a function that accepts a data frame and returns a list of style info objects. Each style info object can contain the `rows` and `cols` locations where the inline `style` and/or CSS `class` should be applied. (#1475)

* `@render.data_frame` has added a few new methods:
  * `.data_view_rows()` is a reactive value representing the sorted and filtered row numbers. This value wraps `input.<ID>_data_view_rows()`(#1374)
  * `.sort()` is a reactive value representing the sorted column information (dictionaries containing `col: int` and `desc: bool`). This value wraps `input.<ID>_sort()`. (#1374)
  * `.filter()` is a reactive value representing the filtered column information (dictionaries containing `col: int` and `value` which is either a string or a length 2 array of at least one non-`None` number). This value wraps `input.<ID>_filter()`. (#1374)
  * `.update_sort(sort=)` allows app authors to programmatically update the sorting of the data frame. (#1374)
  * `.update_filter(filter=)` allows app authors to programmatically update the filtering of the data frame. (#1374)

* `@render.data_frame` now accepts both a non-`"none"` `selection_mode` value and `editable=True`. (#1454, #1534)

* `@render.data_frame`'s `<ID>.cell_selection()` no longer returns a `None` value and now always returns a dictionary containing both the `rows` and `cols` keys. This is done to achieve more consistent author code when working with cell selection. When the value's `type="none"`, both `rows` and `cols` are empty tuples. When `type="row"`, `cols` represents all column numbers of the data. In the future, when `type="col"`, `rows` will represent all row numbers of the data. These extra values are not available in `input.<ID>_cell_selection()` as they are independent of cells being selected and are removed to reduce information being sent to and from the browser. (#1376)

* Relative imports, like `from . import utils`, now can be used in Shiny Express apps. (#1464)

* `ui.Theme` allows you to create custom themes for your Shiny app by recompiling [Bootstrap](https://getbootstrap.com/) and Shiny's Sass files with your own customizations. Themes created with `ui.Theme` can be passed directly to the `theme` argument of `express.ui.page_opts()` (Shiny Express) or `ui.page_*()` functions (Shiny Core) to apply the theme to the entire app. This feature requires the [libsass package](https://sass.github.io/libsass-python/) which can be installed with `pip install libsass`. (#1358)

* `ui.card_body()` can be used to wrap the contents of elements in `ui.card()`, allowing you to change parameters like `fillable` or `padding` and `gap` for groups of elements in the card. (#1506)

### Other changes

* `ui.input_action_button()` and `ui.update_action_button()` gain a `disabled` argument. When the button is disabled, it appears grayed out and cannot be clicked. (#1465)

* The main content area of `ui.page_sidebar()` and `ui.page_navbar()` with a page-level `sidebar` now have a minimum height and width to avoid squashed content in fillable layouts. The minimum height and width are controllable via `--bslib-page-main-min-{width,height}` CSS variables. (#1436)

* Added a new option to place an always-open sidebar *above the main content* on mobile screens by providing `open={"mobile": "always-above"}` to `ui.sidebar()`. (#1436)

### Bug fixes

* Fixed #1440: When a Shiny Express app with a `www/` subdirectory was deployed to shinyapps.io or a Connect server, it would not start correctly. (#1442)

* Fixed #1498: Update table related TypeScript dependencies to their latest versions. This fixed an issue where the Row Virtualizer would scroll to the end when hidden. This would cause the DOM to update numerous times, locking up the browser tab for multiple seconds. (#1524, #1550)

* The return type for the data frame patch function now returns a list of `render.CellPatch` objects (which support `htmltools.TagNode` for the `value` attribute). These values will be set inside the data frame's `.data_view()` result. This also means that `.cell_patches()` will be a list of `render.CellPatch` objects.  (#1526)

* Made sure all `@render.data_frame` cells that have been edited are now restored back to ready state to handle the off chance that the returned patches are at different locations the the original edit patches. (#1529)

* `remove_all_fill(tag)` no longer modifies the original `tag` input and instead returns a modified copy of `tag`. (#1538)

### Deprecations

* The following deprecated functions have now been removed (#1546):
  * `shiny.ui.panel_sidebar()` was deprecated in v0.6.0; use `shiny.ui.sidebar()` instead.
  * `shiny.ui.panel_main()` was deprecated in v0.6.0; instead pass items directly to `shiny.ui.layout_sidebar()`.
  * `shiny.ui.navset_pill_card()` was deprecated in v0.6.0; use `shiny.ui.navset_card_pill()` instead.
  * `shiny.ui.navset_tab_card()` was deprecated in v0.6.0; use `shiny.ui.navset_card_tab()` instead.
  * `shiny.ui.nav()` was deprecated in v0.6.1; use `shiny.ui.nav_panel()` instead.

* `@render.data_frame`, `render.DataGrid`, and `render.DataTable` have deprecated support for data frame types that are `pandas` compatible. Please call `.to_pandas()` on your data before it is returned to the renderer (#1502). Currently, both `polars` and `pandas` data frames are supported (#1474). If you'd like to add support for a new data frame type, please open an issue or a pull request.

* `@render.data_frame`'s `.cell_selection()` will no longer return `None` when the selection mode is `"none"`. In addition, missing `rows` or `cols` information will be populated with appropiate values. This allows for consistent handling of the cell selection object. (#1374)

* `@render.data_frame`'s input value `input.<ID>_data_view_indices()` has been deprecated. Please use `<ID>.data_view_rows()` to retrieve the same information. (#1377)

* `@render.data_frame`'s input value `input.<ID>_column_sort()` has been deprecated. Please use `<ID>.sort()` to retrieve the same information. (#1374)

* `@render.data_frame`'s input value `input.<ID>_column_filter()` has been deprecated. Please use `<ID>.filter()` to retrieve the same information. (#1374)

* Deprecated functions in `shiny.experimental` have been removed. By and large, these functions are now available in the main `shiny` namespace. (#1540)

* We've deprecated several card-related `shiny.experimental.ui` functions that were moved to the main `shiny.ui` namespace in v0.6.0. Both `card()` and `card_body()` are no longer experimental and can be called via `shiny.ui.card()` and `shiny.ui.card_body()` directly. `shiny.experimental.ui.card_title()` is now deprecated, but can be replaced with `shiny.ui.tags.h5()` or `shiny.ui.card_header()`. (#1543)


## [0.10.2] - 2024-05-28

### Bug fixes

* Fixed an issue with output spinners only showing for a split second. (#1429)

## [0.10.1] - 2024-05-23

### Bug fixes

* Fixed an issue with opacity dimming occurring too often/quickly when outputs are recalculating. (#1415)

## [0.10.0] - 2024-05-23

### Deprecations

* Restored `@render.data_frame`'s (prematurely removed in v0.9.0) input value `input.<ID>_selected_rows()`. Please use `<ID>.cell_selection()["rows"]` and consider `input.<ID>_selected_rows()` deprecated. (#1345, #1377)

* `@render.data_frame`'s method `.input_cell_selection()` has been renamed to `.cell_selection()`. Please use `.cell_selection()` and consider `.input_cell_selection()` deprecated. (#1407)

### New features

* Added busy indicators to provide users with a visual cue when the server is busy calculating outputs or otherwise serving requests to the client. More specifically, a spinner is shown on each calculating/recalculating output, and a pulsing banner is shown at the top of the page when the app is otherwise busy. Use the new `ui.busy_indicator.options()` function to customize the appearance of the busy indicators and `ui.busy_indicator.use()` to disable/enable them. (#918)

* Added support for creating modules using Shiny Express syntax, and using modules in Shiny Express apps. (#1220)

* `ui.page_*()` functions gain a `theme` argument that allows you to replace the Bootstrap CSS file with a new CSS file. `theme` can be a local CSS file, a URL, or a [shinyswatch](https://posit-dev.github.io/py-shinyswatch) theme. In Shiny Express apps, `theme` can be set via `express.ui.page_opts()`. (#1334)

### Bug fixes

* Fixed an issue that prevented Shiny from serving the `font.css` file referenced in Shiny's Bootstrap CSS file. (#1342)

* Removed temporary state where a data frame renderer would try to subset to selected rows that did not exist. (#1351, #1377)

* Fix an issue in the data frame output which caused the table to freeze when filters removed previously selected cells. (#1412)

### Other changes

* `Session` is now an abstract base class, and `AppSession` is a concrete subclass of it. Also, `ExpressMockSession` has been renamed `ExpressStubSession` and is a concrete subclass of `Session`. (#1331)

* The `Session` class now has a method `is_stub_session()`. For `ExpressStubSession`, this method returns `True` for , and `AppSession` objects it returns `False`. (#1331)

* Closed #1293: The error console would display error messages if an app was disconnected and the user changed an input. (#1339)

* Fixed an issue where some CSS files were larger than necessary because they had source maps embedded in them. (#1339)

## [0.9.0] - 2024-04-16

### Breaking Changes

* `@render.data_frame` return values of `DataTable` and `DataGrid` had their parameter of `row_selection: Literal["single", "multiple"]` become deprecated. Please use `selection_mode="row"` or `selection_mode="rows"` instead. (#1198)

* The `col_widths` argument of `ui.layout_columns()` now sets the `sm` breakpoint by default, rather than the `md` breakpoint. For example, `col_widths=(12, 6, 6)` is now equivalent to `{"sm": (12, 6, 6)}` rather than `{"md": (12, 6, 6)}`. (#1222)

### New features

* `Session` objects now have a `set_message_handler(name, fn)` method that allows you to register a message handler function that will be called when a request message with the given name is received from the client (via `Shiny.shinyapp.makeRequest()` (JS)). (#1253)

* Experimental: `@render.data_frame` return values of `DataTable` and `DataGrid` support `editable=True` to enable editing of the data table cells. (#1198)

* `ui.card()` and `ui.value_box()` now take an `id` argument that, when provided, is used to report the full screen state of the card or value box to the server. For example, when using `ui.card(id = "my_card", full_screen = TRUE)` you can determine if the card is currently in full screen mode by reading the boolean value of `input.my_card_full_screen()`. (#1215, #1266)

* Added support for using `shiny.express` in Quarto Dashboards. (#1217)

* `ui.value_box()`, `ui.layout_columns()` and `ui.layout_column_wrap()` now all have `min_height` and `max_height` arguments. These are useful in filling layouts, like `ui.page_fillable()`, `ui.page_sidebar(fillable=True)` or `ui.page_navbar(fillable=True)`. For example, you can use `ui.layout_columns(min_height=300, max_height=500)` to ensure that a set of items (likely arranged in a row of columns) are always between 300 and 500 pixels tall. (#1223)

* Added an error console which displays errors in the browser's UI. This is enabled by default when running applications locally, and can be disabled with `shiny run --no-dev-mode`. It is not enabled for applications that are deployed to a server. (#1060)

* `shiny create` was updated to include some additional templates as well as an option to choose from the new [templates website](https://shiny.posit.co/py/templates/). (#1273, #1277, #1274)

* `shiny.express.ui.page_opts()` now accepts additional keyword arguments that are passed to the underlying page layout chosen by `shiny.ui.page_auto()`. (#1314)

### Bug fixes

* On Windows, Shiny Express app files are now read in as UTF-8. (#1203)

* `input_dark_mode()` now accepts a `style` argument that can be used to customize the appearance and position of the dark mode toggle switch. (#1207)

* Calling `ui.update_selectize()` with `choices` and `selected` now clears the current selection before updating the choices and selected value. (#1221)

* Fixed an issue that could happen with a `ui.card()` or `ui.value_box()` that is rendered dynamically via `@render.ui` when an updated card replaces a card that the user has expanded into full screen mode. Now the full screen state is reset for the new card or value box. If you want to update a card without potentially exiting the full-screen mode, update specific parts of the card using `ui.output_ui()` or `ui.output_text()`. (#1221)

* `ui.layout_columns()` now correctly applies the `row_heights` at the `xs` breakpoint, if supplied. (#1222)

* `ui.panel_conditional()` now adds the `.shiny-panel-conditional` class to the `<div>` element wrapping the conditional panel contents. (#1257)

* `ui.panel_conditional()` no longer results in unwanted double padding when the parent container uses `gap` for spacing multiple elements (e.g., when used in `ui.layout_columns()`, `ui.page_fillable()`, etc). (#1266)

* Error messages now use `var(--bs-danger)` instead of `var(--bs-danger-text-emphasis)` for the text color. (#1266)

### Other changes

* The fill CSS used by fillable containers (i.e. when `fillable=True`) now uses a [CSS cascade layer](https://developer.mozilla.org/en-US/docs/Learn/CSS/Building_blocks/Cascade_layers) named `htmltools` to reduce the precedence order of the fill CSS. (#1228)

## [0.8.1] - 2024-03-06

### Breaking Changes

* `ui.page_sidebar()` now places the `title` element in a `.navbar` container that matches the structure of `page_navbar()`. This ensures that the title elements of `page_sidebar()` and `page_navbar()` have consistent appearance. (#1176)

### Bug fixes

* Shiny now compiles the Bootstrap 5-based stylesheets for component styles imported from https://github.com/rstudio/shiny. (#1191)

* Fixed the CSS for `ui.output_ui()` to avoid unwanted double padding when its parent container uses `gap` for spacing multiple elements (e.g., `ui.layout_columns()`, `ui.page_fillable()`, etc). (#1176)

### Other changes

* Closed #1178: Removed run-time dependency on asgiref. (#1183)

* The uvicorn and click packages are no longer needed when running on Emscripten. (#1187)

* We adjusted the shadows used for cards and popovers. Cards now use a slightly smaller shadow and the same shadow style is also now used by popovers. (#1176)

* We increased the spacing between elements just slightly. This change is most noticeable in the `layout_columns()` or `layout_column_wrap()` component. In these and other components, you can use `gap` and `padding` arguments to choose your own values, or you can set the `$bslib-spacer` (Sass) or `--bslib-spacer` (CSS) variable. (#1176)

## [0.8.0] - 2024-03-04

### Breaking Changes

* Page-level sidebars used in `ui.page_sidebar()` and `ui.page_navbar()` will now default to being initially open but collapsible on desktop devices and always open on mobile devices. You can adjust this default choice by setting `ui.sidebar(open=)`. (#1129)

* `ui.sidebar()` is now a thin wrapper for the internal `ui.Sidebar` class. The `ui.Sidebar` class has been updated to store the sidebar's contents and settings and to delay rendering until the sidebar HTML is actually used. Because most users call `ui.sidebar()` instead of using the class directly, this change is not expected to affect many apps. (#1129)

### New features

* Added `ui.input_dark_mode()`, a toggle switch that allows users to switch between light and dark mode. By default, when `ui.input_dark_mode()` is added to an app, the app's color mode follows the users's system preferences, unless the app author sets the `mode` argument. When `ui.input_dark_mode(id=)` is set, the color mode is reported to the server, and server-side color mode updating is possible using `ui.update_dark_mode()`. (#1149)

* `ui.sidebar(open=)` now accepts a dictionary with keys `desktop` and `mobile`, allowing you to independently control the initial state of the sidebar at desktop and mobile screen sizes. (#1129)

* Closed #984: In Shiny Express apps, if there is a `"www"` subdirectory in the app's directory, Shiny will serve the files in that directory as static assets, mounted at `/`. (#1170)

* For Shiny Express apps, added `express.app_opts()`, which allows setting application-level options, like `static_assets` and `debug`. (#1170)

* Closed #1079: For Shiny Express apps, automatically run a `globals.py` file in the same directory as the app file, if it exists. The code in `globals.py` will be run with the session context set to `None`. (#1172)

### Bug fixes

* Fixed `input_task_button` not working in a Shiny module. (#1108)

* Fixed several issues with `page_navbar()` styling. (#1124)

* Fixed `Renderer.output_id` to not contain the module namespace prefix, only the output id. (#1130)

* Fixed gap-driven spacing between children in fillable `nav_panel()` containers. (#1152)

* Fixed #1138: An empty value in a date or date range input would cause an error; now it is treated as `None`. (#1139)

### Other changes

* `@render.data_frame` now properly fills its container by default. (#1126)

* We improved the accessibility of the full screen toggle button in cards created with `ui.card(full_screen=True)`. Full-screen cards are now also supported on mobile devices. (#1129)

* When entering and exiting full-screen card mode, Shiny now emits a client-side custom `bslib.card` event that JavaScript-oriented users can use to react to the full screen state change. (#1129)

* The sidebar's collapse toggle now has a high `z-index` value to ensure it always appears above elements in the main content area of `ui.layout_sidebar()`. The sidebar overlay also now receives the same high `z-index` on mobile layouts. (#1129)

* Updated example apps to use lower-case versions of `reactive.Calc`->`reactive.calc`, `reactive.Effect`->`reactive.effect`, and `reactive.Value`->`reactive.value`. (#1164)

* Closed #1081: The `@expressify()` function now has an option `has_docstring`. This allows the decorator to be used with functions that contain a docstring. (#1163)

* Replaced use of `sys.stderr.write()` with `print(file=sys.stderr)`, because on some platforms `sys.stderr` can be `None`. (#1131)

* Replaced soon-to-be deprecated `datetime` method calls when handling `shiny.datetime` inputs. (#1146)


## [0.7.1] - 2024-02-05

### Bug fixes

* Fixed `render.download` not working in Express. (#1085)

* `express.ui.hold()` can now accept any type of object, instead of just `TagChild` objects. (#1089)

* Fixed an issue where `input_selectize` would not initialize correctly when created within a Shiny module. (#1091)


## [0.7.0] - 2024-01-25

### Breaking Changes

* Closed #938: `page_sidebar()` and `page_navbar()` now use `fillable=False` by default. (#990)

### New features

* Added `shiny.ui.input_task_button()` for creating buttons that launch longer-running tasks than `shiny.ui.input_action_button()` was designed for. Task buttons give visual feedback that the task is running, and cannot be clicked again until the task is complete. (#907)

* Added `@extended_task` decorator for creating long-running tasks that can be cancelled. (#907)

* Added `@render.download` as a replacement for `@session.download`, which is now deprecated. (#977)

* Added `ui.output_code()`, which is currently an alias for `ui.output_text_verbatim()`. (#997)

* Added `@render.code`, which is an alias for `@render.text`, but in Express mode, it displays the result using `ui.output_code()`. (#997)

* Added `App.on_shutdown` method for registering a callback to be called when the app is shutting down. (#907)

* You can now pass options to `ui.input_selectize` see the [selectize.js](https://selectize.dev/docs/API/selectize) docs for available options. (#914, #158)

* `ui.input_selectize` gains the `remove_button` argument which allows you to control the visibility of the remove button.

### Bug fixes

* CLI command `shiny create`... (#965)
  * has added a `-d`/`--dir` flag for saving to a specific output directory
  * will raise an error if if will overwrite existing files
  * prompt users to install `requirements.txt`

* Fixed `js-react` template build error. (#965)

* Fixed #1007: Plot interaction with plotnine provided incorrect values. (#999)

### Developer features

* Output renderers should now be created with the `shiny.render.renderer.Renderer` class. This class should contain either a `.transform(self, value)` method (common) or a `.render(self)` (rare). These two methods should return something can be converted to JSON. In addition, `.default_ui(self, id)` should be implemented by returning `htmltools.Tag`-like content for use within Shiny Express. To make your own output renderer, please inherit from the `Renderer[IT]` class where `IT` is the type (excluding `None`) required to be returned from the App author. (#964)
  * Legacy renderers that will be removed in the near future:
    * `shiny.render.RenderFunction`
    * `shiny.render.RenderFunctionAsync`
    * `shiny.render.transformer.OutputRenderer`
    * `shiny.render.transformer.OutputRendererSync`
    * `shiny.render.transformer.OutputRendererAsync`

### Other changes

* Pinned Starlette to version <0.35.0; versions 0.35.0 and 0.35.1 caused problems when deploying on Posit Connect. (#1009
)


## [0.6.1.1] - 2023-12-22

### Bug fixes

* Fixed #935: `shiny create` required the `requests` package, but it was not listed as a dependency. It now uses `urllib` instead, which is part of the Python standard library. (#940)


## [0.6.1] - 2023-12-18

### New features

* `shiny create` now allows you to select from a list of template apps.

* `shiny create` provides templates which help you build your own custom JavaScript components.

* Closed #814: The functions `reactive.Calc` and `reactive.Effect` have been changed to have lowercase names: `reactive.calc`, and `reactive.effect`. The old capitalized names are now aliases to the new lowercase names, so existing code will continue to work. Similarly, the class `reactive.Value` has a new alias, `reactive.value`, but in this case, since the original was a class, it keeps the original capitalized name as the primary name. The examples have not been changed yet, but will be changed in a future release. (#822)

* Added `ui.layout_columns()` for creating responsive column-forward layouts based on Bootstrap's 12-column CSS Grid. (#856)

* Added support for Shiny Express apps, which has a simpler, easier-to-use API than the existing API (Shiny Core). Please note that this API is still experimental and may change. (#767)

### Bug fixes

* Fix support for `shiny.ui.accordion(multiple=)` (#799).

### Other changes

* Closed #492: `shiny.ui.nav()` is now deprecated in favor of the more aptly named `shiny.ui.nav_panel()` (#876).

* Update penguins example to credit Allison Horst and drop usage of `shiny.experimental` (#798).

* `as_fillable_container()` and `as_fill_item()` no longer mutate the `Tag` object that was passed in. Instead, it returns a new `Tag` object. Also closed #856: these functions now put the `html-fill-container` and `html-fill-item` CSS classes last, instead of first. (#862)

* `App()` now accepts a server function with a single `input` parameter, or a server function with parameters `input`, `output` and `session`. Server functions with two or more than three parameters now raise an exception. (#920)


## [0.6.0] - 2023-10-30

### Breaking Changes

* `shiny.run` only allows positional arguments for `app`, `host`, and `port`, all other arguments must be specified with keywords.

### New features

* `shiny run` now takes `reload-includes` and `reload-excludes` to allow you to define which files trigger a reload (#780).

* `shiny.run` now passes keyword arguments to `uvicorn.run` (#780).

* The `@output` decorator is no longer required for rendering functions; `@render.xxx` decorators now register themselves automatically. You can still use `@output` explicitly if you need to set specific output options (#747, #790).

* Added support for integration with Quarto (#746).

* Added `shiny.render.renderer_components` decorator to help create new output renderers (#621).

* Added `shiny.experimental.ui.popover()`, `update_popover()`, and `toggle_popover()` for easy creation (and server-side updating) of [Bootstrap popovers](https://getbootstrap.com/docs/5.3/components/popovers/). Popovers are similar to tooltips, but are more persistent, and should primarily be used with button-like UI elements (e.g. `input_action_button()` or icons) (#680).

* Added CSS classes to UI input methods (#680) .

* `Session` objects can now accept an asynchronous (or synchronous) function for `.on_flush(fn=)`, `.on_flushed(fn=)`, and `.on_ended(fn=)` (#686).

* `App()` now allows `static_assets` to represent multiple paths. To do this, pass in a dictionary instead of a string (#763).

* The `showcase_layout` argument of `value_box()` now accepts one of three character values: `"left center"`, `"top right"`, `"bottom"`. (#772)

* `value_box()` now supports many new themes and styles, or fully customizable themes using the new `value_box_theme()` function. To reflect the new capabilities, we've replaced `theme_color` with a new `theme` argument. The previous argument will continue work as expected, but with a deprecation warning. (#772)

  In addition to the Bootstrap theme names (`primary` ,`secondary`, etc.), you can now use the main Boostrap colors (`purple`, `blue`, `red`, etc.). You can also choose to apply the color to the background or foreground by prepending a `bg-` or `text-` prefix to the theme or color name. Finally, we've also added new gradient themes allowing you to pair any two color names as `bg-gradient-{from}-{to}` (e.g., `bg-gradient-purple-blue`).

  These named color themes aren't limited to value boxes: because they're powered by small utility classes, you can use them anywhere within your bslib-powered UI.

* Added `shiny.ui.showcase_bottom()`, a new `shiny.ui.value_box()` layout that places the showcase below the value box `title` and `value`, perfect for a full-bleed plot. (#772)

### Bug fixes

* `shiny run` now respects the user provided `reload-dir` argument (#765).

* Fixed #646: Wrap bare value box value in `<p />` tags. (#668)

* Fixed #676: The `render.data_frame` selection feature was underdocumented and buggy (sometimes returning `None` as a row identifier if the pandas data frame's index had gaps in it). With this release, the selection is consistently a tuple of the 0-based row numbers of the selected rows--or `None` if no rows are selected. (#677)

* Added tests to verify that ui input methods, ui labels, ui update (value) methods, and ui output methods work within modules (#696).

* Adjusted the `@render.plot` input type to be `object` to allow for any object (if any) to be returned (#712).

* In `layout_column_wrap()`, when `width` is a CSS unit -- e.g. `width = "400px"` or `width = "25%"` -- and `fixed_width = FALSE`, `layout_column_wrap()` will ensure that the columns are at least `width` wide, unless the parent container is narrower than `width`. (#772)

### Other changes

* `input_action_button()` now defaults to having whitespace around it. (#758)

* `layout_sidebar()` now uses an `<aside>` element for the sidebar's container and a `<header>` element for the sidebar title. The classes of each element remain the same, but the semantic meaning of the elements is now better reflected in the HTML markup.  (#772)

* `layout_sidebar()` no longer gives the sidebar main content area the `role="main"` attribute. (#772)

* Improved the style and appearance of the button to enter full screen in `card()`s and `value_box()`es to better adapt to Bootstrap's dark mode. (#772)

### API changes

* Added `shiny.ui.navset_underline()` and `shiny.ui.navset_card_underline()` whose navigation container is similar to `shiny.ui.navset_tab()` and `shiny.ui.navset_card_tab()` respectively, but its active/focused navigation links are styled with an underline. (#772)

* `shiny.ui.layout_column_wrap(width, *args)` was rearranged to `shiny.ui.layout_column_wrap(*args, width)`. Now, `width` will default to `200px` is no value is provided. (#772)

* `shiny.ui.showcase_left_center()` and `shiny.ui.showcase_top_right()` no longer take two values for the `width` argument. Instead, they now take a single value (e.g., `width = "30%"`) representing the width of the showcase are in the value box. Furthermore, they've both gained `width_full_screen` arguments that determine the width of the showcase area when the value box is expanded to fill the screen. (#772)

* `shiny.ui.panel_main()` and `shiny.ui.panel_sidebar()` are deprecated in favor of new API for `shiny.ui.layout_sidebar()`. Please use `shiny.ui.sidebar()` to construct a `sidebar=` and supply it to `shiny.ui.layout_sidebar(sidebar, *args, **kwargs)`. (#788)

* `shiny.experimental.ui.toggle_sidebar()` has been renamed to `shiny.ui.update_sidebar()`. It's `open` value now only supports `bool` values. (#788)

#### API relocations

* `shiny.ui`'s `navset_pill_card()` and `navset_tab_card()` have been renamed to `navset_card_pill()` and `navset_card_tab()` respectively (#492).

The following methods have been moved from `shiny.experimental.ui` and integrated into `shiny.ui` (final locations under `shiny.ui` are displayed) (#680):

* Sidebar - Sidebar layout or manipulation
  * `sidebar()`, `page_sidebar()`, `update_sidebar()`, `layout_sidebar()`, `Sidebar`

* Filling layout - Allow UI components to expand into the parent container and/or allow its content to expand
  * `page_fillable()`, `fill.as_fillable_container()`, `fill.as_fill_item()`, `fill.remove_all_fill()`
  * `output_plot(fill=)`, `output_image(fill=)`, `output_ui(fill=, fillable=)`

* CSS units - CSS units and padding
  * `css.as_css_unit()`, `css.as_css_padding()`, `css.CssUnit`

* Tooltip - Hover-based context UI element
  * `tooltip()`, `update_tooltip()`

* Popover - Click-based context UI element
  * `popover()`, `update_popover()`

* Accordion - Vertically collapsible UI element
  * `accordion()`, `accordion_panel()`, `insert_accordion_panel()`, `remove_accordion_panel()`, `update_accordion()`, `update_accordion_panel()`, `Accordion`, `AccordionPanel`

* Card - A general purpose container for grouping related UI elements together
  * `card()`, `card_header()`, `card_footer()`, `CardItem`

* Valuebox - Opinionated container for displaying a value and title
  * `valuebox()`
  * `showcase_left_center()`
  * `showcase_top_right()`

* Navs - Navigation within a page
  * `navset_bar()`, `navset_tab_card()`, `navset_pill_card()`
  * `page_navbar(sidebar=, fillable=, fillable_mobile=, gap=, padding=)`, `navset_card_tab(sidebar=)`, `navset_card_pill(sidebar=)`, `navset_bar(sidebar=, fillable=, gap=, padding=)`

* Layout - Layout of UI elements
  * `layout_column_wrap()`

* Inputs - UI elements for user input
  * `input_text_area(autoresize=)`

If a ported method is called from `shiny.experimental.ui`, a deprecation warning will be displayed.

Methods still under consideration in `shiny.experimental.ui`:

* `card(wrapper=)`: A function (which returns a UI element) to call on unnamed arguments in `card(*args)` which are not already `shiny.ui.CardItem` objects.

* `card_body()`: A container for grouping related UI elements together

* `card_image()`: A general container for an image within a `shiny.ui.card`.

* `card_title()`: A general container for the "title" of a `shiny.ui.card`.

#### API removals

* `shiny.experimental.ui.FillingLayout` has been removed. (#481)

* `shiny.experimental.ui.toggle_switch()` has been made defunct. Please remove it from your code and use `shiny.ui.update_switch()` instead. (#772)

* `shiny.experimental.ui.as_width_unit()` has been made defunct. Please remove it from your code. (#772)

* `shiny.experimental.ui`' `as_fill_carrier()`, `is_fill_carrier()`, `is_fillable_container()`, and `is_fill_item()` have been made defunct. Remove them from your code. (#680, #788)

* Support for `min_height=`, `max_height=`, and `gap=` in `shiny.experimental.ui.as_fillable_container()` and `as_fill_item()` has been removed. (#481)

* `shiny.experimental.ui.TagCallable` has been made defunct. Please use its type is equivalent to `htmltools.TagFunction`. (#680)


## [0.5.1] - 2023-08-08

### Bug fixes

* Fixed #666: Added missing sidebar stylesheet dependency. (#667)


## [0.5.0] - 2023-08-01

### New features

* The new fast-scrolling data table/grid feature (`ui.output_data_frame`/`render.data_frame`) now has a filtering feature. To enable, pass the argument `filters=True` to the `render.DataTable` or `render.DataGrid` constructors. (#592)

* `shiny run` now takes a `--reload-dir <DIR>` argument that indicates a directory `--reload` should (recursively) monitor for changes, in addition to the app's parent directory. Can be used more than once. (#353)

* The default theme has been updated to use Bootstrap 5 with custom Shiny style enhancements. (#624)

* Added experimental UI `tooltip()`, `update_tooltip()`, and `toggle_tooltip()` for easy creation (and server-side updating) of [Bootstrap tooltips](https://getbootstrap.com/docs/5.2/components/tooltips/) (a way to display additional information when focusing (or hovering over) a UI element). (#629)


### Bug fixes

* Using `update_slider` to update a slider's value to a `datetime` object or other non-numeric value would result in an error. (#649)

### Other changes

* Documentation updates. (#591)

* Removed Python 3.7 support. (#590)


## [0.4.0] - 2023-06-26

### New features

* Added new fast-scrolling data table and data grid outputs. (#538)

* Added `include_js()` and `include_css()`, for easily including JS and CSS files in an application. (#127)

* Added sidebar, card, value box, and accordion methods into `shiny.experimental.ui`. (#481)

* Added `fill` and `fillable` methods into `shiny.experimental.ui`. If `fill` is `True`, then the UI component is allowed to expand into the parent container. If `fillable` is `True`, then the UI component will allow its content to expand. Both `fill` on the child component and `fillable` on the parent component must be `True` for the child component to expand. (#481)

* Added sidebar methods into `shiny.experimental.ui`. `shiny.experimental.ui.layout_sidebar()` does not require `ui.panel_main()` and `ui.panel_sidebar()`. These two methods have been deprecated. `x.ui.page_navbar()`, `x.ui.navset_bar()`, `x.navset_tab_card()`, and `x.navset.pill_card()` added `sidebar=` support. (#481)

* feat(sidebar): `ui.layout_sidebar()` internally uses `x.ui.layout_sidebar()`, enabling filling layout features. (#568)


### Bug fixes

* Fixed #496: Previously, when `shiny run --reload` was used, the app would only reload when a .py file changed. Now it will reload when .py, .css, .js, and .html files change. (#505)

* Closed #535: Added a meta viewport tag, so that page layout will adapt to mobile device screens. (#540)

## [0.3.3] - 2023-04-26

### New features

* Added `shiny.experimental` as a place to put experimental features. When using Shiny's experimental features, we recommend importing them by calling `import shiny.experimental as x`, so that all local function calls must start with `x` (e.g. `x.ui.card()`) to signify the method may be changed/removed without warning or future support. (#462)

* Added `penguins` example. (#462)

* The bootstrap HTMLDependency is now created using the dev version of `{bslib}` to get the latest features. (#462)

* Added `shiny.experimental.ui.input_text_area()`, which supports auto-resizing height to fit the content when `autoresize=True`. (#463)

### Other changes

* `shiny.reactive.lock` is now exported. (#458)

## [0.3.2] - 2023-04-19

### Bug fixes

* Fixed #456: plot interaction with datetimes raised errors on 32-bit platforms. (#457)

### Other changes

* When pyright creates type stubs for shiny, it now will include types imported in `_typing_extensions.py`.


## [0.3.1] - 2023-04-18

### Bug fixes

* Fixed #443: Errors in streaming downloads previously resulted in a partially downloaded file; now Shiny responds with a `Transfer-Encoding: chunked` header, which allows the browser to detect the error and abort the download. (#447)

### Other changes

* `page_navbar` now accepts shinyswatch themes. (#455)


## [0.3.0] - 2023-04-03

### New features

* Added support for URL based HTMLDependencies. `{htmltools}` (v0.1.5.9001) added support for URL based HTMLDependencies in rstudio/py-htmltools#53.  (#437)


## [0.2.10] - 2023-03-11

### New features

* Added support for interacting with plots made with matplotlib, seaborn, and plotnine. (#392)

* The `req()` function now returns its first argument (assuming none of its arguments are falsey). This lets you perform validation on expressions as you assign, return, or pass them, without needing to introduce a separate statement just to call `req()`.

* Added `Input.__contains__` method, so that (for example) one could write an expression like `if "x" in inputs`. (#402)

### Bug fixes

* The `width` parameters for `input_select` and `input_slider` now work properly. (Thanks, @bartverweire!) (#386)

* When `input_select` or `input_selectize` were not given an explicit `select` argument, they always chose the first item, which is correct when `multiple=False`, but not when `multiple=True`. Now when `multiple=True`, the first item is no longer automatically selected. (#396)

### Other changes

* Switched to new types from htmltools 0.1.5. (#416)


## [0.2.9] - 2022-11-03

### Bug fixes

* Closed #240, #330: Fixed live examples with additional files. (#340)

* Fixed `shiny run` handling on Windows of absolute paths with drive letter, as in `shiny run c:/myapp/app.py`. (#370)


## [0.2.8] - 2022-10-20

### Bug fixes

* `panel_conditional` now works correctly inside of Shiny modules. (Thanks, @gcaligari!) (#336)

* Fix compatibility with Uvicorn 0.19.0 (#357)


## [0.2.7] - 2022-09-27

### New features

* `shiny run` now takes a `--launch-browser` argument that causes the default web browser to be launched after the app is successfully loaded. Also, the `--port` argument now interprets a value of `0` as "listen on a random port". (#329)

### Other changes

* Updated API document generation with updated paths to work with new version of Shinylive. (#331)


## [0.2.6] - 2022-09-02

### New features

* Closed [#312](https://github.com/posit-dev/py-shiny/issues/312): Matplotlib plots in a `@render.plot` can now use the global figure, instead of returning a `figure` object. ([#314](https://github.com/posit-dev/py-shiny/pull/314))

* Disabled `shiny static` command, in favor of `shinylive export` from the shinylive package. ([#326](https://github.com/posit-dev/py-shiny/pull/326))


## [0.2.5] - 2022-08-12

### New features

* Closed [#269](https://github.com/posit-dev/py-shiny/issues/269): The UI for a `shiny.App` object can now be provided as a function. ([#299](https://github.com/posit-dev/py-shiny/pull/299))

* When a Shinylive deployment is made with `shiny static`, it the deployment code is now delegated to Shinylive. ([#310](https://github.com/posit-dev/py-shiny/pull/310))

### Bug fixes

* Fixed [#279](https://github.com/posit-dev/py-shiny/issues/279): When a Shiny application is mounted to a Starlette route, reactivity did not work. ([#294](https://github.com/posit-dev/py-shiny/pull/294))

* Fixed [#290](https://github.com/posit-dev/py-shiny/issues/290): `@render.plot` now works as intended inside `@module.server`. ([#292](https://github.com/posit-dev/py-shiny/pull/292))

* Fixed [#289](https://github.com/posit-dev/py-shiny/issues/289): `input_selectize()` now resolves the input id before using for other id-like attributes ([#291](https://github.com/posit-dev/py-shiny/pull/291))

## [0.2.4] - 2022-08-01

### Bug fixes

* Fixed [#287](https://github.com/posit-dev/py-shiny/issues/287): Running `shiny static` on Windows failed with `PermissionError`. ([#288](https://github.com/posit-dev/py-shiny/pull/288))

## [0.2.3] - 2022-07-28

### Bug fixes

* Fixed [#281](https://github.com/posit-dev/py-shiny/issues/281): Directory creation for Shinylive assets could fail if the parent directory did not exist. ([#283](https://github.com/posit-dev/py-shiny/pull/283))

## [0.2.2] - 2022-07-27

Initial release of Shiny for Python https://shiny.posit.co/py/<|MERGE_RESOLUTION|>--- conflicted
+++ resolved
@@ -17,11 +17,9 @@
 
 ### Bug fixes
 
-<<<<<<< HEAD
 * Explicitly call out module usage in UI input bookmark button documentation. (#1983)
-=======
+
 * Fix missing session when trying to display an error duing bookmarking. (#1984)
->>>>>>> c441a623
 
 
 ## [1.4.0] - 2025-04-08
