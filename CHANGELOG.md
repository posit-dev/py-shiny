--- conflicted
+++ resolved
@@ -7,33 +7,29 @@
 
 ## [UNRELEASED] - YYYY-MM-DD
 
+### Bug fixes
+
 ### Breaking Changes
 
-<<<<<<< HEAD
 * `ui.page_sidebar()` now places the `title` element in a `.navbar` container that matches the structure of `page_navbar()`. This ensures that the title elements of `page_sidebar()` and `page_navbar()` have consistent appearance. (#1176)
 
-### Other changes
+### New features
+
+### Bug fixes
+
+* Shiny now compiles the Bootstrap 5-based stylesheets for component styles imported from https://github.com/rstudio/shiny. (#1191)
+
+* Fixed the CSS for `ui.output_ui()` to avoid unwanted double padding when its parent container uses `gap` for spacing multiple elements (e.g., `ui.layout_columns()`, `ui.page_fillable()`, etc). (#1176)
+
+### Other changes
+
+* Closed #1178: Removed run-time dependency on asgiref. (#1183)
+
+* The uvicorn and click packages are no longer needed when running on Emscripten. (#1187)
 
 * We adjusted the shadows used for cards and popovers. Cards now use a slightly smaller shadow and the same shadow style is also now used by popovers. (#1176)
 
 * We increased the spacing between elements just slightly. This change is most noticeable in the `layout_columns()` or `layout_column_wrap()` component. In these and other components, you can use `gap` and `padding` arguments to choose your own values, or you can set the `$bslib-spacer` (Sass) or `--bslib-spacer` (CSS) variable. (#1176)
-
-### Bug fixes
-
-* Fixed the CSS for `ui.output_ui()` to avoid unwanted double padding when its parent container uses `gap` for spacing multiple elements (e.g., `ui.layout_columns()`, `ui.page_fillable()`, etc). (#1176)
-=======
-### New features
-
-### Bug fixes
-
-* Shiny now compiles the Bootstrap 5-based stylesheets for component styles imported from https://github.com/rstudio/shiny. (#1191)
-
-### Other changes
-
-* Closed #1178: Removed run-time dependency on asgiref. (#1183)
-
-* The uvicorn and click packages are no longer needed when running on Emscripten. (#1187)
->>>>>>> a563f38f
 
 ## [0.8.0] - 2024-03-04
 
