--- conflicted
+++ resolved
@@ -9,13 +9,10 @@
 
 ### Bug fixes
 
-* Fixed a bug with `Chat()` sometimes silently dropping errors. (#1672)
-
-<<<<<<< HEAD
-* `Chat.messages(format="anthropic")` correctly removes non-user starting messages (once again). (#1685)
-=======
-* Fixed a bug with `Chat()` sometimes not removing it's loading icon (on error or a `None` transform). (#1679)
->>>>>>> 54194729
+* A few fixes for `ui.Chat()`, including: 
+  * Fixed a bug with `Chat()` sometimes silently dropping errors. (#1672)
+  * Fixed a bug with `Chat()` sometimes not removing it's loading icon (on error or a `None` transform). (#1679)
+  * `.messages(format="anthropic")` correctly removes non-user starting messages (once again). (#1685)
 
 * `shiny create` now uses the template `id` rather than the directory name as the default directory. (#1666)
 
