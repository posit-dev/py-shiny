# Change Log for Shiny (for Python)

All notable changes to Shiny for Python will be documented in this file.

The format is based on [Keep a Changelog](https://keepachangelog.com/en/1.0.0/),
and this project adheres to [Semantic Versioning](https://semver.org/spec/v2.0.0.html).

<<<<<<< HEAD
* `@render.data_frame`'s input value `input.<ID>_data_view_indices()` has been deprecated. Please use `<ID>.data_view_rows()` to retrieve the same information. (#1377)
* `@render.data_frame`'s input value `input.<ID>_column_sort()` has been deprecated. Please use `<ID>.sort()` to retrieve the same information. (#1374)
* `@render.data_frame`'s input value `input.<ID>_column_filter()` has been deprecated. Please use `<ID>.filter()` to retrieve the same information. (#1374)

### New features

* `@render.data_frame` has added a few new methods:
  * `.data_view_rows()` which is a reactive value representing the sorted and filtered row numbers. This value wraps `input.<ID>_data_view_rows()`(#1374)
  * `.input_sort()` which is a reactive value representing the sorted column information (dictionaries containing `col: int` and `desc: bool`). This value wraps `input.<ID>_sort()`. (#1374)
  * `.input_filter()` which is a reactive value representing the filtered column information (dictionaries containing `col: int` and `value` which is either a string or a length 2 array of at least one non-`None` number). This value wraps `input.<ID>_filter()`. (#1374)
  * `.update_sort(sort=)` to update the sorting of the data frame. (#1374)
  * `.update_filter(filter=)` to update the filtering of the data frame. (#1374)

* Added `@render.data_frame`'s `.data_view_info()` which is a reactive value that contains `sort` (a list of sorted column information), `filter` (a list of filtered column information), `rows` (a list of row numbers for the sorted and filtered data frame), and `selected_rows` (`rows` that have been selected by the user). (#1374)

## [UNRELEASED]
=======
### [UNRELEASED]

### Breaking Changes

### New features

### Bug fixes

### Other changes

### [0.10.2]

### Bug fixes

* Fixed an issue with output spinners only showing for a split second. (#1429)

## [0.10.1] - 2024-05-23

### Bug fixes

* Fixed an issue with opacity dimming occurring too often/quickly when outputs are recalculating. (#1415)

## [0.10.0] - 2024-05-23
>>>>>>> 6ece4274

### Deprecations

* Restored `@render.data_frame`'s (prematurely removed in v0.9.0) input value `input.<ID>_selected_rows()`. Please use `<ID>.cell_selection()["rows"]` and consider `input.<ID>_selected_rows()` deprecated. (#1345, #1377)

* `@render.data_frame`'s method `.input_cell_selection()` has been renamed to `.cell_selection()`. Please use `.cell_selection()` and consider `.input_cell_selection()` deprecated. (#1407)

### New features

* Added busy indicators to provide users with a visual cue when the server is busy calculating outputs or otherwise serving requests to the client. More specifically, a spinner is shown on each calculating/recalculating output, and a pulsing banner is shown at the top of the page when the app is otherwise busy. Use the new `ui.busy_indicator.options()` function to customize the appearance of the busy indicators and `ui.busy_indicator.use()` to disable/enable them. (#918)

* Added support for creating modules using Shiny Express syntax, and using modules in Shiny Express apps. (#1220)

* `ui.page_*()` functions gain a `theme` argument that allows you to replace the Bootstrap CSS file with a new CSS file. `theme` can be a local CSS file, a URL, or a [shinyswatch](https://posit-dev.github.io/py-shinyswatch) theme. In Shiny Express apps, `theme` can be set via `express.ui.page_opts()`. (#1334)

* `@render.data_frame`'s `<ID>.input_cell_selection()` no longer returns a `None` value and now always returns a dictionary containing both the `rows` and `cols` keys. This is done to achieve more consistent author code when working with cell selection. When the value's `type="none"`, both `rows` and `cols` are empty tuples. When `type="row"`, `cols` represents all column numbers of the data. In the future, when `type="col"`, `rows` will represent all row numbers of the data. These extra values are not available in `input.<ID>_cell_selection()` as they are independent of cells being selected and are removed to reduce information being sent to and from the browser. (#1376)

### Bug fixes

* Fixed an issue that prevented Shiny from serving the `font.css` file referenced in Shiny's Bootstrap CSS file. (#1342)

* Removed temporary state where a data frame renderer would try to subset to selected rows that did not exist. (#1351, #1377)

* Fix an issue in the data frame output which caused the table to freeze when filters removed previously selected cells. (#1412)

### Other changes

* `Session` is now an abstract base class, and `AppSession` is a concrete subclass of it. Also, `ExpressMockSession` has been renamed `ExpressStubSession` and is a concrete subclass of `Session`. (#1331)

* The `Session` class now has a method `is_stub_session()`. For `ExpressStubSession`, this method returns `True` for , and `AppSession` objects it returns `False`. (#1331)

* Closed #1293: The error console would display error messages if an app was disconnected and the user changed an input. (#1339)

* Fixed an issue where some CSS files were larger than necessary because they had source maps embedded in them. (#1339)

## [0.9.0] - 2024-04-16

### Breaking Changes

* `@render.data_frame` return values of `DataTable` and `DataGrid` had their parameter of `row_selection: Literal["single", "multiple"]` become deprecated. Please use `selection_mode="row"` or `selection_mode="rows"` instead. (#1198)

* The `col_widths` argument of `ui.layout_columns()` now sets the `sm` breakpoint by default, rather than the `md` breakpoint. For example, `col_widths=(12, 6, 6)` is now equivalent to `{"sm": (12, 6, 6)}` rather than `{"md": (12, 6, 6)}`. (#1222)

### New features

* `Session` objects now have a `set_message_handler(name, fn)` method that allows you to register a message handler function that will be called when a request message with the given name is received from the client (via `Shiny.shinyapp.makeRequest()` (JS)). (#1253)

* Experimental: `@render.data_frame` return values of `DataTable` and `DataGrid` support `editable=True` to enable editing of the data table cells. (#1198)

* `ui.card()` and `ui.value_box()` now take an `id` argument that, when provided, is used to report the full screen state of the card or value box to the server. For example, when using `ui.card(id = "my_card", full_screen = TRUE)` you can determine if the card is currently in full screen mode by reading the boolean value of `input.my_card_full_screen()`. (#1215, #1266)

* Added support for using `shiny.express` in Quarto Dashboards. (#1217)

* `ui.value_box()`, `ui.layout_columns()` and `ui.layout_column_wrap()` now all have `min_height` and `max_height` arguments. These are useful in filling layouts, like `ui.page_fillable()`, `ui.page_sidebar(fillable=True)` or `ui.page_navbar(fillable=True)`. For example, you can use `ui.layout_columns(min_height=300, max_height=500)` to ensure that a set of items (likely arranged in a row of columns) are always between 300 and 500 pixels tall. (#1223)

* Added an error console which displays errors in the browser's UI. This is enabled by default when running applications locally, and can be disabled with `shiny run --no-dev-mode`. It is not enabled for applications that are deployed to a server. (#1060)

* `shiny create` was updated to include some additional templates as well as an option to choose from the new [templates website](https://shiny.posit.co/py/templates/). (#1273, #1277, #1274)

* `shiny.express.ui.page_opts()` now accepts additional keyword arguments that are passed to the underlying page layout chosen by `shiny.ui.page_auto()`. (#1314)

### Bug fixes

* On Windows, Shiny Express app files are now read in as UTF-8. (#1203)

* `input_dark_mode()` now accepts a `style` argument that can be used to customize the appearance and position of the dark mode toggle switch. (#1207)

* Calling `ui.update_selectize()` with `choices` and `selected` now clears the current selection before updating the choices and selected value. (#1221)

* Fixed an issue that could happen with a `ui.card()` or `ui.value_box()` that is rendered dynamically via `@render.ui` when an updated card replaces a card that the user has expanded into full screen mode. Now the full screen state is reset for the new card or value box. If you want to update a card without potentially exiting the full-screen mode, update specific parts of the card using `ui.output_ui()` or `ui.output_text()`. (#1221)

* `ui.layout_columns()` now correctly applies the `row_heights` at the `xs` breakpoint, if supplied. (#1222)

* `ui.panel_conditional()` now adds the `.shiny-panel-conditional` class to the `<div>` element wrapping the conditional panel contents. (#1257)

* `ui.panel_conditional()` no longer results in unwanted double padding when the parent container uses `gap` for spacing multiple elements (e.g., when used in `ui.layout_columns()`, `ui.page_fillable()`, etc). (#1266)

* Error messages now use `var(--bs-danger)` instead of `var(--bs-danger-text-emphasis)` for the text color. (#1266)

### Other changes

* The fill CSS used by fillable containers (i.e. when `fillable=True`) now uses a [CSS cascade layer](https://developer.mozilla.org/en-US/docs/Learn/CSS/Building_blocks/Cascade_layers) named `htmltools` to reduce the precedence order of the fill CSS. (#1228)

## [0.8.1] - 2024-03-06

### Breaking Changes

* `ui.page_sidebar()` now places the `title` element in a `.navbar` container that matches the structure of `page_navbar()`. This ensures that the title elements of `page_sidebar()` and `page_navbar()` have consistent appearance. (#1176)

### Bug fixes

* Shiny now compiles the Bootstrap 5-based stylesheets for component styles imported from https://github.com/rstudio/shiny. (#1191)

* Fixed the CSS for `ui.output_ui()` to avoid unwanted double padding when its parent container uses `gap` for spacing multiple elements (e.g., `ui.layout_columns()`, `ui.page_fillable()`, etc). (#1176)

### Other changes

* Closed #1178: Removed run-time dependency on asgiref. (#1183)

* The uvicorn and click packages are no longer needed when running on Emscripten. (#1187)

* We adjusted the shadows used for cards and popovers. Cards now use a slightly smaller shadow and the same shadow style is also now used by popovers. (#1176)

* We increased the spacing between elements just slightly. This change is most noticeable in the `layout_columns()` or `layout_column_wrap()` component. In these and other components, you can use `gap` and `padding` arguments to choose your own values, or you can set the `$bslib-spacer` (Sass) or `--bslib-spacer` (CSS) variable. (#1176)

## [0.8.0] - 2024-03-04

### Breaking Changes

* Page-level sidebars used in `ui.page_sidebar()` and `ui.page_navbar()` will now default to being initially open but collapsible on desktop devices and always open on mobile devices. You can adjust this default choice by setting `ui.sidebar(open=)`. (#1129)

* `ui.sidebar()` is now a thin wrapper for the internal `ui.Sidebar` class. The `ui.Sidebar` class has been updated to store the sidebar's contents and settings and to delay rendering until the sidebar HTML is actually used. Because most users call `ui.sidebar()` instead of using the class directly, this change is not expected to affect many apps. (#1129)

### New features

* Added `ui.input_dark_mode()`, a toggle switch that allows users to switch between light and dark mode. By default, when `ui.input_dark_mode()` is added to an app, the app's color mode follows the users's system preferences, unless the app author sets the `mode` argument. When `ui.input_dark_mode(id=)` is set, the color mode is reported to the server, and server-side color mode updating is possible using `ui.update_dark_mode()`. (#1149)

* `ui.sidebar(open=)` now accepts a dictionary with keys `desktop` and `mobile`, allowing you to independently control the initial state of the sidebar at desktop and mobile screen sizes. (#1129)

* Closed #984: In Shiny Express apps, if there is a `"www"` subdirectory in the app's directory, Shiny will serve the files in that directory as static assets, mounted at `/`. (#1170)

* For Shiny Express apps, added `express.app_opts()`, which allows setting application-level options, like `static_assets` and `debug`. (#1170)

* Closed #1079: For Shiny Express apps, automatically run a `globals.py` file in the same directory as the app file, if it exists. The code in `globals.py` will be run with the session context set to `None`. (#1172)

### Bug fixes

* Fixed `input_task_button` not working in a Shiny module. (#1108)

* Fixed several issues with `page_navbar()` styling. (#1124)

* Fixed `Renderer.output_id` to not contain the module namespace prefix, only the output id. (#1130)

* Fixed gap-driven spacing between children in fillable `nav_panel()` containers. (#1152)

* Fixed #1138: An empty value in a date or date range input would cause an error; now it is treated as `None`. (#1139)

### Other changes

* `@render.data_frame` now properly fills its container by default. (#1126)

* We improved the accessibility of the full screen toggle button in cards created with `ui.card(full_screen=True)`. Full-screen cards are now also supported on mobile devices. (#1129)

* When entering and exiting full-screen card mode, Shiny now emits a client-side custom `bslib.card` event that JavaScript-oriented users can use to react to the full screen state change. (#1129)

* The sidebar's collapse toggle now has a high `z-index` value to ensure it always appears above elements in the main content area of `ui.layout_sidebar()`. The sidebar overlay also now receives the same high `z-index` on mobile layouts. (#1129)

* Updated example apps to use lower-case versions of `reactive.Calc`->`reactive.calc`, `reactive.Effect`->`reactive.effect`, and `reactive.Value`->`reactive.value`. (#1164)

* Closed #1081: The `@expressify()` function now has an option `has_docstring`. This allows the decorator to be used with functions that contain a docstring. (#1163)

* Replaced use of `sys.stderr.write()` with `print(file=sys.stderr)`, because on some platforms `sys.stderr` can be `None`. (#1131)

* Replaced soon-to-be deprecated `datetime` method calls when handling `shiny.datetime` inputs. (#1146)


## [0.7.1] - 2024-02-05

### Bug fixes

* Fixed `render.download` not working in Express. (#1085)

* `express.ui.hold()` can now accept any type of object, instead of just `TagChild` objects. (#1089)

* Fixed an issue where `input_selectize` would not initialize correctly when created within a Shiny module. (#1091)


## [0.7.0] - 2024-01-25

### Breaking Changes

* Closed #938: `page_sidebar()` and `page_navbar()` now use `fillable=False` by default. (#990)

### New features

* Added `shiny.ui.input_task_button()` for creating buttons that launch longer-running tasks than `shiny.ui.input_action_button()` was designed for. Task buttons give visual feedback that the task is running, and cannot be clicked again until the task is complete. (#907)

* Added `@extended_task` decorator for creating long-running tasks that can be cancelled. (#907)

* Added `@render.download` as a replacement for `@session.download`, which is now deprecated. (#977)

* Added `ui.output_code()`, which is currently an alias for `ui.output_text_verbatim()`. (#997)

* Added `@render.code`, which is an alias for `@render.text`, but in Express mode, it displays the result using `ui.output_code()`. (#997)

* Added `App.on_shutdown` method for registering a callback to be called when the app is shutting down. (#907)

* You can now pass options to `ui.input_selectize` see the [selectize.js](https://selectize.dev/docs/API/selectize) docs for available options. (#914, #158)

* `ui.input_selectize` gains the `remove_button` argument which allows you to control the visibility of the remove button.

### Bug fixes

* CLI command `shiny create`... (#965)
  * has added a `-d`/`--dir` flag for saving to a specific output directory
  * will raise an error if if will overwrite existing files
  * prompt users to install `requirements.txt`

* Fixed `js-react` template build error. (#965)

* Fixed #1007: Plot interaction with plotnine provided incorrect values. (#999)

### Developer features

* Output renderers should now be created with the `shiny.render.renderer.Renderer` class. This class should contain either a `.transform(self, value)` method (common) or a `.render(self)` (rare). These two methods should return something can be converted to JSON. In addition, `.default_ui(self, id)` should be implemented by returning `htmltools.Tag`-like content for use within Shiny Express. To make your own output renderer, please inherit from the `Renderer[IT]` class where `IT` is the type (excluding `None`) required to be returned from the App author. (#964)
  * Legacy renderers that will be removed in the near future:
    * `shiny.render.RenderFunction`
    * `shiny.render.RenderFunctionAsync`
    * `shiny.render.transformer.OutputRenderer`
    * `shiny.render.transformer.OutputRendererSync`
    * `shiny.render.transformer.OutputRendererAsync`

### Other changes

* Pinned Starlette to version <0.35.0; versions 0.35.0 and 0.35.1 caused problems when deploying on Posit Connect. (#1009
)


## [0.6.1.1] - 2023-12-22

### Bug fixes

* Fixed #935: `shiny create` required the `requests` package, but it was not listed as a dependency. It now uses `urllib` instead, which is part of the Python standard library. (#940)


## [0.6.1] - 2023-12-18

### New features

* `shiny create` now allows you to select from a list of template apps.

* `shiny create` provides templates which help you build your own custom JavaScript components.

* Closed #814: The functions `reactive.Calc` and `reactive.Effect` have been changed to have lowercase names: `reactive.calc`, and `reactive.effect`. The old capitalized names are now aliases to the new lowercase names, so existing code will continue to work. Similarly, the class `reactive.Value` has a new alias, `reactive.value`, but in this case, since the original was a class, it keeps the original capitalized name as the primary name. The examples have not been changed yet, but will be changed in a future release. (#822)

* Added `ui.layout_columns()` for creating responsive column-forward layouts based on Bootstrap's 12-column CSS Grid. (#856)

* Added support for Shiny Express apps, which has a simpler, easier-to-use API than the existing API (Shiny Core). Please note that this API is still experimental and may change. (#767)

### Bug fixes

* Fix support for `shiny.ui.accordion(multiple=)` (#799).

### Other changes

* Closed #492: `shiny.ui.nav()` is now deprecated in favor of the more aptly named `shiny.ui.nav_panel()` (#876).

* Update penguins example to credit Allison Horst and drop usage of `shiny.experimental` (#798).

* `as_fillable_container()` and `as_fill_item()` no longer mutate the `Tag` object that was passed in. Instead, it returns a new `Tag` object. Also closed #856: these functions now put the `html-fill-container` and `html-fill-item` CSS classes last, instead of first. (#862)

* `App()` now accepts a server function with a single `input` parameter, or a server function with parameters `input`, `output` and `session`. Server functions with two or more than three parameters now raise an exception. (#920)


## [0.6.0] - 2023-10-30

### Breaking Changes

* `shiny.run` only allows positional arguments for `app`, `host`, and `port`, all other arguments must be specified with keywords.

### New features

* `shiny run` now takes `reload-includes` and `reload-excludes` to allow you to define which files trigger a reload (#780).

* `shiny.run` now passes keyword arguments to `uvicorn.run` (#780).

* The `@output` decorator is no longer required for rendering functions; `@render.xxx` decorators now register themselves automatically. You can still use `@output` explicitly if you need to set specific output options (#747, #790).

* Added support for integration with Quarto (#746).

* Added `shiny.render.renderer_components` decorator to help create new output renderers (#621).

* Added `shiny.experimental.ui.popover()`, `update_popover()`, and `toggle_popover()` for easy creation (and server-side updating) of [Bootstrap popovers](https://getbootstrap.com/docs/5.3/components/popovers/). Popovers are similar to tooltips, but are more persistent, and should primarily be used with button-like UI elements (e.g. `input_action_button()` or icons) (#680).

* Added CSS classes to UI input methods (#680) .

* `Session` objects can now accept an asynchronous (or synchronous) function for `.on_flush(fn=)`, `.on_flushed(fn=)`, and `.on_ended(fn=)` (#686).

* `App()` now allows `static_assets` to represent multiple paths. To do this, pass in a dictionary instead of a string (#763).

* The `showcase_layout` argument of `value_box()` now accepts one of three character values: `"left center"`, `"top right"`, `"bottom"`. (#772)

* `value_box()` now supports many new themes and styles, or fully customizable themes using the new `value_box_theme()` function. To reflect the new capabilities, we've replaced `theme_color` with a new `theme` argument. The previous argument will continue work as expected, but with a deprecation warning. (#772)

  In addition to the Bootstrap theme names (`primary` ,`secondary`, etc.), you can now use the main Boostrap colors (`purple`, `blue`, `red`, etc.). You can also choose to apply the color to the background or foreground by prepending a `bg-` or `text-` prefix to the theme or color name. Finally, we've also added new gradient themes allowing you to pair any two color names as `bg-gradient-{from}-{to}` (e.g., `bg-gradient-purple-blue`).

  These named color themes aren't limited to value boxes: because they're powered by small utility classes, you can use them anywhere within your bslib-powered UI.

* Added `shiny.ui.showcase_bottom()`, a new `shiny.ui.value_box()` layout that places the showcase below the value box `title` and `value`, perfect for a full-bleed plot. (#772)

### Bug fixes

* `shiny run` now respects the user provided `reload-dir` argument (#765).

* Fixed #646: Wrap bare value box value in `<p />` tags. (#668)

* Fixed #676: The `render.data_frame` selection feature was underdocumented and buggy (sometimes returning `None` as a row identifier if the pandas data frame's index had gaps in it). With this release, the selection is consistently a tuple of the 0-based row numbers of the selected rows--or `None` if no rows are selected. (#677)

* Added tests to verify that ui input methods, ui labels, ui update (value) methods, and ui output methods work within modules (#696).

* Adjusted the `@render.plot` input type to be `object` to allow for any object (if any) to be returned (#712).

* In `layout_column_wrap()`, when `width` is a CSS unit -- e.g. `width = "400px"` or `width = "25%"` -- and `fixed_width = FALSE`, `layout_column_wrap()` will ensure that the columns are at least `width` wide, unless the parent container is narrower than `width`. (#772)

### Other changes

* `input_action_button()` now defaults to having whitespace around it. (#758)

* `layout_sidebar()` now uses an `<aside>` element for the sidebar's container and a `<header>` element for the sidebar title. The classes of each element remain the same, but the semantic meaning of the elements is now better reflected in the HTML markup.  (#772)

* `layout_sidebar()` no longer gives the sidebar main content area the `role="main"` attribute. (#772)

* Improved the style and appearance of the button to enter full screen in `card()`s and `value_box()`es to better adapt to Bootstrap's dark mode. (#772)

### API changes

* Added `shiny.ui.navset_underline()` and `shiny.ui.navset_card_underline()` whose navigation container is similar to `shiny.ui.navset_tab()` and `shiny.ui.navset_card_tab()` respectively, but its active/focused navigation links are styled with an underline. (#772)

* `shiny.ui.layout_column_wrap(width, *args)` was rearranged to `shiny.ui.layout_column_wrap(*args, width)`. Now, `width` will default to `200px` is no value is provided. (#772)

* `shiny.ui.showcase_left_center()` and `shiny.ui.showcase_top_right()` no longer take two values for the `width` argument. Instead, they now take a single value (e.g., `width = "30%"`) representing the width of the showcase are in the value box. Furthermore, they've both gained `width_full_screen` arguments that determine the width of the showcase area when the value box is expanded to fill the screen. (#772)

* `shiny.ui.panel_main()` and `shiny.ui.panel_sidebar()` are deprecated in favor of new API for `shiny.ui.layout_sidebar()`. Please use `shiny.ui.sidebar()` to construct a `sidebar=` and supply it to `shiny.ui.layout_sidebar(sidebar, *args, **kwargs)`. (#788)

* `shiny.experimental.ui.toggle_sidebar()` has been renamed to `shiny.ui.update_sidebar()`. It's `open` value now only supports `bool` values. (#788)

#### API relocations

* `shiny.ui`'s `navset_pill_card()` and `navset_tab_card()` have been renamed to `navset_card_pill()` and `navset_card_tab()` respectively (#492).

The following methods have been moved from `shiny.experimental.ui` and integrated into `shiny.ui` (final locations under `shiny.ui` are displayed) (#680):

* Sidebar - Sidebar layout or manipulation
  * `sidebar()`, `page_sidebar()`, `update_sidebar()`, `layout_sidebar()`, `Sidebar`

* Filling layout - Allow UI components to expand into the parent container and/or allow its content to expand
  * `page_fillable()`, `fill.as_fillable_container()`, `fill.as_fill_item()`, `fill.remove_all_fill()`
  * `output_plot(fill=)`, `output_image(fill=)`, `output_ui(fill=, fillable=)`

* CSS units - CSS units and padding
  * `css.as_css_unit()`, `css.as_css_padding()`, `css.CssUnit`

* Tooltip - Hover-based context UI element
  * `tooltip()`, `update_tooltip()`

* Popover - Click-based context UI element
  * `popover()`, `update_popover()`

* Accordion - Vertically collapsible UI element
  * `accordion()`, `accordion_panel()`, `insert_accordion_panel()`, `remove_accordion_panel()`, `update_accordion()`, `update_accordion_panel()`, `Accordion`, `AccordionPanel`

* Card - A general purpose container for grouping related UI elements together
  * `card()`, `card_header()`, `card_footer()`, `CardItem`

* Valuebox - Opinionated container for displaying a value and title
  * `valuebox()`
  * `showcase_left_center()`
  * `showcase_top_right()`

* Navs - Navigation within a page
  * `navset_bar()`, `navset_tab_card()`, `navset_pill_card()`
  * `page_navbar(sidebar=, fillable=, fillable_mobile=, gap=, padding=)`, `navset_card_tab(sidebar=)`, `navset_card_pill(sidebar=)`, `navset_bar(sidebar=, fillable=, gap=, padding=)`

* Layout - Layout of UI elements
  * `layout_column_wrap()`

* Inputs - UI elements for user input
  * `input_text_area(autoresize=)`

If a ported method is called from `shiny.experimental.ui`, a deprecation warning will be displayed.

Methods still under consideration in `shiny.experimental.ui`:

* `card(wrapper=)`: A function (which returns a UI element) to call on unnamed arguments in `card(*args)` which are not already `shiny.ui.CardItem` objects.

* `card_body()`: A container for grouping related UI elements together

* `card_image()`: A general container for an image within a `shiny.ui.card`.

* `card_title()`: A general container for the "title" of a `shiny.ui.card`.

#### API removals

* `shiny.experimental.ui.FillingLayout` has been removed. (#481)

* `shiny.experimental.ui.toggle_switch()` has been made defunct. Please remove it from your code and use `shiny.ui.update_switch()` instead. (#772)

* `shiny.experimental.ui.as_width_unit()` has been made defunct. Please remove it from your code. (#772)

* `shiny.experimental.ui`' `as_fill_carrier()`, `is_fill_carrier()`, `is_fillable_container()`, and `is_fill_item()` have been made defunct. Remove them from your code. (#680, #788)

* Support for `min_height=`, `max_height=`, and `gap=` in `shiny.experimental.ui.as_fillable_container()` and `as_fill_item()` has been removed. (#481)

* `shiny.experimental.ui.TagCallable` has been made defunct. Please use its type is equivalent to `htmltools.TagFunction`. (#680)


## [0.5.1] - 2023-08-08

### Bug fixes

* Fixed #666: Added missing sidebar stylesheet dependency. (#667)


## [0.5.0] - 2023-08-01

### New features

* The new fast-scrolling data table/grid feature (`ui.output_data_frame`/`render.data_frame`) now has a filtering feature. To enable, pass the argument `filters=True` to the `render.DataTable` or `render.DataGrid` constructors. (#592)

* `shiny run` now takes a `--reload-dir <DIR>` argument that indicates a directory `--reload` should (recursively) monitor for changes, in addition to the app's parent directory. Can be used more than once. (#353)

* The default theme has been updated to use Bootstrap 5 with custom Shiny style enhancements. (#624)

* Added experimental UI `tooltip()`, `update_tooltip()`, and `toggle_tooltip()` for easy creation (and server-side updating) of [Bootstrap tooltips](https://getbootstrap.com/docs/5.2/components/tooltips/) (a way to display additional information when focusing (or hovering over) a UI element). (#629)


### Bug fixes

* Using `update_slider` to update a slider's value to a `datetime` object or other non-numeric value would result in an error. (#649)

### Other changes

* Documentation updates. (#591)

* Removed Python 3.7 support. (#590)


## [0.4.0] - 2023-06-26

### New features

* Added new fast-scrolling data table and data grid outputs. (#538)

* Added `include_js()` and `include_css()`, for easily including JS and CSS files in an application. (#127)

* Added sidebar, card, value box, and accordion methods into `shiny.experimental.ui`. (#481)

* Added `fill` and `fillable` methods into `shiny.experimental.ui`. If `fill` is `True`, then the UI component is allowed to expand into the parent container. If `fillable` is `True`, then the UI component will allow its content to expand. Both `fill` on the child component and `fillable` on the parent component must be `True` for the child component to expand. (#481)

* Added sidebar methods into `shiny.experimental.ui`. `shiny.experimental.ui.layout_sidebar()` does not require `ui.panel_main()` and `ui.panel_sidebar()`. These two methods have been deprecated. `x.ui.page_navbar()`, `x.ui.navset_bar()`, `x.navset_tab_card()`, and `x.navset.pill_card()` added `sidebar=` support. (#481)

* feat(sidebar): `ui.layout_sidebar()` internally uses `x.ui.layout_sidebar()`, enabling filling layout features. (#568)


### Bug fixes

* Fixed #496: Previously, when `shiny run --reload` was used, the app would only reload when a .py file changed. Now it will reload when .py, .css, .js, and .html files change. (#505)

* Closed #535: Added a meta viewport tag, so that page layout will adapt to mobile device screens. (#540)

## [0.3.3] - 2023-04-26

### New features

* Added `shiny.experimental` as a place to put experimental features. When using Shiny's experimental features, we recommend importing them by calling `import shiny.experimental as x`, so that all local function calls must start with `x` (e.g. `x.ui.card()`) to signify the method may be changed/removed without warning or future support. (#462)

* Added `penguins` example. (#462)

* The bootstrap HTMLDependency is now created using the dev version of `{bslib}` to get the latest features. (#462)

* Added `shiny.experimental.ui.input_text_area()`, which supports auto-resizing height to fit the content when `autoresize=True`. (#463)

### Other changes

* `shiny.reactive.lock` is now exported. (#458)

## [0.3.2] - 2023-04-19

### Bug fixes

* Fixed #456: plot interaction with datetimes raised errors on 32-bit platforms. (#457)

### Other changes

* When pyright creates type stubs for shiny, it now will include types imported in `_typing_extensions.py`.


## [0.3.1] - 2023-04-18

### Bug fixes

* Fixed #443: Errors in streaming downloads previously resulted in a partially downloaded file; now Shiny responds with a `Transfer-Encoding: chunked` header, which allows the browser to detect the error and abort the download. (#447)

### Other changes

* `page_navbar` now accepts shinyswatch themes. (#455)


## [0.3.0] - 2023-04-03

### New features

* Added support for URL based HTMLDependencies. `{htmltools}` (v0.1.5.9001) added support for URL based HTMLDependencies in rstudio/py-htmltools#53.  (#437)


## [0.2.10] - 2023-03-11

### New features

* Added support for interacting with plots made with matplotlib, seaborn, and plotnine. (#392)

* The `req()` function now returns its first argument (assuming none of its arguments are falsey). This lets you perform validation on expressions as you assign, return, or pass them, without needing to introduce a separate statement just to call `req()`.

* Added `Input.__contains__` method, so that (for example) one could write an expression like `if "x" in inputs`. (#402)

### Bug fixes

* The `width` parameters for `input_select` and `input_slider` now work properly. (Thanks, @bartverweire!) (#386)

* When `input_select` or `input_selectize` were not given an explicit `select` argument, they always chose the first item, which is correct when `multiple=False`, but not when `multiple=True`. Now when `multiple=True`, the first item is no longer automatically selected. (#396)

### Other changes

* Switched to new types from htmltools 0.1.5. (#416)


## [0.2.9] - 2022-11-03

### Bug fixes

* Closed #240, #330: Fixed live examples with additional files. (#340)

* Fixed `shiny run` handling on Windows of absolute paths with drive letter, as in `shiny run c:/myapp/app.py`. (#370)


## [0.2.8] - 2022-10-20

### Bug fixes

* `panel_conditional` now works correctly inside of Shiny modules. (Thanks, @gcaligari!) (#336)

* Fix compatibility with Uvicorn 0.19.0 (#357)


## [0.2.7] - 2022-09-27

### New features

* `shiny run` now takes a `--launch-browser` argument that causes the default web browser to be launched after the app is successfully loaded. Also, the `--port` argument now interprets a value of `0` as "listen on a random port". (#329)

### Other changes

* Updated API document generation with updated paths to work with new version of Shinylive. (#331)


## [0.2.6] - 2022-09-02

### New features

* Closed [#312](https://github.com/posit-dev/py-shiny/issues/312): Matplotlib plots in a `@render.plot` can now use the global figure, instead of returning a `figure` object. ([#314](https://github.com/posit-dev/py-shiny/pull/314))

* Disabled `shiny static` command, in favor of `shinylive export` from the shinylive package. ([#326](https://github.com/posit-dev/py-shiny/pull/326))


## [0.2.5] - 2022-08-12

### New features

* Closed [#269](https://github.com/posit-dev/py-shiny/issues/269): The UI for a `shiny.App` object can now be provided as a function. ([#299](https://github.com/posit-dev/py-shiny/pull/299))

* When a Shinylive deployment is made with `shiny static`, it the deployment code is now delegated to Shinylive. ([#310](https://github.com/posit-dev/py-shiny/pull/310))

### Bug fixes

* Fixed [#279](https://github.com/posit-dev/py-shiny/issues/279): When a Shiny application is mounted to a Starlette route, reactivity did not work. ([#294](https://github.com/posit-dev/py-shiny/pull/294))

* Fixed [#290](https://github.com/posit-dev/py-shiny/issues/290): `@render.plot` now works as intended inside `@module.server`. ([#292](https://github.com/posit-dev/py-shiny/pull/292))

* Fixed [#289](https://github.com/posit-dev/py-shiny/issues/289): `input_selectize()` now resolves the input id before using for other id-like attributes ([#291](https://github.com/posit-dev/py-shiny/pull/291))

## [0.2.4] - 2022-08-01

### Bug fixes

* Fixed [#287](https://github.com/posit-dev/py-shiny/issues/287): Running `shiny static` on Windows failed with `PermissionError`. ([#288](https://github.com/posit-dev/py-shiny/pull/288))

## [0.2.3] - 2022-07-28

### Bug fixes

* Fixed [#281](https://github.com/posit-dev/py-shiny/issues/281): Directory creation for Shinylive assets could fail if the parent directory did not exist. ([#283](https://github.com/posit-dev/py-shiny/pull/283))

## [0.2.2] - 2022-07-27

Initial release of Shiny for Python https://shiny.posit.co/py/<|MERGE_RESOLUTION|>--- conflicted
+++ resolved
@@ -5,35 +5,32 @@
 The format is based on [Keep a Changelog](https://keepachangelog.com/en/1.0.0/),
 and this project adheres to [Semantic Versioning](https://semver.org/spec/v2.0.0.html).
 
-<<<<<<< HEAD
+## [UNRELEASED]
+
+### Breaking Changes
+
+* `@render.data_frame`'s `.cell_selection()` will no longer return `None` when the selection mode is `"none"`. In addition, missing `rows` or `cols` information will be populated with appropiate values. This allows for consistent handling of the cell selection object. (#1374)
+
 * `@render.data_frame`'s input value `input.<ID>_data_view_indices()` has been deprecated. Please use `<ID>.data_view_rows()` to retrieve the same information. (#1377)
+
 * `@render.data_frame`'s input value `input.<ID>_column_sort()` has been deprecated. Please use `<ID>.sort()` to retrieve the same information. (#1374)
+
 * `@render.data_frame`'s input value `input.<ID>_column_filter()` has been deprecated. Please use `<ID>.filter()` to retrieve the same information. (#1374)
 
 ### New features
 
 * `@render.data_frame` has added a few new methods:
-  * `.data_view_rows()` which is a reactive value representing the sorted and filtered row numbers. This value wraps `input.<ID>_data_view_rows()`(#1374)
-  * `.input_sort()` which is a reactive value representing the sorted column information (dictionaries containing `col: int` and `desc: bool`). This value wraps `input.<ID>_sort()`. (#1374)
-  * `.input_filter()` which is a reactive value representing the filtered column information (dictionaries containing `col: int` and `value` which is either a string or a length 2 array of at least one non-`None` number). This value wraps `input.<ID>_filter()`. (#1374)
-  * `.update_sort(sort=)` to update the sorting of the data frame. (#1374)
-  * `.update_filter(filter=)` to update the filtering of the data frame. (#1374)
-
-* Added `@render.data_frame`'s `.data_view_info()` which is a reactive value that contains `sort` (a list of sorted column information), `filter` (a list of filtered column information), `rows` (a list of row numbers for the sorted and filtered data frame), and `selected_rows` (`rows` that have been selected by the user). (#1374)
-
-## [UNRELEASED]
-=======
-### [UNRELEASED]
-
-### Breaking Changes
-
-### New features
-
-### Bug fixes
-
-### Other changes
-
-### [0.10.2]
+  * `.data_view_rows()` is a reactive value representing the sorted and filtered row numbers. This value wraps `input.<ID>_data_view_rows()`(#1374)
+  * `.sort()` is a reactive value representing the sorted column information (dictionaries containing `col: int` and `desc: bool`). This value wraps `input.<ID>_sort()`. (#1374)
+  * `.filter()` is a reactive value representing the filtered column information (dictionaries containing `col: int` and `value` which is either a string or a length 2 array of at least one non-`None` number). This value wraps `input.<ID>_filter()`. (#1374)
+  * `.update_sort(sort=)` allows app authors to programmatically update the sorting of the data frame. (#1374)
+  * `.update_filter(filter=)` allows app authors to programmatically update the filtering of the data frame. (#1374)
+
+### Bug fixes
+
+### Other changes
+
+## [0.10.2]
 
 ### Bug fixes
 
@@ -46,7 +43,6 @@
 * Fixed an issue with opacity dimming occurring too often/quickly when outputs are recalculating. (#1415)
 
 ## [0.10.0] - 2024-05-23
->>>>>>> 6ece4274
 
 ### Deprecations
 
