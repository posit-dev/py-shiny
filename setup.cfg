--- conflicted
+++ resolved
@@ -87,11 +87,7 @@
     flake8>=6.0.0
     flake8-bugbear>=23.2.13
     isort>=5.10.1
-<<<<<<< HEAD
     pyright>=1.1.334
-=======
-    pyright
->>>>>>> 8706f91c
     pre-commit>=2.15.0
     wheel
     matplotlib
