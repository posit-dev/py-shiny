[metadata]
name = shiny
version = attr: shiny.__version__
author = Winston Chang
author_email = winston@rstudio.com
url = https://github.com/posit-dev/py-shiny
description = A web development framework for Python.
long_description = file: README.md
long_description_content_type = text/markdown
license = MIT
license_files = LICENSE
platforms = any
classifiers =
    Development Status :: 5 - Production/Stable
    Intended Audience :: Developers
    License :: OSI Approved :: MIT License
    Natural Language :: English
    Programming Language :: Python :: 3.8
    Programming Language :: Python :: 3.9
    Programming Language :: Python :: 3.10
    Programming Language :: Python :: 3.11
    Programming Language :: Python :: 3.12
project_urls =
    Bug Tracker = https://github.com/posit-dev/py-shiny/issues
    Documentation = https://shiny.posit.co/py/
    Source Code = https://github.com/posit-dev/py-shiny

[options]
python_requires = >=3.8
packages = find_namespace:
test_suite = tests
include_package_data = True
setup_requires =
    setuptools
install_requires =
    typing-extensions>=4.0.1
    uvicorn>=0.16.0
<<<<<<< HEAD
    starlette>=0.35.0
=======
    starlette
>>>>>>> 7579f24d
    websockets>=10.0
    python-multipart
    htmltools>=0.5.1
    click>=8.1.4
    markdown-it-py>=1.1.0
    # This is needed for markdown-it-py. Without it, when loading shiny/ui/_markdown.py,
    # Python emits the following: "UserWarning: The 'tasklists' feature of GitHub
    # flavored markdown requires the mdit_py_plugins package."
    mdit-py-plugins>=0.3.0
    linkify-it-py>=1.0
    appdirs>=1.4.4
    asgiref>=3.5.2
    watchfiles>=0.18.0;platform_system!="Emscripten"
    questionary>=2.0.0;platform_system!="Emscripten"
    # This is needed to address a DoS issue. In the future, when we are able to upgrade
    # to starlette>=0.36.2, we can remove this, because it will be brought in by
    # starlette. For more information, see:
    # https://github.com/posit-dev/py-shiny/issues/1114#issuecomment-1942757757
    python-multipart>=0.0.7;platform_system!="Emscripten"
tests_require =
    pytest>=3
zip_safe = False

[options.extras_require]
test =
    pytest>=6.2.4
    pytest-asyncio>=0.17.2
    pytest-playwright>=0.3.0
    pytest-xdist
    pytest-timeout
    pytest-rerunfailures
    pytest-cov
    coverage
    # For snapshot testing
    syrupy
    psutil
    astropy
    suntime
    timezonefinder
    ipyleaflet
    shinywidgets
    seaborn
    plotnine
    plotly
    duckdb
    holoviews
    bokeh
    xarray
    geopandas
    geodatasets
    missingno
    rsconnect-python
    scikit-learn
    folium

dev =
    black>=24.0
    flake8>=6.0.0
    flake8-bugbear>=23.2.13
    isort>=5.10.1
    pyright>=1.1.348
    pre-commit>=2.15.0
    wheel
    matplotlib
    pandas
    pandas-stubs
    numpy
    shinyswatch>=0.2.4
doc =
    jupyter
    jupyter_client < 8.0.0
    tabulate
    shinylive
    pydantic==1.10
    quartodoc==0.7.2
    griffe==0.33.0

[options.packages.find]
include = shiny, shiny.*

[options.package_data]
shiny = py.typed

[options.entry_points]
console_scripts =
    shiny = shiny._main:main

[flake8]
# E302: Expected 2 blank lines
# E501: Line too long
# F403: 'from module import *' used; unable to detect undefined names
# F405: Name may be undefined, or defined from star imports
# W503: Line break occurred before a binary operator
# E203: whitespace before ':' (see https://black.readthedocs.io/en/stable/guides/using_black_with_other_tools.html#flake8)
# E701 multiple statements on one line (colon)
# E704: Multiple statements on one line (def)
ignore = E302, E501, F403, F405, W503, E203, E701, E704
extend_exclude = docs, .venv, venv, typings, build, _dev

[isort]
profile=black
skip=
    __init__.py
    typings/
    _dev/
    .venv
    venv
    .tox
    build<|MERGE_RESOLUTION|>--- conflicted
+++ resolved
@@ -35,11 +35,7 @@
 install_requires =
     typing-extensions>=4.0.1
     uvicorn>=0.16.0
-<<<<<<< HEAD
-    starlette>=0.35.0
-=======
     starlette
->>>>>>> 7579f24d
     websockets>=10.0
     python-multipart
     htmltools>=0.5.1
