--- conflicted
+++ resolved
@@ -105,12 +105,8 @@
     flake8>=6.0.0
     flake8-bugbear>=23.2.13
     isort>=5.10.1
-<<<<<<< HEAD
     libsass>=0.23.0
-    pyright>=1.1.348
-=======
     pyright==1.1.365 # must be larger than 1.1.366; https://github.com/microsoft/pyright/issues/8087
->>>>>>> 4a8a5284
     pre-commit>=2.15.0
     wheel
     matplotlib
