[metadata]
name = shiny
version = attr: shiny.__version__
author = Winston Chang
author_email = winston@rstudio.com
url = https://github.com/posit-dev/py-shiny
description = A web development framework for Python.
long_description = file: README.md
long_description_content_type = text/markdown
license = MIT
license_files = LICENSE
platforms = any
classifiers =
    Development Status :: 5 - Production/Stable
    Intended Audience :: Developers
    License :: OSI Approved :: MIT License
    Natural Language :: English
    Programming Language :: Python :: 3.8
    Programming Language :: Python :: 3.9
    Programming Language :: Python :: 3.10
    Programming Language :: Python :: 3.11
project_urls =
    Bug Tracker = https://github.com/posit-dev/py-shiny/issues
    Documentation = https://shiny.posit.co/py/
    Source Code = https://github.com/posit-dev/py-shiny

[options]
python_requires = >=3.8
packages = find_namespace:
test_suite = tests
include_package_data = True
setup_requires =
    setuptools
install_requires =
    typing-extensions>=4.0.1
    uvicorn>=0.16.0
    starlette>=0.17.1
    websockets>=10.0
    python-multipart
    htmltools>=0.2.1
    click>=8.1.4
    markdown-it-py>=1.1.0
    # This is needed for markdown-it-py. Without it, when loading shiny/ui/_markdown.py,
    # Python emits the following: "UserWarning: The 'tasklists' feature of GitHub
    # flavored markdown requires the mdit_py_plugins package."
    mdit-py-plugins>=0.3.0
    linkify-it-py>=1.0
    appdirs>=1.4.4
    asgiref>=3.5.2
    watchfiles>=0.18.0;platform_system!="Emscripten"
tests_require =
    pytest>=3
zip_safe = False

[options.extras_require]
test =
    pytest>=6.2.4
    pytest-asyncio>=0.17.2
    pytest-playwright>=0.3.0
    pytest-xdist
    pytest-timeout
    pytest-rerunfailures
    pytest-cov
    coverage
    # For snapshot testing
    syrupy
    psutil
    astropy
    suntime
    timezonefinder
    ipyleaflet
    shinywidgets
    seaborn
    plotnine
    plotly
    duckdb
    holoviews
    bokeh
    xarray
    geopandas
    geodatasets
    missingno
<<<<<<< HEAD
    pooch
    pytest-dotenv
    rsconnect-python
=======
>>>>>>> 6bf5022d

dev =
    black>=23.1.0
    flake8>=6.0.0
    flake8-bugbear>=23.2.13
    isort>=5.10.1
    # pyright produces break changes rapidly. Fix to a particular version
    pyright==1.1.311
    pre-commit>=2.15.0
    wheel
    matplotlib
    pandas
    pandas-stubs
    numpy
    shinyswatch>=0.2.4
doc =
    jupyter
    jupyter_client < 8.0.0
    tabulate
    shinylive==0.0.14
    pydantic==1.10
    quartodoc==0.4.1
    griffe==0.32.3

[options.packages.find]
include = shiny, shiny.*

[options.package_data]
shiny = py.typed

[options.entry_points]
console_scripts =
    shiny = shiny._main:main

[flake8]
# E302: Expected 2 blank lines
# E501: Line too long
# F403: 'from module import *' used; unable to detect undefined names
# F405: Name may be undefined, or defined from star imports
# W503: Line break occurred before a binary operator
# E203: whitespace before ':' (see https://black.readthedocs.io/en/stable/guides/using_black_with_other_tools.html#flake8)
ignore = E302, E501, F403, F405, W503, E203
extend_exclude = docs, .venv, venv, typings, e2e, build

[isort]
profile=black
skip=
    __init__.py
    typings/
    .venv
    venv
    .tox
    build<|MERGE_RESOLUTION|>--- conflicted
+++ resolved
@@ -80,12 +80,8 @@
     geopandas
     geodatasets
     missingno
-<<<<<<< HEAD
-    pooch
     pytest-dotenv
     rsconnect-python
-=======
->>>>>>> 6bf5022d
 
 dev =
     black>=23.1.0
