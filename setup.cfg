[metadata]
name = shiny
version = attr: shiny.__version__
author = Winston Chang
author_email = winston@rstudio.com
url = https://github.com/posit-dev/py-shiny
description = A web development framework for Python.
long_description = file: README.md
long_description_content_type = text/markdown
license = MIT
license_files = LICENSE
platforms = any
classifiers =
    Development Status :: 5 - Production/Stable
    Intended Audience :: Developers
    License :: OSI Approved :: MIT License
    Natural Language :: English
    Programming Language :: Python :: 3.8
    Programming Language :: Python :: 3.9
    Programming Language :: Python :: 3.10
    Programming Language :: Python :: 3.11
project_urls =
    Bug Tracker = https://github.com/posit-dev/py-shiny/issues
    Documentation = https://shiny.posit.co/py/
    Source Code = https://github.com/posit-dev/py-shiny

[options]
python_requires = >=3.8
packages = find_namespace:
test_suite = tests
include_package_data = True
setup_requires =
    setuptools
install_requires =
    typing-extensions>=4.0.1
    uvicorn>=0.16.0
    starlette>=0.17.1
    websockets>=10.0
    python-multipart
    htmltools @ git+https://github.com/posit-dev/py-htmltools.git
    click>=8.1.4
    markdown-it-py>=1.1.0
    # This is needed for markdown-it-py. Without it, when loading shiny/ui/_markdown.py,
    # Python emits the following: "UserWarning: The 'tasklists' feature of GitHub
    # flavored markdown requires the mdit_py_plugins package."
    mdit-py-plugins>=0.3.0
    linkify-it-py>=1.0
    appdirs>=1.4.4
    asgiref>=3.5.2
    watchfiles>=0.18.0;platform_system!="Emscripten"
    questionary>=2.0.0;platform_system!="Emscripten"
tests_require =
    pytest>=3
zip_safe = False

[options.extras_require]
test =
    pytest>=6.2.4
    pytest-asyncio>=0.17.2
    pytest-playwright>=0.3.0
    pytest-xdist
    pytest-timeout
    pytest-rerunfailures
    pytest-cov
    coverage
    # For snapshot testing
    syrupy
    psutil
    astropy
    suntime
    timezonefinder
    ipyleaflet
    shinywidgets
    seaborn
    plotnine
    plotly
    duckdb
    holoviews
    bokeh
    xarray
    geopandas
    geodatasets
    missingno
    rsconnect-python
    scikit-learn

dev =
    black>=23.1.0
    flake8>=6.0.0
    flake8-bugbear>=23.2.13
    isort>=5.10.1
    pyright>=1.1.334
    pre-commit>=2.15.0
    wheel
    matplotlib
    pandas
    pandas-stubs
    numpy
    shinyswatch>=0.2.4
doc =
    jupyter
    jupyter_client < 8.0.0
    tabulate
    shinylive==0.1.1
    pydantic==1.10
<<<<<<< HEAD
    quartodoc==0.7.1
    griffe
=======
    quartodoc==0.7.2
    griffe==0.33.0
>>>>>>> c19bf27c

[options.packages.find]
include = shiny, shiny.*

[options.package_data]
shiny = py.typed

[options.entry_points]
console_scripts =
    shiny = shiny._main:main

[flake8]
# E302: Expected 2 blank lines
# E501: Line too long
# F403: 'from module import *' used; unable to detect undefined names
# F405: Name may be undefined, or defined from star imports
# W503: Line break occurred before a binary operator
# E203: whitespace before ':' (see https://black.readthedocs.io/en/stable/guides/using_black_with_other_tools.html#flake8)
ignore = E302, E501, F403, F405, W503, E203
extend_exclude = docs, .venv, venv, typings, build, _dev

[isort]
profile=black
skip=
    __init__.py
    typings/
    .venv
    venv
    .tox
    build<|MERGE_RESOLUTION|>--- conflicted
+++ resolved
@@ -103,13 +103,8 @@
     tabulate
     shinylive==0.1.1
     pydantic==1.10
-<<<<<<< HEAD
-    quartodoc==0.7.1
-    griffe
-=======
     quartodoc==0.7.2
     griffe==0.33.0
->>>>>>> c19bf27c
 
 [options.packages.find]
 include = shiny, shiny.*
