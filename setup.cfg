--- conflicted
+++ resolved
@@ -112,23 +112,6 @@
 ignore = E302, E501, F403, F405, W503
 extend_exclude = docs, .venv, venv, typings, e2e, build
 
-<<<<<<< HEAD
-[tox:tox]
-envlist = e2e
-
-[testenv:e2e]
-allowlist_externals=
-    playwright
-    pytest
-deps =
-    -r .github/requirements-tox.txt
-commands =
-    # We are currently ONLY using tox for running e2e tests.
-    playwright install --with-deps
-    pytest {posargs:e2e} --browser webkit --browser firefox --browser chromium --numprocesses auto
-
-=======
->>>>>>> 72a551f8
 [isort]
 profile=black
 skip=
